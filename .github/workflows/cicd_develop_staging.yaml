name: Deploy V2 holoclis to staging[develop-v2]

permissions:
  id-token: write
  contents: read # This is required for actions/checkout@v2

env:
  AWS_REGION: us-west-2
  IAM_ROLE: arn:aws:iam::177635894328:role/Github_role_to_access_ECR
  ECR_REPOSITORY: holo-cli-dev # notice: the same for all cli apps
  #
  IMAGE_TAG: dev-${{ github.sha }}
  #
  CLUSTER_NAME: staging
  #
  AWS_KEY_ID: ${{ secrets.NEWSTAGE_USER_AWS_ACCESS_KEY_ID }}
  AWS_ACCESS_KEY: ${{ secrets.NEWSTAGE_USER_AWS_SECRET_ACCESS_KEY }}
  #
#  STG_HOLOGRAPH_INDEXER_HOST: 'http://devel-holo-api.develop.svc.cluster.local:443'
#  STG_HOLOGRAPH_OPERATOR_HOST: 'http://devel-holo-api.develop.svc.cluster.local:443'
  #
  # set the RPC endpoints config files
  INDEXER_HOLOGRAPH_CONFIG_FILE_DATA: dev-config-file
  OPERATOR_HOLOGRAPH_CONFIG_FILE_DATA: dev-config-file
  #
  HOLOGRAPH_ENVIRONMENT: develop
  BLOCK_PROCESSING_VERSION: 'V2'
  #
  STG_DOMAIN: 'holograph.xyz' # needed only for the health checks
  #
  # SQS User [indexer_processor_sqs_user]
  #
  STG_COMMON_NAMESPACE_V2: 'develop-v2'
  #######################################
  STG_HOLOGRAPH_INDEXER_HELM_CHART_VERSION: 0.1.76
  INDEXER_RELEASE_NAME_V2: 'indexer-dev-v2' # format -> [release_name]-indexer-[env]
  #
  STG_HOLOGRAPH_OPERATOR_HELM_CHART_VERSION: 0.1.9
  OPERATOR_RELEASE_NAME_V2: 'operator-dev-v2' # format -> [release_name]-indexer-[env]
  #######################################

on:
  push:
    branches:
      - 'develop'
      # Excluded branches
      - '!testnet'
      - '!main'
      - '!mainnet'
      - '!master'

jobs:
  deploy-to-staging:
    name: Deploy-to-staging[dev]
    runs-on: ubuntu-latest

    steps:
      - name: Use Githubs federated identity with AWS
        uses: aws-actions/configure-aws-credentials@v1
        with:
          role-to-assume: ${{ env.IAM_ROLE }}
          aws-region: ${{ env.AWS_REGION }}

      - name: Get secrets from AWS Secrets Manager
        uses: aws-actions/aws-secretsmanager-get-secrets@v1
        with:
          aws-region: ${{ env.AWS_REGION }}
          secret-ids: |
            DEV_INDEXER_V1
            DEV_OPERATOR_V1
            DEV_INDEXER_V2
            DEV_OPERATOR_V2
            COMMON
          parse-json-secrets: true # to be able to get the json k/v pairs

      - name: Login to ECR
        id: login-ecr
        uses: aws-actions/amazon-ecr-login@v1

      - name: Checkout the code
        uses: actions/checkout@v2

      # This is a separate action that sets up buildx runner
      - name: Set up Docker Buildx
        id: buildx
        uses: docker/setup-buildx-action@v2

      # So now you can use Actions' own caching!
      - name: Cache Docker layers
        uses: actions/cache@v2
        with:
          path: /tmp/.buildx-cache
          key: ${{ runner.os }}-single-buildx-${{ github.sha }}
          restore-keys: |
            ${{ runner.os }}-single-buildx

      # And make it available for builds
      - name: Build image
        uses: docker/build-push-action@v2
        with:
          context: .
          builder: ${{ steps.buildx.outputs.name }}
          file: Dockerfile
          build-args: AWS_ECR_URL=${{ steps.login-ecr.outputs.registry }}
          platforms: linux/amd64
          tags: ${{ steps.login-ecr.outputs.registry }}/${{ env.ECR_REPOSITORY }}:${{ env.IMAGE_TAG }}
          cache-from: type=local,src=/tmp/.buildx-cache
          cache-to: type=local,dest=/tmp/.buildx-cache-new
          push: true # set false to deactivate the push to ECR

      # This ugly bit is necessary if you don't want your cache to grow forever until it hits GitHub's limit of 5GB.
      # https://github.com/docker/build-push-action/issues/252 & https://github.com/moby/buildkit/issues/1896
      - name: Move cache
        run: |
          rm -rf /tmp/.buildx-cache
          mv /tmp/.buildx-cache-new /tmp/.buildx-cache

      - name: Configure AWS creds to access EKS
        # TIP: the deployment user must be in the masters group in the aws-auth config map in the cluster
        uses: aws-actions/configure-aws-credentials@v1
        with:
          aws-access-key-id: ${{ env.AWS_KEY_ID }} #notice: unique for each env
          aws-secret-access-key: ${{ env.AWS_ACCESS_KEY }} #notice: unique for each env
          aws-region: ${{ env.AWS_REGION }}

#      - name: Create ns [${{ env.STG_COMMON_NAMESPACE }}]
#        uses: tensor-hq/eksctl-helm-action@main
#        with:
#          eks_cluster: ${{ env.CLUSTER_NAME }}
#          command: |-
#            kubectl create namespace ${{ env.STG_COMMON_NAMESPACE }} --dry-run=client -o yaml | kubectl apply -f -

      # NOTICE: --- INDEXER ---
      - name: Pull the holograph-indexer helm chart version x.x.x from ECR
        shell: bash
        env:
          #
          CHART_REPO: holo-indexer
          CHART_VERSION: ${{ env.STG_HOLOGRAPH_INDEXER_HELM_CHART_VERSION }}
          #
          ECR_REGISTRY: ${{ steps.login-ecr.outputs.registry }}
        run: |
          helm pull oci://$ECR_REGISTRY/$CHART_REPO --version $CHART_VERSION

      # NOTICE: --- OPERATOR ---
      - name: Pull the holograph-operator helm chart version x.x.x from ECR
        shell: bash
        env:
          #
          CHART_REPO: holo-operator
          CHART_VERSION: ${{ env.STG_HOLOGRAPH_OPERATOR_HELM_CHART_VERSION }}
          #
          ECR_REGISTRY: ${{ steps.login-ecr.outputs.registry }}
        run: |
          helm pull oci://$ECR_REGISTRY/$CHART_REPO --version $CHART_VERSION

      - name: -> V2 -- Deploy INDEXER cli in staging [namespace -> ${{ env.STG_COMMON_NAMESPACE_V2 }}]
        uses: tensor-hq/eksctl-helm-action@main
        env:
          RELEASE_NAME: ${{ env.INDEXER_RELEASE_NAME_V2 }} # notice
          HOLOGRAPH_VERSION: "V2"
          #
          ENABLE_DEBUG: 'true'
          HEALTHCHECK: 'true'
          MODE: 'auto'
          ENABLE_UNSAFE: 'false'
          ENABLE_SYNC: 'true'
          ENABLE_PROCESS_BLOCK_RANGE: 'true' # undefined/true
          UPDATE_BLOCK_HEIGHT: 'api' # api/file/disable
          #
          ENABLE_PROCESS_BLOCK_RANGE_arbitrum: 'true' # undefined/true
          ENABLE_PROCESS_BLOCK_RANGE_optimism: 'true'
          ENABLE_PROCESS_BLOCK_RANGE_binance: 'true'
          ENABLE_PROCESS_BLOCK_RANGE_mantle: 'true'
          ENABLE_PROCESS_BLOCK_RANGE_zora: 'true'
          ENABLE_PROCESS_BLOCK_RANGE_avalanche: 'true'
          ENABLE_PROCESS_BLOCK_RANGE_ethereum: 'true'
          ENABLE_PROCESS_BLOCK_RANGE_polygon: 'true'
          ENABLE_PROCESS_BLOCK_RANGE_base: 'true'
          ENABLE_PROCESS_BLOCK_RANGE_linea: 'true'
          #
          AVALANCHE_NETWORK: 'fuji'
          POLYGON_NETWORK: '{mumbai,amoy}'
          BINANCE_NETWORK: 'binanceSmartChainTestnet'
          MANTLE_NETWORK: '{mantleTestnet,mantleSepolia}'
          ETHEREUM_NETWORK: '{ethereumTestnetSepolia}'
          OPTIMISM_NETWORK: '{optimismTestnetSepolia}'
          ARBITRUM_NETWORK: '{arbitrumTestnetSepolia}'
          ZORA_NETWORK: '{zoraTestnetSepolia}'
          BASE_NETWORK: '{baseTestnetSepolia}'
          LINEA_NETWORK: '{lineaTestnetGoerli}'
        with:
          eks_cluster: ${{ env.CLUSTER_NAME }}
          command: |-
            helm upgrade --install $RELEASE_NAME \
            holo-indexer-${{ env.STG_HOLOGRAPH_INDEXER_HELM_CHART_VERSION }}.tgz \
            -n ${{ env.STG_COMMON_NAMESPACE_V2 }} \
            \
            --set dummy_deployment_namespace=dev-cli-dummies \
            \
            --set image.repository=${{ env.ECR_REPOSITORY }} \
            --set image.image_tag=${{ env.IMAGE_TAG }} \
            --set config_file_data=${{ env.INDEXER_HOLOGRAPH_CONFIG_FILE_DATA }} \
            --set holo_indexer_password=$DEV_INDEXER_V2_PASSWORD \
            --set HOLO_INDEXER_HOST=$DEV_INDEXER_V2_HOLO_INDEXER_HOST \
            --set OPERATOR_API_KEY=$DEV_INDEXER_V2_OPERATOR_API_KEY \
            --set HOLOGRAPH_ENVIRONMENT=${{ env.HOLOGRAPH_ENVIRONMENT }} \
            --set HOLOGRAPH_ADDRESS=$DEV_INDEXER_V2_HOLOGRAPH_ADDRESS \
            --set HOLOGRAPH_VERSION=${{ env.HOLOGRAPH_VERSION }} \
            --set BLOCK_PROCESSING_VERSION=${{ env.BLOCK_PROCESSING_VERSION }} \
            \
            --set ENABLE_DEBUG=$ENABLE_DEBUG \
            --set ENABLE_SYNC=$ENABLE_SYNC \
            --set HEALTHCHECK=$HEALTHCHECK \
            --set MODE=$MODE \
            \
            --set AVALANCHE_NETWORK="${AVALANCHE_NETWORK}" \
            --set POLYGON_NETWORK="${POLYGON_NETWORK}" \
            --set BINANCE_NETWORK="${BINANCE_NETWORK}" \
            --set MANTLE_NETWORK="${MANTLE_NETWORK}" \
            --set ETHEREUM_NETWORK="${ETHEREUM_NETWORK}" \
            --set OPTIMISM_NETWORK="${OPTIMISM_NETWORK}" \
            --set ARBITRUM_NETWORK="${ARBITRUM_NETWORK}" \
            --set ZORA_NETWORK="${ZORA_NETWORK}" \
            --set BASE_NETWORK="${BASE_NETWORK}" \
            --set LINEA_NETWORK="${LINEA_NETWORK}" \
            \
            --set ENABLE_UNSAFE="${ENABLE_UNSAFE}" \
            --set UPDATE_BLOCK_HEIGHT=$UPDATE_BLOCK_HEIGHT \
            \
            --set ENABLE_PROCESS_BLOCK_RANGE.arbitrum=$ENABLE_PROCESS_BLOCK_RANGE_arbitrum \
            --set ENABLE_PROCESS_BLOCK_RANGE.binance=$ENABLE_PROCESS_BLOCK_RANGE_binance \
            --set ENABLE_PROCESS_BLOCK_RANGE.avalanche=$ENABLE_PROCESS_BLOCK_RANGE_avalanche \
            --set ENABLE_PROCESS_BLOCK_RANGE.optimism=$ENABLE_PROCESS_BLOCK_RANGE_optimism \
            --set ENABLE_PROCESS_BLOCK_RANGE.ethereum=$ENABLE_PROCESS_BLOCK_RANGE_ethereum \
            --set ENABLE_PROCESS_BLOCK_RANGE.polygon=$ENABLE_PROCESS_BLOCK_RANGE_polygon \
            --set ENABLE_PROCESS_BLOCK_RANGE.mantle=$ENABLE_PROCESS_BLOCK_RANGE_mantle \
            --set ENABLE_PROCESS_BLOCK_RANGE.zora=$ENABLE_PROCESS_BLOCK_RANGE_zora \
            --set ENABLE_PROCESS_BLOCK_RANGE.base=$ENABLE_PROCESS_BLOCK_RANGE_base \
            --set ENABLE_PROCESS_BLOCK_RANGE.linea=$ENABLE_PROCESS_BLOCK_RANGE_linea \
            \
            --set dev_rpc_config_values.avalancheTestnet_rpc_url=$DEV_INDEXER_V2_AVALANCHE_TESTNET_RPC_URL \
            --set dev_rpc_config_values.polygonTestnet_rpc_url=$DEV_INDEXER_V2_POLYGON_TESTNET_RPC_URL \
            --set dev_rpc_config_values.binanceTestnet_rpc_url=$DEV_INDEXER_V2_BINANCE_SMART_CHAIN_TESTNET_RPC_URL \
            --set dev_rpc_config_values.mantleTestnet_rpc_url=$DEV_INDEXER_V2_MANTLE_TESTNET_RPC_URL \
            --set dev_rpc_config_values.ethereumTestnetSepolia_rpc_url=$DEV_INDEXER_V2_ETHEREUM_TESTNET_SEPOLIA_RPC_URL \
            --set dev_rpc_config_values.optimismTestnetSepolia_rpc_url=$DEV_INDEXER_V2_OPTIMISM_TESTNET_SEPOLIA_RPC_URL \
            --set dev_rpc_config_values.arbitrumTestnetSepolia_rpc_url=$DEV_INDEXER_V2_ARBITRUM_TESTNET_SEPOLIA_RPC_URL \
            --set dev_rpc_config_values.zoraTestnetSepolia_rpc_url=$DEV_INDEXER_V2_ZORA_TESTNET_SEPOLIA_RPC_URL \
            --set dev_rpc_config_values.baseTestnetSepolia_rpc_url=$DEV_INDEXER_V2_BASE_TESTNET_SEPOLIA_RPC_URL \
            --set dev_rpc_config_values.lineaTestnetGoerli_rpc_url=$DEV_INDEXER_V2_LINEA_TESTNET_GOERLI_RPC_URL \
            \
            --set dev_rpc_config_values.private_key=$DEV_INDEXER_V2_PRIVATE_KEY \
            --set dev_rpc_config_values.address=$COMMON_DEV_WALLET_ADDRESS \
            --set dev_rpc_config_values.version="beta3" \
            \
            --set datadog_tags.env=${{ env.CLUSTER_NAME }} \
            --set datadog_tags.service=$RELEASE_NAME \
            --set datadog_tags.version=$RELEASE_NAME-${{ env.STG_HOLOGRAPH_INDEXER_HELM_CHART_VERSION }} \
            \
            --set autoscaling.enabled=false \
            --set replicaCountAvalanche=1 \
            --set replicaCountPolygon=1 \
            --set replicaCountBinance=1 \
            --set replicaCountMantle=1 \
            --set replicaCountEthereum=1 \
            --set replicaCountArbitrum=1 \
            --set replicaCountOptimism=1 \
<<<<<<< HEAD
            --set replicaCountBase=0 \
            --set replicaCountLinea=0 \
=======
            --set replicaCountBase=1 \
>>>>>>> 895bb41f
            --set replicaCountZora=1 \
            \
            --set sqs.SQS_USER_AWS_ACCESS_KEY_ID=$COMMON_AWS_ACCESS_KEY_ID_SQS \
            --set sqs.SQS_USER_AWS_SECRET_ACCESS_KEY=$COMMON_AWS_SECRET_ACCESS_KEY_SQS \
            --set sqs.SQS_ENDPOINT=$DEV_INDEXER_V2_SQS_ENDPOINT \
            --set sqs.SQS_QUEUE_URL=$DEV_INDEXER_V2_SQS_QUEUE_URL \
            --set sqs.AWS_REGION=$COMMON_AWS_REGION

      - name: Pause for 60 seconds
        shell: bash
        run: |
          sleep 60

      - name: -> V2 -- Deploy OPERATOR cli in staging [namespace -> ${{ env.STG_COMMON_NAMESPACE_V2 }}]
        uses: tensor-hq/eksctl-helm-action@main
        env:
          RELEASE_NAME: ${{ env.OPERATOR_RELEASE_NAME_V2 }} # notice
          HOLOGRAPH_VERSION: "V2"
          #
          ENABLE_DEBUG: 'true'
          ENABLE_SYNC: 'true'
          HEALTHCHECK: 'true'
          MODE: 'auto'
          ENABLE_UNSAFE: 'false'
          ENABLE_PROCESS_BLOCK_RANGE: 'true' # undefined/true
          UPDATE_BLOCK_HEIGHT: 'api' # api/file/disable
          #
          ENABLE_PROCESS_BLOCK_RANGE_arbitrum: 'true' # undefined/true
          ENABLE_PROCESS_BLOCK_RANGE_optimism: 'true'
          ENABLE_PROCESS_BLOCK_RANGE_binance: 'true'
          ENABLE_PROCESS_BLOCK_RANGE_mantle: 'true'
          ENABLE_PROCESS_BLOCK_RANGE_zora: 'true'
          ENABLE_PROCESS_BLOCK_RANGE_avalanche: 'true'
          ENABLE_PROCESS_BLOCK_RANGE_ethereum: 'true'
          ENABLE_PROCESS_BLOCK_RANGE_polygon: 'true'
          ENABLE_PROCESS_BLOCK_RANGE_base: 'true'
          ENABLE_PROCESS_BLOCK_RANGE_linea: 'true'
          #
          AVALANCHE_NETWORK: 'fuji'
          POLYGON_NETWORK: 'mumbai'
          BINANCE_NETWORK: 'binanceSmartChainTestnet'
          MANTLE_NETWORK: 'mantleTestnet'
          ETHEREUM_NETWORK: '{ethereumTestnetSepolia}'
          OPTIMISM_NETWORK: '{optimismTestnetSepolia}'
          ARBITRUM_NETWORK: '{arbitrumTestnetSepolia}'
          ZORA_NETWORK: '{zoraTestnetSepolia}'
          BASE_NETWORK: '{baseTestnetSepolia}'
          LINEA_NETWORK: '{lineaTestnetGoerli}'
        with:
          eks_cluster: ${{ env.CLUSTER_NAME }}
          command: |-
            helm upgrade --install $RELEASE_NAME \
            holo-operator-${{ env.STG_HOLOGRAPH_OPERATOR_HELM_CHART_VERSION }}.tgz \
            -n ${{ env.STG_COMMON_NAMESPACE_V2 }} \
            \
            --set dummy_deployment_namespace=dev-cli-dummies \
            \
            --set image.repository=${{ env.ECR_REPOSITORY }} \
            --set image.image_tag=${{ env.IMAGE_TAG }} \
            --set config_file_data=${{ env.OPERATOR_HOLOGRAPH_CONFIG_FILE_DATA }} \
            --set holo_operator_password=$DEV_OPERATOR_V2_PASSWORD \
            --set HOLO_OPERATOR_HOST=$DEV_OPERATOR_V2_HOLO_OPERATOR_HOST \
            --set OPERATOR_API_KEY=$DEV_OPERATOR_V2_OPERATOR_API_KEY \
            --set HOLOGRAPH_ENVIRONMENT=${{ env.HOLOGRAPH_ENVIRONMENT }} \
            --set HOLOGRAPH_ADDRESS=$DEV_OPERATOR_V2_HOLOGRAPH_ADDRESS \
            --set HOLOGRAPH_VERSION=${{ env.HOLOGRAPH_VERSION }} \
            \
            --set ENABLE_DEBUG=$ENABLE_DEBUG \
            --set ENABLE_SYNC=$ENABLE_SYNC \
            --set HEALTHCHECK=$HEALTHCHECK \
            --set MODE=$MODE \
            --set ENABLE_UNSAFE="${ENABLE_UNSAFE}" \
            --set UPDATE_BLOCK_HEIGHT=$UPDATE_BLOCK_HEIGHT \
            \
            --set ENABLE_PROCESS_BLOCK_RANGE.arbitrum=$ENABLE_PROCESS_BLOCK_RANGE_arbitrum \
            --set ENABLE_PROCESS_BLOCK_RANGE.binance=$ENABLE_PROCESS_BLOCK_RANGE_binance \
            --set ENABLE_PROCESS_BLOCK_RANGE.avalanche=$ENABLE_PROCESS_BLOCK_RANGE_avalanche \
            --set ENABLE_PROCESS_BLOCK_RANGE.optimism=$ENABLE_PROCESS_BLOCK_RANGE_optimism \
            --set ENABLE_PROCESS_BLOCK_RANGE.ethereum=$ENABLE_PROCESS_BLOCK_RANGE_ethereum \
            --set ENABLE_PROCESS_BLOCK_RANGE.polygon=$ENABLE_PROCESS_BLOCK_RANGE_polygon \
            --set ENABLE_PROCESS_BLOCK_RANGE.mantle=$ENABLE_PROCESS_BLOCK_RANGE_mantle \
            --set ENABLE_PROCESS_BLOCK_RANGE.zora=$ENABLE_PROCESS_BLOCK_RANGE_zora \
            --set ENABLE_PROCESS_BLOCK_RANGE.base=$ENABLE_PROCESS_BLOCK_RANGE_base \
            --set ENABLE_PROCESS_BLOCK_RANGE.linea=$ENABLE_PROCESS_BLOCK_RANGE_linea \
            \
            --set AVALANCHE_NETWORK="${AVALANCHE_NETWORK}" \
            --set POLYGON_NETWORK="${POLYGON_NETWORK}" \
            --set BINANCE_NETWORK="${BINANCE_NETWORK}" \
            --set MANTLE_NETWORK="${MANTLE_NETWORK}" \
            --set ETHEREUM_NETWORK="${ETHEREUM_NETWORK}" \
            --set OPTIMISM_NETWORK="${OPTIMISM_NETWORK}" \
            --set ARBITRUM_NETWORK="${ARBITRUM_NETWORK}" \
            --set ZORA_NETWORK="${ZORA_NETWORK}" \
            --set BASE_NETWORK="${BASE_NETWORK}" \
            --set LINEA_NETWORK="${LINEA_NETWORK}" \
            \
            --set dev_rpc_config_values.avalancheTestnet_rpc_url=$DEV_OPERATOR_V2_AVALANCHE_TESTNET_RPC_URL \
            --set dev_rpc_config_values.polygonTestnet_rpc_url=$DEV_OPERATOR_V2_POLYGON_TESTNET_RPC_URL \
            --set dev_rpc_config_values.binanceTestnet_rpc_url=$DEV_OPERATOR_V2_BINANCE_SMART_CHAIN_TESTNET_RPC_URL \
            --set dev_rpc_config_values.mantleTestnet_rpc_url=$DEV_OPERATOR_V2_MANTLE_TESTNET_RPC_URL \
            --set dev_rpc_config_values.ethereumTestnetSepolia_rpc_url=$DEV_OPERATOR_V2_ETHEREUM_TESTNET_SEPOLIA_RPC_URL \
            --set dev_rpc_config_values.optimismTestnetSepolia_rpc_url=$DEV_OPERATOR_V2_OPTIMISM_TESTNET_SEPOLIA_RPC_URL \
            --set dev_rpc_config_values.arbitrumTestnetSepolia_rpc_url=$DEV_OPERATOR_V2_ARBITRUM_TESTNET_SEPOLIA_RPC_URL \
            --set dev_rpc_config_values.zoraTestnetSepolia_rpc_url=$DEV_OPERATOR_V2_ZORA_TESTNET_SEPOLIA_RPC_URL \
            --set dev_rpc_config_values.baseTestnetSepolia_rpc_url=$DEV_OPERATOR_V2_BASE_TESTNET_SEPOLIA_RPC_URL \
            --set dev_rpc_config_values.lineaTestnetGoerli_rpc_url=$DEV_OPERATOR_V2_LINEA_TESTNET_GOERLI_RPC_URL \
            \
            --set dev_rpc_config_values.private_key=$DEV_OPERATOR_V2_PRIVATE_KEY \
            --set dev_rpc_config_values.address=$COMMON_DEV_WALLET_ADDRESS \
            \
            --set autoscaling.enabled=false \
            --set replicaCountAvalanche=1 \
            --set replicaCountPolygon=1 \
            --set replicaCountBinance=1 \
            --set replicaCountMantle=1 \
            --set replicaCountEthereum=1 \
            --set replicaCountArbitrum=1 \
            --set replicaCountOptimism=1 \
<<<<<<< HEAD
            --set replicaCountBase=0 \
            --set replicaCountLinea=0 \
=======
            --set replicaCountBase=1 \
>>>>>>> 895bb41f
            --set replicaCountZora=1 \
            \
            --set datadog_tags.env=${{ env.CLUSTER_NAME }} \
            --set datadog_tags.service=$RELEASE_NAME \
            --set datadog_tags.version=$RELEASE_NAME-${{ env.STG_HOLOGRAPH_OPERATOR_HELM_CHART_VERSION }}

      - name: -> V2 -- Info for the new V2 deployments
        uses: tensor-hq/eksctl-helm-action@main
        env:
          INDEXER_RELEASE_NAME: ${{ env.INDEXER_RELEASE_NAME_V2 }}
          OPERATOR_RELEASE_NAME: ${{ env.OPERATOR_RELEASE_NAME_V2 }}
        with:
          eks_cluster: ${{ env.CLUSTER_NAME }}
          command: |-
            echo "------------------------- Last n Helm releases -------------------------"
            echo "--V2 INDEXER--"
            helm history $INDEXER_RELEASE_NAME  -n ${{ env.STG_COMMON_NAMESPACE_V2 }} --max 3
            echo "--V2 OPERATOR--"
            helm history $OPERATOR_RELEASE_NAME -n ${{ env.STG_COMMON_NAMESPACE_V2 }} --max 3

            echo "------------------------ Newly deployed image [same for all apps] ------------------------"
            echo "$IMAGE_TAG"<|MERGE_RESOLUTION|>--- conflicted
+++ resolved
@@ -35,7 +35,7 @@
   STG_HOLOGRAPH_INDEXER_HELM_CHART_VERSION: 0.1.76
   INDEXER_RELEASE_NAME_V2: 'indexer-dev-v2' # format -> [release_name]-indexer-[env]
   #
-  STG_HOLOGRAPH_OPERATOR_HELM_CHART_VERSION: 0.1.9
+  STG_HOLOGRAPH_OPERATOR_HELM_CHART_VERSION: 0.1.10
   OPERATOR_RELEASE_NAME_V2: 'operator-dev-v2' # format -> [release_name]-indexer-[env]
   #######################################
 
@@ -241,8 +241,10 @@
             \
             --set dev_rpc_config_values.avalancheTestnet_rpc_url=$DEV_INDEXER_V2_AVALANCHE_TESTNET_RPC_URL \
             --set dev_rpc_config_values.polygonTestnet_rpc_url=$DEV_INDEXER_V2_POLYGON_TESTNET_RPC_URL \
+            --set dev_rpc_config_values.polygonTestnetAmoy_rpc_url=$DEV_INDEXER_V2_POLYGON_TESTNET_AMOY_RPC_URL \
             --set dev_rpc_config_values.binanceTestnet_rpc_url=$DEV_INDEXER_V2_BINANCE_SMART_CHAIN_TESTNET_RPC_URL \
             --set dev_rpc_config_values.mantleTestnet_rpc_url=$DEV_INDEXER_V2_MANTLE_TESTNET_RPC_URL \
+            --set dev_rpc_config_values.mantleTestnetSepolia_rpc_url=$DEV_INDEXER_V2_MANTLE_TESTNET_SEPOLIA_RPC_URL \
             --set dev_rpc_config_values.ethereumTestnetSepolia_rpc_url=$DEV_INDEXER_V2_ETHEREUM_TESTNET_SEPOLIA_RPC_URL \
             --set dev_rpc_config_values.optimismTestnetSepolia_rpc_url=$DEV_INDEXER_V2_OPTIMISM_TESTNET_SEPOLIA_RPC_URL \
             --set dev_rpc_config_values.arbitrumTestnetSepolia_rpc_url=$DEV_INDEXER_V2_ARBITRUM_TESTNET_SEPOLIA_RPC_URL \
@@ -266,12 +268,8 @@
             --set replicaCountEthereum=1 \
             --set replicaCountArbitrum=1 \
             --set replicaCountOptimism=1 \
-<<<<<<< HEAD
             --set replicaCountBase=0 \
             --set replicaCountLinea=0 \
-=======
-            --set replicaCountBase=1 \
->>>>>>> 895bb41f
             --set replicaCountZora=1 \
             \
             --set sqs.SQS_USER_AWS_ACCESS_KEY_ID=$COMMON_AWS_ACCESS_KEY_ID_SQS \
@@ -311,9 +309,9 @@
           ENABLE_PROCESS_BLOCK_RANGE_linea: 'true'
           #
           AVALANCHE_NETWORK: 'fuji'
-          POLYGON_NETWORK: 'mumbai'
+          POLYGON_NETWORK: '{mumbai,amoy}'
           BINANCE_NETWORK: 'binanceSmartChainTestnet'
-          MANTLE_NETWORK: 'mantleTestnet'
+          MANTLE_NETWORK: '{mantleTestnet,mantleTestnetSepolia}'
           ETHEREUM_NETWORK: '{ethereumTestnetSepolia}'
           OPTIMISM_NETWORK: '{optimismTestnetSepolia}'
           ARBITRUM_NETWORK: '{arbitrumTestnetSepolia}'
@@ -370,8 +368,10 @@
             \
             --set dev_rpc_config_values.avalancheTestnet_rpc_url=$DEV_OPERATOR_V2_AVALANCHE_TESTNET_RPC_URL \
             --set dev_rpc_config_values.polygonTestnet_rpc_url=$DEV_OPERATOR_V2_POLYGON_TESTNET_RPC_URL \
+            --set dev_rpc_config_values.polygonTestnetAmoy_rpc_url=$DEV_OPERATOR_V2_POLYGON_TESTNET_AMOY_RPC_URL \
             --set dev_rpc_config_values.binanceTestnet_rpc_url=$DEV_OPERATOR_V2_BINANCE_SMART_CHAIN_TESTNET_RPC_URL \
             --set dev_rpc_config_values.mantleTestnet_rpc_url=$DEV_OPERATOR_V2_MANTLE_TESTNET_RPC_URL \
+            --set dev_rpc_config_values.mantleTestnetSepolia_rpc_url=$DEV_OPERATOR_V2_MANTLE_TESTNET_SEPOLIA_RPC_URL \
             --set dev_rpc_config_values.ethereumTestnetSepolia_rpc_url=$DEV_OPERATOR_V2_ETHEREUM_TESTNET_SEPOLIA_RPC_URL \
             --set dev_rpc_config_values.optimismTestnetSepolia_rpc_url=$DEV_OPERATOR_V2_OPTIMISM_TESTNET_SEPOLIA_RPC_URL \
             --set dev_rpc_config_values.arbitrumTestnetSepolia_rpc_url=$DEV_OPERATOR_V2_ARBITRUM_TESTNET_SEPOLIA_RPC_URL \
@@ -390,12 +390,8 @@
             --set replicaCountEthereum=1 \
             --set replicaCountArbitrum=1 \
             --set replicaCountOptimism=1 \
-<<<<<<< HEAD
             --set replicaCountBase=0 \
             --set replicaCountLinea=0 \
-=======
-            --set replicaCountBase=1 \
->>>>>>> 895bb41f
             --set replicaCountZora=1 \
             \
             --set datadog_tags.env=${{ env.CLUSTER_NAME }} \
