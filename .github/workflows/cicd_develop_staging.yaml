--- conflicted
+++ resolved
@@ -11,15 +11,8 @@
   #
   DEV_IMAGE_TAG: dev-2c03396e1514877fa9321b06ecded20679de932a #dev-${{ github.sha }}
   #######################################
-<<<<<<< HEAD
-#  STG_HOLO_INDEXER_HELM_CHART_VERSION: 0.0.37
-  STG_HOLO_INDEXER_HELM_CHART_VERSION: 0.0.39 # without rinkeby
-#  STG_HOLO_OPERATOR_HELM_CHART_VERSION: 0.0.30
-  STG_HOLO_OPERATOR_HELM_CHART_VERSION: 0.0.31 # without rinkeby
-=======
   STG_HOLO_INDEXER_HELM_CHART_VERSION: 0.0.39
   STG_HOLO_OPERATOR_HELM_CHART_VERSION: 0.0.31
->>>>>>> be6fcfc1
   #######################################
   CLUSTER_NAME: staging
   #
@@ -48,18 +41,10 @@
   # INDEXER DEV rpc endpoints
   indexer_dev_fuji_rpc_url: ${{ secrets.INDEXER_DEV_FUJI_RPC_URL }}
   indexer_dev_mumbai_rpc_url: ${{ secrets.INDEXER_DEV_MUMBAI_RPC_URL }}
-<<<<<<< HEAD
-  indexer_dev_rinkeby_rpc_url: ${{ secrets.INDEXER_DEV_RINKEBY_RPC_URL }}
-=======
->>>>>>> be6fcfc1
   indexer_dev_goerli_rpc_url: ${{ secrets.INDEXER_DEV_GOERLI_RPC_URL }}
   # OPERATOR DEV rpc endpoints
   operator_dev_fuji_rpc_url: ${{ secrets.OPERATOR_DEV_FUJI_RPC_URL }}
   operator_dev_mumbai_rpc_url: ${{ secrets.OPERATOR_DEV_MUMBAI_RPC_URL }}
-<<<<<<< HEAD
-  operator_dev_rinkeby_rpc_url: ${{ secrets.OPERATOR_DEV_RINKEBY_RPC_URL }}
-=======
->>>>>>> be6fcfc1
   operator_dev_goerli_rpc_url: ${{ secrets.OPERATOR_DEV_GOERLI_RPC_URL }}
 
 # notice: the trigger
