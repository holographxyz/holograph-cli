--- conflicted
+++ resolved
@@ -11,13 +11,8 @@
   #
   DEV_IMAGE_TAG: dev-${{ github.sha }}
   #######################################
-<<<<<<< HEAD
   STG_HOLOGRAPH_INDEXER_HELM_CHART_VERSION: 0.0.43
   STG_HOLOGRAPH_OPERATOR_HELM_CHART_VERSION: 0.0.39
-=======
-  STG_HOLOGRAPH_INDEXER_HELM_CHART_VERSION: 0.0.42
-  STG_HOLOGRAPH_OPERATOR_HELM_CHART_VERSION: 0.0.38
->>>>>>> c3e5db88
   #######################################
   CLUSTER_NAME: staging
   #
@@ -26,21 +21,12 @@
   ALB_CERT_ARN: ${{ secrets.STG_ALB_CERT_ARN_FOR_CXIPCHAIN_XYZ }}
   #
   #TODO - create new gh secret for prod. should be different from staging????
-<<<<<<< HEAD
   STG_HOLOGRAPH_INDEXER_OPERATOR_API_KEY: ${{ secrets.HOLOGRAPH_INDEXER_OPERATOR_API_KEY }}
   #
   STG_HOLOGRAPH_INDEXER_HOST: http://dev-nest-api.develop.svc.cluster.local:443
   #
   STG_HOLOGRAPH_INDEXER_PASSWORD: ${{ secrets.DEV_HOLOGRAPH_INDEXER_PASSWORD }}
   STG_HOLOGRAPH_OPERATOR_PASSWORD: ${{ secrets.DEV_HOLOGRAPH_OPERATOR_PASSWORD }}
-=======
-  STG_HOLOGRAPH_INDEXER_OPERATOR_API_KEY: ${{ secrets.HOLO_INDEXER_OPERATOR_API_KEY }}
-  #
-  STG_HOLOGRAPH_INDEXER_HOST: http://devel-holo-api.develop.svc.cluster.local:443
-  #
-  STG_HOLOGRAPH_INDEXER_PASSWORD: ${{ secrets.DEV_HOLO_INDEXER_PASSWORD }}
-  STG_HOLOGRAPH_OPERATOR_PASSWORD: ${{ secrets.DEV_HOLO_OPERATOR_PASSWORD }}
->>>>>>> c3e5db88
   #
   # set the RPC endpoints config files
   INDEXER_HOLOGRAPH_CONFIG_FILE_DATA: dev-config-file
@@ -125,11 +111,7 @@
         shell: bash
         env:
           #
-<<<<<<< HEAD
           CHART_REPO: holograph-indexer
-=======
-          CHART_REPO: holo-indexer
->>>>>>> c3e5db88
           CHART_VERSION: ${{ env.STG_HOLOGRAPH_INDEXER_HELM_CHART_VERSION }}
           #
           ECR_REGISTRY: ${{ steps.login-ecr.outputs.registry }}
@@ -148,21 +130,13 @@
           eks_cluster: ${{ env.CLUSTER_NAME }}
           command: |-
             helm upgrade --install $RELEASE_NAME \
-<<<<<<< HEAD
             holograph-indexer-${{ env.STG_HOLOGRAPH_INDEXER_HELM_CHART_VERSION }}.tgz \
-=======
-            holo-indexer-${{ env.STG_HOLOGRAPH_INDEXER_HELM_CHART_VERSION }}.tgz \
->>>>>>> c3e5db88
             -n ${{ env.STG_COMMON_NAMESPACE }} \
             --set image.repository=${{ env.ECR_REPOSITORY }} \
             --set image.image_tag=${{ env.DEV_IMAGE_TAG }} \
             --set config_file_data=${{ env.INDEXER_HOLOGRAPH_CONFIG_FILE_DATA }} \
             --set holo_indexer_password=${{ env.STG_HOLOGRAPH_INDEXER_PASSWORD }} \
-<<<<<<< HEAD
             --set HOLOGRAPH_INDEXER_HOST=${{ env.STG_HOLOGRAPH_INDEXER_HOST }} \
-=======
-            --set HOLO_INDEXER_HOST=${{ env.STG_HOLOGRAPH_INDEXER_HOST }} \
->>>>>>> c3e5db88
             --set OPERATOR_API_KEY=${{ env.STG_HOLOGRAPH_INDEXER_OPERATOR_API_KEY }} \
             --set ABI_ENVIRONMENT=${{ env.ABI_ENVIRONMENT }} \
             \
@@ -195,11 +169,7 @@
         shell: bash
         env:
           #
-<<<<<<< HEAD
           CHART_REPO: holograph-operator
-=======
-          CHART_REPO: holo-operator
->>>>>>> c3e5db88
           CHART_VERSION: ${{ env.STG_HOLOGRAPH_OPERATOR_HELM_CHART_VERSION }}
           #
           ECR_REGISTRY: ${{ steps.login-ecr.outputs.registry }}
@@ -218,11 +188,7 @@
           eks_cluster: ${{ env.CLUSTER_NAME }}
           command: |-
             helm upgrade --install $RELEASE_NAME \
-<<<<<<< HEAD
             holograph-operator-${{ env.STG_HOLOGRAPH_OPERATOR_HELM_CHART_VERSION }}.tgz \
-=======
-            holo-operator-${{ env.STG_HOLOGRAPH_OPERATOR_HELM_CHART_VERSION }}.tgz \
->>>>>>> c3e5db88
             -n ${{ env.STG_COMMON_NAMESPACE }} \
             --set image.repository=${{ env.ECR_REPOSITORY }} \
             --set image.image_tag=${{ env.DEV_IMAGE_TAG }} \
