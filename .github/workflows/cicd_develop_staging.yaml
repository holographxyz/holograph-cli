--- conflicted
+++ resolved
@@ -18,11 +18,7 @@
   #
   AWS_KEY_ID: ${{ secrets.NEWSTAGE_USER_AWS_ACCESS_KEY_ID }}
   AWS_ACCESS_KEY: ${{ secrets.NEWSTAGE_USER_AWS_SECRET_ACCESS_KEY }}
-<<<<<<< HEAD
-  ALB_CERT_ARN: ${{ secrets.STG_ALB_CERT_ARN }}
-=======
   ALB_CERT_ARN: ${{ secrets.STG_ALB_CERT_ARN_FOR_CXIPCHAIN_XYZ }}
->>>>>>> 00c5696b
   #
   #TODO - create new gh secret for prod. should be different from staging????
   STG_HOLO_INDEXER_OPERATOR_API_KEY: ${{ secrets.HOLO_INDEXER_OPERATOR_API_KEY }}
