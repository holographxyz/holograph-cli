name: Deploy holoclis to staging[develop]

permissions:
  id-token: write
  contents: read # This is required for actions/checkout@v2

env:
  AWS_REGION: us-west-2
  IAM_ROLE: arn:aws:iam::177635894328:role/Github_role_to_access_ECR
  ECR_REPOSITORY: holo-cli-dev # notice: the same for all cli apps
  #
  DEV_IMAGE_TAG: dev-${{ github.sha }}
  #
  CLUSTER_NAME: staging
  #
  AWS_KEY_ID: ${{ secrets.NEWSTAGE_USER_AWS_ACCESS_KEY_ID }}
  AWS_ACCESS_KEY: ${{ secrets.NEWSTAGE_USER_AWS_SECRET_ACCESS_KEY }}
  ALB_CERT_ARN: ${{ secrets.PROD_ALB_CERT_ARN_FOR_HOLOGRAPH_XYZ }}
  #
  STG_HOLOGRAPH_INDEXER_OPERATOR_API_KEY: ${{ secrets.HOLO_INDEXER_OPERATOR_API_KEY }}
  STG_HOLOGRAPH_OPERATOR_OPERATOR_API_KEY: ${{ secrets.HOLO_INDEXER_OPERATOR_API_KEY }}
  #
  STG_HOLOGRAPH_INDEXER_HOST: 'http://devel-holo-api.develop.svc.cluster.local:443'
  STG_HOLOGRAPH_OPERATOR_HOST: 'http://devel-holo-api.develop.svc.cluster.local:443'
  #
  STG_HOLOGRAPH_INDEXER_PASSWORD: ${{ secrets.DEV_HOLO_INDEXER_PASSWORD }}
  STG_HOLOGRAPH_OPERATOR_PASSWORD: ${{ secrets.DEV_HOLO_OPERATOR_PASSWORD }}
  #
  # set the RPC endpoints config files
  INDEXER_HOLOGRAPH_CONFIG_FILE_DATA: dev-config-file
  OPERATOR_HOLOGRAPH_CONFIG_FILE_DATA: dev-config-file
  #
  HOLOGRAPH_ENVIRONMENT: develop
  #
  STG_DOMAIN: 'holograph.xyz' # needed only for the health checks
  #
  STG_COMMON_NAMESPACE: develop
  #
  #######################################
  STG_HOLOGRAPH_INDEXER_HELM_CHART_VERSION: 0.0.99
  INDEXER_RELEASE_NAME: indexer-dev # format -> [release_name]-indexer-[env]
  #
  STG_HOLOGRAPH_OPERATOR_HELM_CHART_VERSION: 0.0.71
  OPERATOR_RELEASE_NAME: operator-dev # format -> [release_name]-operator-[env]
  #######################################
  #
  # INDEXER DEV rpc endpoints
  indexer_dev_avalancheTestnet_rpc_url: ${{ secrets.INDEXER_DEV_FUJI_RPC_URL }}
  indexer_dev_polygonTestnet_rpc_url: ${{ secrets.INDEXER_DEV_MUMBAI_RPC_URL }}
  indexer_dev_ethereumTestnetGoerli_rpc_url: ${{ secrets.INDEXER_DEV_GOERLI_RPC_URL }}
  indexer_dev_optimismTestnetGoerli_rpc_url: ${{ secrets.INDEXER_DEV_OPTIMISM_GOERLI_RPC_URL }}
  indexer_dev_arbitrumTestnetGoerli_rpc_url: ${{ secrets.INDEXER_DEV_ARBITRUM_GOERLI_RPC_URL }}
  indexer_dev_binanceTestnet_rpc_url: ${{ secrets.INDEXER_DEV_BSC_TESTNET_RPC_URL }}
  #
  indexer_dev_private_key: ${{ secrets.INDEXER_DEV_PRIVATE_KEY }}
  indexer_dev_address: ${{ secrets.INDEXER_DEV_ADDRESS }}
  # OPERATOR DEV rpc endpoints
  operator_dev_avalancheTestnet_rpc_url: ${{ secrets.OPERATOR_DEV_FUJI_RPC_URL }}
  operator_dev_polygonTestnet_rpc_url: ${{ secrets.OPERATOR_DEV_MUMBAI_RPC_URL }}
  operator_dev_ethereumTestnetGoerli_rpc_url: ${{ secrets.OPERATOR_DEV_GOERLI_RPC_URL }}
  operator_dev_optimismTestnetGoerli_rpc_url: ${{ secrets.OPERATOR_DEV_OPTIMISM_GOERLI_RPC_URL }}
  operator_dev_arbitrumTestnetGoerli_rpc_url: ${{ secrets.OPERATOR_DEV_ARBITRUM_GOERLI_RPC_URL }}
  operator_dev_binanceTestnet_rpc_url: ${{ secrets.OPERATOR_DEV_BSC_TESTNET_RPC_URL }}
  #
  operator_dev_private_key: ${{ secrets.OPERATOR_DEV_PRIVATE_KEY }}
  operator_dev_address: ${{ secrets.OPERATOR_DEV_ADDRESS }}
  #
  # SQS User [indexer_processor_sqs_user]
  SQS_USER_AWS_ACCESS_KEY_ID: ${{ secrets.SQS_INDEXER_PROCESSOR_USER_AWS_KEY_ID }}
  SQS_USER_AWS_SECRET_ACCESS_KEY: ${{ secrets.SQS_INDEXER_PROCESSOR_USER_AWS_ACCESS_KEY }}
  DEV_SQS_ENDPOINT: 'https://sqs.us-west-2.amazonaws.com'
  DEV_SQS_QUEUE_URL: 'https://sqs.us-west-2.amazonaws.com/177635894328/dev-indexer-processor'

on:
  push:
    branches:
      - 'develop'
      # Excluded branches
      - '!testnet'
      - '!main'
      - '!mainnet'
      - '!master'

jobs:
  deploy-to-staging:
    name: Deploy-to-staging[dev]
    runs-on: ubuntu-latest

    steps:
      - name: Use Githubs federated identity with AWS
        uses: aws-actions/configure-aws-credentials@v1
        with:
          role-to-assume: ${{ env.IAM_ROLE }}
          aws-region: ${{ env.AWS_REGION }}

      - name: Login to ECR
        id: login-ecr
        uses: aws-actions/amazon-ecr-login@v1

      - name: Checkout the code
        uses: actions/checkout@v2

      # This is a separate action that sets up buildx runner
      - name: Set up Docker Buildx
        id: buildx
        uses: docker/setup-buildx-action@v2

      # So now you can use Actions' own caching!
      - name: Cache Docker layers
        uses: actions/cache@v2
        with:
          path: /tmp/.buildx-cache
          key: ${{ runner.os }}-single-buildx-${{ github.sha }}
          restore-keys: |
            ${{ runner.os }}-single-buildx

      # And make it available for builds
      - name: Build image
        uses: docker/build-push-action@v2
        with:
          context: .
          builder: ${{ steps.buildx.outputs.name }}
          file: Dockerfile
          build-args: AWS_ECR_URL=${{ steps.login-ecr.outputs.registry }}
          platforms: linux/amd64
          tags: ${{ steps.login-ecr.outputs.registry }}/${{ env.ECR_REPOSITORY }}:${{ env.DEV_IMAGE_TAG }}
          cache-from: type=local,src=/tmp/.buildx-cache
          cache-to: type=local,dest=/tmp/.buildx-cache-new
          push: true # set false to deactivate the push to ECR

      # This ugly bit is necessary if you don't want your cache to grow forever until it hits GitHub's limit of 5GB.
      # https://github.com/docker/build-push-action/issues/252 & https://github.com/moby/buildkit/issues/1896
      - name: Move cache
        run: |
          rm -rf /tmp/.buildx-cache
          mv /tmp/.buildx-cache-new /tmp/.buildx-cache

      - name: Configure AWS creds to access EKS
        # TIP: the deployment user must be in the masters group in the aws-auth config map in the cluster
        uses: aws-actions/configure-aws-credentials@v1
        with:
          aws-access-key-id: ${{ env.AWS_KEY_ID }} #notice: unique for each env
          aws-secret-access-key: ${{ env.AWS_ACCESS_KEY }} #notice: unique for each env
          aws-region: ${{ env.AWS_REGION }}

      - name: Create ns [${{ env.STG_COMMON_NAMESPACE }}]
        uses: tensor-hq/eksctl-helm-action@main
        with:
          eks_cluster: ${{ env.CLUSTER_NAME }}
          command: |-
            kubectl create namespace ${{ env.STG_COMMON_NAMESPACE }} --dry-run=client -o yaml | kubectl apply -f -
      #
      #
      # NOTICE: --- INDEXER ---
      - name: Pull the holograph-indexer helm chart version x.x.x from ECR
        shell: bash
        env:
          #
          CHART_REPO: holo-indexer
          CHART_VERSION: ${{ env.STG_HOLOGRAPH_INDEXER_HELM_CHART_VERSION }}
          #
          ECR_REGISTRY: ${{ steps.login-ecr.outputs.registry }}
        run: |
          helm pull oci://$ECR_REGISTRY/$CHART_REPO --version $CHART_VERSION
      ######
      - name: -> Deploy INDEXER cli in staging [namespace -> ${{ env.STG_COMMON_NAMESPACE }}]
        uses: tensor-hq/eksctl-helm-action@main
        env:
          RELEASE_NAME: ${{ env.INDEXER_RELEASE_NAME }} # notice
          #
          ENABLE_DEBUG: 'true'
          HEALTHCHECK: 'true'
          MODE: 'auto'
          ENABLE_UNSAFE: 'false'
          ENABLE_SYNC: 'true'
<<<<<<< HEAD
          ENABLE_PROCESS_BLOCK_RANGE: 'true' # undefined/true
=======
>>>>>>> 8652a515
          UPDATE_BLOCK_HEIGHT: 'api' # api/file/disable
          #
          ENABLE_PROCESS_BLOCK_RANGE_arbitrum: 'true' # undefined/true
          ENABLE_PROCESS_BLOCK_RANGE_optimism: 'true'
          ENABLE_PROCESS_BLOCK_RANGE_binance: 'true'
          ENABLE_PROCESS_BLOCK_RANGE_avalanche: 'true'
          ENABLE_PROCESS_BLOCK_RANGE_ethereum: 'true'
          ENABLE_PROCESS_BLOCK_RANGE_polygon: 'true'
          #
          AVALANCHE_NETWORK: 'fuji'
          ETHEREUM_NETWORK: 'goerli'
          OPTIMISM_NETWORK: 'optimismTestnetGoerli'
          ARBITRUM_NETWORK: 'arbitrumTestnetGoerli'
          POLYGON_NETWORK: 'mumbai'
          BINANCE_NETWORK: 'binanceSmartChainTestnet'
        with:
          eks_cluster: ${{ env.CLUSTER_NAME }}
          command: |-
            helm upgrade --install $RELEASE_NAME \
            holo-indexer-${{ env.STG_HOLOGRAPH_INDEXER_HELM_CHART_VERSION }}.tgz \
            -n ${{ env.STG_COMMON_NAMESPACE }} \
            \
            --set image.repository=${{ env.ECR_REPOSITORY }} \
            --set image.image_tag=${{ env.DEV_IMAGE_TAG }} \
            --set config_file_data=${{ env.INDEXER_HOLOGRAPH_CONFIG_FILE_DATA }} \
            --set holo_indexer_password=${{ env.STG_HOLOGRAPH_INDEXER_PASSWORD }} \
            --set HOLO_INDEXER_HOST=${{ env.STG_HOLOGRAPH_INDEXER_HOST }} \
            --set OPERATOR_API_KEY=${{ env.STG_HOLOGRAPH_INDEXER_OPERATOR_API_KEY }} \
            --set HOLOGRAPH_ENVIRONMENT=${{ env.HOLOGRAPH_ENVIRONMENT }} \
            \
            --set ENABLE_DEBUG=$ENABLE_DEBUG \
            --set ENABLE_SYNC=$ENABLE_SYNC \
            --set HEALTHCHECK=$HEALTHCHECK \
            --set MODE=$MODE \
            \
            --set AVALANCHE_NETWORK="${AVALANCHE_NETWORK}" \
            --set ETHEREUM_NETWORK="${ETHEREUM_NETWORK}" \
            --set OPTIMISM_NETWORK="${OPTIMISM_NETWORK}" \
            --set ARBITRUM_NETWORK="${ARBITRUM_NETWORK}" \
            --set POLYGON_NETWORK="${POLYGON_NETWORK}" \
            --set BINANCE_NETWORK="${BINANCE_NETWORK}" \
            \
            --set ENABLE_UNSAFE="${ENABLE_UNSAFE}" \
            --set UPDATE_BLOCK_HEIGHT=$UPDATE_BLOCK_HEIGHT \
            \
            --set ENABLE_PROCESS_BLOCK_RANGE.arbitrum=$ENABLE_PROCESS_BLOCK_RANGE_arbitrum \
            --set ENABLE_PROCESS_BLOCK_RANGE.binance=$ENABLE_PROCESS_BLOCK_RANGE_binance \
            --set ENABLE_PROCESS_BLOCK_RANGE.avalanche=$ENABLE_PROCESS_BLOCK_RANGE_avalanche \
            --set ENABLE_PROCESS_BLOCK_RANGE.optimism=$ENABLE_PROCESS_BLOCK_RANGE_optimism \
            --set ENABLE_PROCESS_BLOCK_RANGE.ethereum=$ENABLE_PROCESS_BLOCK_RANGE_ethereum \
            --set ENABLE_PROCESS_BLOCK_RANGE.polygon=$ENABLE_PROCESS_BLOCK_RANGE_polygon \
            \
            --set dev_rpc_config_values.avalancheTestnet_rpc_url=${{ env.indexer_dev_avalancheTestnet_rpc_url }} \
            --set dev_rpc_config_values.polygonTestnet_rpc_url=${{ env.indexer_dev_polygonTestnet_rpc_url }} \
            --set dev_rpc_config_values.ethereumTestnetGoerli_rpc_url=${{ env.indexer_dev_ethereumTestnetGoerli_rpc_url }} \
            --set dev_rpc_config_values.optimismTestnetGoerli_rpc_url=${{ env.indexer_dev_optimismTestnetGoerli_rpc_url }} \
            --set dev_rpc_config_values.arbitrumTestnetGoerli_rpc_url=${{ env.indexer_dev_arbitrumTestnetGoerli_rpc_url }} \
            --set dev_rpc_config_values.binanceTestnet_rpc_url=${{ env.indexer_dev_binanceTestnet_rpc_url }} \
            \
            --set dev_rpc_config_values.private_key=${{ env.indexer_dev_private_key }} \
            --set dev_rpc_config_values.address=${{ env.indexer_dev_address }} \
            --set dev_rpc_config_values.version="beta3" \
            \
            --set datadog_tags.env=${{ env.CLUSTER_NAME }} \
            --set datadog_tags.service=$RELEASE_NAME \
            --set datadog_tags.version=$RELEASE_NAME-${{ env.STG_HOLOGRAPH_INDEXER_HELM_CHART_VERSION }} \
            \
            --set autoscaling.enabled=false \
            --set replicaCount=1 \
            \
            --set resources.ethereum.limits.memory=820Mi \
            --set resources.ethereum.requests.cpu=300m \
            --set resources.ethereum.requests.memory=800Mi \
            \
            --set resources.optimism.limits.memory=520Mi \
            --set resources.optimism.requests.cpu=300m \
            --set resources.optimism.requests.memory=500Mi \
            \
            --set resources.arbitrum.limits.memory=520Mi \
            --set resources.arbitrum.requests.cpu=300m \
            --set resources.arbitrum.requests.memory=500Mi \
            \
            --set resources.polygon.limits.memory=520Mi \
            --set resources.polygon.requests.cpu=300m \
            --set resources.polygon.requests.memory=500Mi \
            \
            --set resources.avalanche.limits.memory=520Mi \
            --set resources.avalanche.requests.cpu=300m \
            --set resources.avalanche.requests.memory=500Mi \
            \
            --set resources.binance.limits.memory=520Mi \
            --set resources.binance.requests.cpu=300m \
            --set resources.binance.requests.memory=500Mi \
            \
            --set sqs.SQS_USER_AWS_ACCESS_KEY_ID=${{ env.SQS_USER_AWS_ACCESS_KEY_ID }} \
            --set sqs.SQS_USER_AWS_SECRET_ACCESS_KEY=${{ env.SQS_USER_AWS_SECRET_ACCESS_KEY }} \
            --set sqs.SQS_ENDPOINT=${{ env.DEV_SQS_ENDPOINT }} \
            --set sqs.SQS_QUEUE_URL=${{ env.DEV_SQS_QUEUE_URL }} \
            --set sqs.AWS_REGION=us-west-2 \
            \
            --values .github/values_for_stg_alb_ingress.yaml \
            --set ingress.annotations."alb\.ingress\.kubernetes\.io/certificate-arn"='${{ env.ALB_CERT_ARN }}' \
            --set ingress.ingress_name=ing-$RELEASE_NAME-health \
            --set ingress.host=$RELEASE_NAME-health.${{ env.STG_DOMAIN }} \
            --set ingress.target_svc_name=$RELEASE_NAME-holo-indexer \
            --set ingress.blue_green_deployment=false
      - name: Pause for 60 seconds
        shell: bash
        run: |
          sleep 60
      #
      #
      # NOTICE: --- OPERATOR ---
      - name: Pull the holograph-operator helm chart version x.x.x from ECR
        shell: bash
        env:
          #
          CHART_REPO: holo-operator
          CHART_VERSION: ${{ env.STG_HOLOGRAPH_OPERATOR_HELM_CHART_VERSION }}
          #
          ECR_REGISTRY: ${{ steps.login-ecr.outputs.registry }}
        run: |
          helm pull oci://$ECR_REGISTRY/$CHART_REPO --version $CHART_VERSION
      ######
      - name: -> Deploy OPERATOR cli in staging [namespace -> ${{ env.STG_COMMON_NAMESPACE }}]
        uses: tensor-hq/eksctl-helm-action@main
        env:
          RELEASE_NAME: ${{ env.OPERATOR_RELEASE_NAME }} # notice
          #
          ENABLE_DEBUG: 'true'
          ENABLE_SYNC: 'true'
          HEALTHCHECK: 'true'
          MODE: 'auto'
          ENABLE_UNSAFE: 'false'
<<<<<<< HEAD
          ENABLE_PROCESS_BLOCK_RANGE: 'true' # undefined/true
=======
>>>>>>> 8652a515
          UPDATE_BLOCK_HEIGHT: 'api' # api/file/disable
          #
          ENABLE_PROCESS_BLOCK_RANGE_arbitrum: 'true' # undefined/true
          ENABLE_PROCESS_BLOCK_RANGE_optimism: 'true'
          ENABLE_PROCESS_BLOCK_RANGE_binance: 'true'
          ENABLE_PROCESS_BLOCK_RANGE_avalanche: 'true'
          ENABLE_PROCESS_BLOCK_RANGE_ethereum: 'true'
          ENABLE_PROCESS_BLOCK_RANGE_polygon: 'true'
          #
          AVALANCHE_NETWORK: 'fuji'
          POLYGON_NETWORK: 'mumbai'
          ETHEREUM_NETWORK: 'goerli'
          OPTIMISM_NETWORK: 'optimismTestnetGoerli'
          ARBITRUM_NETWORK: 'arbitrumTestnetGoerli'
          BINANCE_NETWORK: 'binanceSmartChainTestnet'
        with:
          eks_cluster: ${{ env.CLUSTER_NAME }}
          command: |-
            helm upgrade --install $RELEASE_NAME \
            holo-operator-${{ env.STG_HOLOGRAPH_OPERATOR_HELM_CHART_VERSION }}.tgz \
            -n ${{ env.STG_COMMON_NAMESPACE }} \
            \
            --set image.repository=${{ env.ECR_REPOSITORY }} \
            --set image.image_tag=${{ env.DEV_IMAGE_TAG }} \
            --set config_file_data=${{ env.OPERATOR_HOLOGRAPH_CONFIG_FILE_DATA }} \
            --set holo_operator_password=${{ env.STG_HOLOGRAPH_OPERATOR_PASSWORD }} \
            --set HOLO_OPERATOR_HOST=${{ env.STG_HOLOGRAPH_OPERATOR_HOST }} \
            --set OPERATOR_API_KEY=${{ env.STG_HOLOGRAPH_OPERATOR_OPERATOR_API_KEY }} \
            --set HOLOGRAPH_ENVIRONMENT=${{ env.HOLOGRAPH_ENVIRONMENT }} \
            \
            --set ENABLE_DEBUG=$ENABLE_DEBUG \
            --set ENABLE_SYNC=$ENABLE_SYNC \
            --set HEALTHCHECK=$HEALTHCHECK \
            --set MODE=$MODE \
            --set ENABLE_UNSAFE="${ENABLE_UNSAFE}" \
            --set UPDATE_BLOCK_HEIGHT=$UPDATE_BLOCK_HEIGHT \
            \
            --set ENABLE_PROCESS_BLOCK_RANGE.arbitrum=$ENABLE_PROCESS_BLOCK_RANGE_arbitrum \
            --set ENABLE_PROCESS_BLOCK_RANGE.binance=$ENABLE_PROCESS_BLOCK_RANGE_binance \
            --set ENABLE_PROCESS_BLOCK_RANGE.avalanche=$ENABLE_PROCESS_BLOCK_RANGE_avalanche \
            --set ENABLE_PROCESS_BLOCK_RANGE.optimism=$ENABLE_PROCESS_BLOCK_RANGE_optimism \
            --set ENABLE_PROCESS_BLOCK_RANGE.ethereum=$ENABLE_PROCESS_BLOCK_RANGE_ethereum \
            --set ENABLE_PROCESS_BLOCK_RANGE.polygon=$ENABLE_PROCESS_BLOCK_RANGE_polygon \
            \
            --set AVALANCHE_NETWORK=$AVALANCHE_NETWORK \
            --set POLYGON_NETWORK=$POLYGON_NETWORK \
            --set ETHEREUM_NETWORK=$ETHEREUM_NETWORK \
            --set OPTIMISM_NETWORK=$OPTIMISM_NETWORK \
            --set ARBITRUM_NETWORK=$ARBITRUM_NETWORK \
            --set BINANCE_NETWORK=$BINANCE_NETWORK \
            \
            --set dev_rpc_config_values.avalancheTestnet_rpc_url=${{ env.operator_dev_avalancheTestnet_rpc_url }} \
            --set dev_rpc_config_values.polygonTestnet_rpc_url=${{ env.operator_dev_polygonTestnet_rpc_url }} \
            --set dev_rpc_config_values.ethereumTestnetGoerli_rpc_url=${{ env.operator_dev_ethereumTestnetGoerli_rpc_url }} \
            --set dev_rpc_config_values.optimismTestnetGoerli_rpc_url=${{ env.operator_dev_optimismTestnetGoerli_rpc_url }} \
            --set dev_rpc_config_values.arbitrumTestnetGoerli_rpc_url=${{ env.operator_dev_arbitrumTestnetGoerli_rpc_url }} \
            --set dev_rpc_config_values.binanceTestnet_rpc_url=${{ env.operator_dev_binanceTestnet_rpc_url }} \
            \
            --set dev_rpc_config_values.private_key=${{ env.operator_dev_private_key }} \
            --set dev_rpc_config_values.address=${{ env.operator_dev_address }} \
            \
            --set autoscaling.enabled=false \
            --set replicaCount=1 \
            \
            --set resources.ethereum.limits.memory=800Mi \
            --set resources.ethereum.requests.cpu=100m \
            --set resources.ethereum.requests.memory=800Mi \
            \
            --set resources.optimism.limits.memory=500Mi \
            --set resources.optimism.requests.cpu=100m \
            --set resources.optimism.requests.memory=300Mi \
            \
            --set resources.arbitrum.limits.memory=500Mi \
            --set resources.arbitrum.requests.cpu=100m \
            --set resources.arbitrum.requests.memory=300Mi \
            \
            --set resources.polygon.limits.memory=500Mi \
            --set resources.polygon.requests.cpu=100m \
            --set resources.polygon.requests.memory=300Mi \
            \
            --set resources.avalanche.limits.memory=500Mi \
            --set resources.avalanche.requests.cpu=100m \
            --set resources.avalanche.requests.memory=300Mi \
            \
            --set resources.binance.limits.memory=500Mi \
            --set resources.binance.requests.cpu=100m \
            --set resources.binance.requests.memory=300Mi \
            \
            --set datadog_tags.env=${{ env.CLUSTER_NAME }} \
            --set datadog_tags.service=$RELEASE_NAME \
            --set datadog_tags.version=$RELEASE_NAME-${{ env.STG_HOLOGRAPH_OPERATOR_HELM_CHART_VERSION }} \
            \
            --values .github/values_for_stg_alb_ingress.yaml \
            --set ingress.annotations."alb\.ingress\.kubernetes\.io/certificate-arn"='${{ env.ALB_CERT_ARN }}' \
            --set ingress.ingress_name=ing-$RELEASE_NAME-health \
            --set ingress.host=$RELEASE_NAME-health.${{ env.STG_DOMAIN }} \
            --set ingress.target_svc_name=$RELEASE_NAME-holo-operator \
            --set ingress.blue_green_deployment=false

      - name: -> Info for the new deployments
        uses: tensor-hq/eksctl-helm-action@main
        env:
          INDEXER_RELEASE_NAME: ${{ env.INDEXER_RELEASE_NAME }}
          OPERATOR_RELEASE_NAME: ${{ env.OPERATOR_RELEASE_NAME }}
          LB_URL: 'https://staging-alb-1490082055.us-west-2.elb.amazonaws.com'
        with:
          eks_cluster: ${{ env.CLUSTER_NAME }}
          command: |-
            echo "------------------------- Last n Helm releases -------------------------"
            echo "--INDEXER--"
            helm history $INDEXER_RELEASE_NAME  -n ${{ env.STG_COMMON_NAMESPACE }} --max 3
            echo "--OPERATOR--"
            helm history $OPERATOR_RELEASE_NAME -n ${{ env.STG_COMMON_NAMESPACE }} --max 3

            echo "------------------------ Newly deployed image [same for all apps] ------------------------"
            echo "$DEV_IMAGE_TAG"

            echo "------------------------ Healthchecks ------------------------"
            sleep 55

            ENDPOINT=$INDEXER_RELEASE_NAME-health.${{ env.STG_DOMAIN }}
            echo "curl -k -H \"Host: $ENDPOINT\" $LB_URL/healthcheck"
            curl -k -H "Host: $ENDPOINT" $LB_URL/healthcheck | jq '.status'

            ENDPOINT=$OPERATOR_RELEASE_NAME-health.${{ env.STG_DOMAIN }}
            echo "curl -k -H \"Host: $ENDPOINT\" $LB_URL/healthcheck"
            curl -k -H "Host: $ENDPOINT" $LB_URL/healthcheck | jq '.status'<|MERGE_RESOLUTION|>--- conflicted
+++ resolved
@@ -173,10 +173,7 @@
           MODE: 'auto'
           ENABLE_UNSAFE: 'false'
           ENABLE_SYNC: 'true'
-<<<<<<< HEAD
           ENABLE_PROCESS_BLOCK_RANGE: 'true' # undefined/true
-=======
->>>>>>> 8652a515
           UPDATE_BLOCK_HEIGHT: 'api' # api/file/disable
           #
           ENABLE_PROCESS_BLOCK_RANGE_arbitrum: 'true' # undefined/true
@@ -311,10 +308,7 @@
           HEALTHCHECK: 'true'
           MODE: 'auto'
           ENABLE_UNSAFE: 'false'
-<<<<<<< HEAD
           ENABLE_PROCESS_BLOCK_RANGE: 'true' # undefined/true
-=======
->>>>>>> 8652a515
           UPDATE_BLOCK_HEIGHT: 'api' # api/file/disable
           #
           ENABLE_PROCESS_BLOCK_RANGE_arbitrum: 'true' # undefined/true
