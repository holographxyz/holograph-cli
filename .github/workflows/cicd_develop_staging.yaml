name: Deploy holoclis to staging[develop]

permissions:
  id-token: write
  contents: read # This is required for actions/checkout@v2

env:
  AWS_REGION: us-west-2
  IAM_ROLE: arn:aws:iam::177635894328:role/Github_role_to_access_ECR
  ECR_REPOSITORY: holo-cli-dev # notice: the same for all cli apps
  #
  DEV_IMAGE_TAG: dev-${{ github.sha }}
  #
  CLUSTER_NAME: staging
  #
  AWS_KEY_ID: ${{ secrets.NEWSTAGE_USER_AWS_ACCESS_KEY_ID }}
  AWS_ACCESS_KEY: ${{ secrets.NEWSTAGE_USER_AWS_SECRET_ACCESS_KEY }}
  ALB_CERT_ARN: ${{ secrets.PROD_ALB_CERT_ARN_FOR_HOLOGRAPH_XYZ }}
  #
  STG_HOLOGRAPH_INDEXER_OPERATOR_API_KEY: ${{ secrets.HOLO_INDEXER_OPERATOR_API_KEY }}
  STG_HOLOGRAPH_OPERATOR_OPERATOR_API_KEY: ${{ secrets.HOLO_INDEXER_OPERATOR_API_KEY }}
  #
  STG_HOLOGRAPH_INDEXER_HOST: 'http://devel-holo-api.develop.svc.cluster.local:443'
  STG_HOLOGRAPH_OPERATOR_HOST: 'http://devel-holo-api.develop.svc.cluster.local:443'
  #
  STG_HOLOGRAPH_INDEXER_PASSWORD: ${{ secrets.DEV_HOLO_INDEXER_PASSWORD }}
  STG_HOLOGRAPH_OPERATOR_PASSWORD: ${{ secrets.DEV_HOLO_OPERATOR_PASSWORD }}
  #
  # set the RPC endpoints config files
  INDEXER_HOLOGRAPH_CONFIG_FILE_DATA: dev-config-file
  OPERATOR_HOLOGRAPH_CONFIG_FILE_DATA: dev-config-file
  #
  HOLOGRAPH_ENVIRONMENT: develop
  #
  STG_DOMAIN: 'holograph.xyz' # needed only for the health checks
  #
  STG_COMMON_NAMESPACE: develop
  #
  #######################################
<<<<<<< HEAD
  STG_HOLOGRAPH_INDEXER_HELM_CHART_VERSION: 0.0.88
=======
  STG_HOLOGRAPH_INDEXER_HELM_CHART_VERSION: 0.0.87
>>>>>>> a474456e
  INDEXER_RELEASE_NAME: indexer-dev # format -> [release_name]-indexer-[env]
  #
  STG_HOLOGRAPH_OPERATOR_HELM_CHART_VERSION: 0.0.64
  OPERATOR_RELEASE_NAME: operator-dev # format -> [release_name]-operator-[env]
  #######################################
  #
  # INDEXER DEV rpc endpoints
  indexer_dev_avalancheTestnet_rpc_url: ${{ secrets.INDEXER_DEV_FUJI_RPC_URL }}
  indexer_dev_polygonTestnet_rpc_url: ${{ secrets.INDEXER_DEV_MUMBAI_RPC_URL }}
  indexer_dev_ethereumTestnetGoerli_rpc_url: ${{ secrets.INDEXER_DEV_GOERLI_RPC_URL }}
  indexer_dev_binanceTestnet_rpc_url: ${{ secrets.INDEXER_DEV_BSC_TESTNET_RPC_URL }}
  #
  indexer_dev_private_key: ${{ secrets.INDEXER_DEV_PRIVATE_KEY }}
  indexer_dev_address: ${{ secrets.INDEXER_DEV_ADDRESS }}
  # OPERATOR DEV rpc endpoints
  operator_dev_avalancheTestnet_rpc_url: ${{ secrets.OPERATOR_DEV_FUJI_RPC_URL }}
  operator_dev_polygonTestnet_rpc_url: ${{ secrets.OPERATOR_DEV_MUMBAI_RPC_URL }}
  operator_dev_ethereumTestnetGoerli_rpc_url: ${{ secrets.OPERATOR_DEV_GOERLI_RPC_URL }}
  operator_dev_binanceTestnet_rpc_url: ${{ secrets.OPERATOR_DEV_BSC_TESTNET_RPC_URL }}
  #
  operator_dev_private_key: ${{ secrets.OPERATOR_DEV_PRIVATE_KEY }}
  operator_dev_address: ${{ secrets.OPERATOR_DEV_ADDRESS }}
  #
  # SQS User [indexer_processor_sqs_user]
  SQS_USER_AWS_ACCESS_KEY_ID: ${{ secrets.SQS_INDEXER_PROCESSOR_USER_AWS_KEY_ID }}
  SQS_USER_AWS_SECRET_ACCESS_KEY: ${{ secrets.SQS_INDEXER_PROCESSOR_USER_AWS_ACCESS_KEY }}
  DEV_SQS_ENDPOINT: 'https://sqs.us-west-2.amazonaws.com'
  DEV_SQS_QUEUE_URL: 'https://sqs.us-west-2.amazonaws.com/177635894328/dev-indexer-processor'

on:
  push:
    branches:
      - 'develop'
      # Excluded branches
      - '!testnet'
      - '!main'
      - '!mainnet'
      - '!master'

jobs:
  deploy-to-staging:
    name: Deploy-to-staging[dev]
    runs-on: ubuntu-latest

    steps:
      - name: Use Githubs federated identity with AWS
        uses: aws-actions/configure-aws-credentials@v1
        with:
          role-to-assume: ${{ env.IAM_ROLE }}
          aws-region: ${{ env.AWS_REGION }}

      - name: Login to ECR
        id: login-ecr
        uses: aws-actions/amazon-ecr-login@v1

      - name: Checkout the code
        uses: actions/checkout@v2

      # This is a separate action that sets up buildx runner
      - name: Set up Docker Buildx
        id: buildx
        uses: docker/setup-buildx-action@v2

      # So now you can use Actions' own caching!
      - name: Cache Docker layers
        uses: actions/cache@v2
        with:
          path: /tmp/.buildx-cache
          key: ${{ runner.os }}-single-buildx-${{ github.sha }}
          restore-keys: |
            ${{ runner.os }}-single-buildx

      # And make it available for builds
      - name: Build image
        uses: docker/build-push-action@v2
        with:
          context: .
          builder: ${{ steps.buildx.outputs.name }}
          file: Dockerfile
          build-args: AWS_ECR_URL=${{ steps.login-ecr.outputs.registry }}
          platforms: linux/amd64
          tags: ${{ steps.login-ecr.outputs.registry }}/${{ env.ECR_REPOSITORY }}:${{ env.DEV_IMAGE_TAG }}
          cache-from: type=local,src=/tmp/.buildx-cache
          cache-to: type=local,dest=/tmp/.buildx-cache-new
          push: true # set false to deactivate the push to ECR

      # This ugly bit is necessary if you don't want your cache to grow forever until it hits GitHub's limit of 5GB.
      # https://github.com/docker/build-push-action/issues/252 & https://github.com/moby/buildkit/issues/1896
      - name: Move cache
        run: |
          rm -rf /tmp/.buildx-cache
          mv /tmp/.buildx-cache-new /tmp/.buildx-cache

      - name: Configure AWS creds to access EKS
        # TIP: the deployment user must be in the masters group in the aws-auth config map in the cluster
        uses: aws-actions/configure-aws-credentials@v1
        with:
          aws-access-key-id: ${{ env.AWS_KEY_ID }} #notice: unique for each env
          aws-secret-access-key: ${{ env.AWS_ACCESS_KEY }} #notice: unique for each env
          aws-region: ${{ env.AWS_REGION }}

      - name: Create ns [${{ env.STG_COMMON_NAMESPACE }}]
        uses: tensor-hq/eksctl-helm-action@main
        with:
          eks_cluster: ${{ env.CLUSTER_NAME }}
          command: |-
            kubectl create namespace ${{ env.STG_COMMON_NAMESPACE }} --dry-run=client -o yaml | kubectl apply -f -
      #
      #
      # NOTICE: --- INDEXER ---
      - name: Pull the holograph-indexer helm chart version x.x.x from ECR
        shell: bash
        env:
          #
          CHART_REPO: holo-indexer
          CHART_VERSION: ${{ env.STG_HOLOGRAPH_INDEXER_HELM_CHART_VERSION }}
          #
          ECR_REGISTRY: ${{ steps.login-ecr.outputs.registry }}
        run: |
          helm pull oci://$ECR_REGISTRY/$CHART_REPO --version $CHART_VERSION
      ######
      - name: -> Deploy INDEXER cli in staging [namespace -> ${{ env.STG_COMMON_NAMESPACE }}]
        uses: tensor-hq/eksctl-helm-action@main
        env:
          RELEASE_NAME: ${{ env.INDEXER_RELEASE_NAME }} # notice
          #
          ENABLE_DEBUG: 'true'
          HEALTHCHECK: 'true'
          MODE: 'auto'
          ENABLE_UNSAFE: 'false'
<<<<<<< HEAD
          ENABLE_SYNC: 'true'
=======
          UPDATE_BLOCK_HEIGHT: 'api' # api/file/disable
>>>>>>> a474456e
          AVALANCHE_NETWORK: 'fuji'
          ETHEREUM_NETWORK: 'goerli'
          POLYGON_NETWORK: 'mumbai'
          BINANCE_NETWORK: 'binanceSmartChainTestnet'
        with:
          eks_cluster: ${{ env.CLUSTER_NAME }}
          command: |-
            helm upgrade --install $RELEASE_NAME \
            holo-indexer-${{ env.STG_HOLOGRAPH_INDEXER_HELM_CHART_VERSION }}.tgz \
            -n ${{ env.STG_COMMON_NAMESPACE }} \
            \
            --set image.repository=${{ env.ECR_REPOSITORY }} \
            --set image.image_tag=${{ env.DEV_IMAGE_TAG }} \
            --set config_file_data=${{ env.INDEXER_HOLOGRAPH_CONFIG_FILE_DATA }} \
            --set holo_indexer_password=${{ env.STG_HOLOGRAPH_INDEXER_PASSWORD }} \
            --set HOLO_INDEXER_HOST=${{ env.STG_HOLOGRAPH_INDEXER_HOST }} \
            --set OPERATOR_API_KEY=${{ env.STG_HOLOGRAPH_INDEXER_OPERATOR_API_KEY }} \
            --set HOLOGRAPH_ENVIRONMENT=${{ env.HOLOGRAPH_ENVIRONMENT }} \
            \
            --set ENABLE_DEBUG=$ENABLE_DEBUG \
            --set ENABLE_SYNC=$ENABLE_SYNC \
            --set HEALTHCHECK=$HEALTHCHECK \
            --set MODE=$MODE \
            \
            --set AVALANCHE_NETWORK="${AVALANCHE_NETWORK}" \
            --set ETHEREUM_NETWORK="${ETHEREUM_NETWORK}" \
            --set POLYGON_NETWORK="${POLYGON_NETWORK}" \
            --set BINANCE_NETWORK="${BINANCE_NETWORK}" \
            \
            --set ENABLE_UNSAFE="${ENABLE_UNSAFE}" \
            --set UPDATE_BLOCK_HEIGHT=$UPDATE_BLOCK_HEIGHT \
            \
            --set dev_rpc_config_values.avalancheTestnet_rpc_url=${{ env.indexer_dev_avalancheTestnet_rpc_url }} \
            --set dev_rpc_config_values.polygonTestnet_rpc_url=${{ env.indexer_dev_polygonTestnet_rpc_url }} \
            --set dev_rpc_config_values.ethereumTestnetGoerli_rpc_url=${{ env.indexer_dev_ethereumTestnetGoerli_rpc_url }} \
            --set dev_rpc_config_values.binanceTestnet_rpc_url=${{ env.indexer_dev_binanceTestnet_rpc_url }} \
            \
            --set dev_rpc_config_values.private_key=${{ env.indexer_dev_private_key }} \
            --set dev_rpc_config_values.address=${{ env.indexer_dev_address }} \
            --set testnet_rpc_config_values.version="beta3" \
            \
            --set datadog_tags.env=${{ env.CLUSTER_NAME }} \
            --set datadog_tags.service=$RELEASE_NAME \
            --set datadog_tags.version=$RELEASE_NAME-${{ env.STG_HOLOGRAPH_INDEXER_HELM_CHART_VERSION }} \
            \
            --set autoscaling.avalanche.maxReplicas=1 \
            --set autoscaling.ethereum.maxReplicas=1 \
            --set autoscaling.polygon.maxReplicas=1 \
            --set autoscaling.binance.maxReplicas=1 \
            \
            --set resources.ethereum.limits.cpu=350m \
            --set resources.ethereum.limits.memory=520Mi \
            --set resources.ethereum.requests.cpu=200m \
            --set resources.ethereum.requests.memory=300Mi \
            \
            --set resources.polygon.limits.cpu=150m \
            --set resources.polygon.limits.memory=220Mi \
            --set resources.polygon.requests.cpu=100m \
            --set resources.polygon.requests.memory=200Mi \
            \
            --set resources.avalanche.limits.cpu=150m \
            --set resources.avalanche.limits.memory=220Mi \
            --set resources.avalanche.requests.cpu=100m \
            --set resources.avalanche.requests.memory=200Mi \
            \
            --set resources.binance.limits.cpu=150m \
            --set resources.binance.limits.memory=320Mi \
            --set resources.binance.requests.cpu=100m \
            --set resources.binance.requests.memory=300Mi \
            \
            --set sqs.SQS_USER_AWS_ACCESS_KEY_ID=${{ env.SQS_USER_AWS_ACCESS_KEY_ID }} \
            --set sqs.SQS_USER_AWS_SECRET_ACCESS_KEY=${{ env.SQS_USER_AWS_SECRET_ACCESS_KEY }} \
            --set sqs.SQS_ENDPOINT=${{ env.DEV_SQS_ENDPOINT }} \
            --set sqs.SQS_QUEUE_URL=${{ env.DEV_SQS_QUEUE_URL }} \
            --set sqs.AWS_REGION=us-west-2 \
            \
            --values .github/values_for_stg_alb_ingress.yaml \
            --set ingress.annotations."alb\.ingress\.kubernetes\.io/certificate-arn"='${{ env.ALB_CERT_ARN }}' \
            --set ingress.ingress_name=ing-$RELEASE_NAME-health \
            --set ingress.host=$RELEASE_NAME-health.${{ env.STG_DOMAIN }} \
            --set ingress.target_svc_name=$RELEASE_NAME-holo-indexer \
            --set ingress.blue_green_deployment=false
      #
      #
      # NOTICE: --- OPERATOR ---
      - name: Pull the holograph-operator helm chart version x.x.x from ECR
        shell: bash
        env:
          #
          CHART_REPO: holo-operator
          CHART_VERSION: ${{ env.STG_HOLOGRAPH_OPERATOR_HELM_CHART_VERSION }}
          #
          ECR_REGISTRY: ${{ steps.login-ecr.outputs.registry }}
        run: |
          helm pull oci://$ECR_REGISTRY/$CHART_REPO --version $CHART_VERSION
      ######
      - name: -> Deploy OPERATOR cli in staging [namespace -> ${{ env.STG_COMMON_NAMESPACE }}]
        uses: tensor-hq/eksctl-helm-action@main
        env:
          RELEASE_NAME: ${{ env.OPERATOR_RELEASE_NAME }} # notice
          #
          ENABLE_DEBUG: 'true'
          ENABLE_SYNC: 'true'
          HEALTHCHECK: 'true'
          MODE: 'auto'
          ENABLE_UNSAFE: 'false'
          UPDATE_BLOCK_HEIGHT: 'api' # api/file/disable
          AVALANCHE_NETWORK: 'fuji'
          POLYGON_NETWORK: 'mumbai'
          ETHEREUM_NETWORK: 'goerli'
          BINANCE_NETWORK: 'binanceSmartChainTestnet'
        with:
          eks_cluster: ${{ env.CLUSTER_NAME }}
          command: |-
            helm upgrade --install $RELEASE_NAME \
            holo-operator-${{ env.STG_HOLOGRAPH_OPERATOR_HELM_CHART_VERSION }}.tgz \
            -n ${{ env.STG_COMMON_NAMESPACE }} \
            \
            --set image.repository=${{ env.ECR_REPOSITORY }} \
            --set image.image_tag=${{ env.DEV_IMAGE_TAG }} \
            --set config_file_data=${{ env.OPERATOR_HOLOGRAPH_CONFIG_FILE_DATA }} \
            --set holo_operator_password=${{ env.STG_HOLOGRAPH_OPERATOR_PASSWORD }} \
            --set HOLO_OPERATOR_HOST=${{ env.STG_HOLOGRAPH_OPERATOR_HOST }} \
            --set OPERATOR_API_KEY=${{ env.STG_HOLOGRAPH_OPERATOR_OPERATOR_API_KEY }} \
            --set HOLOGRAPH_ENVIRONMENT=${{ env.HOLOGRAPH_ENVIRONMENT }} \
            \
            --set ENABLE_DEBUG=$ENABLE_DEBUG \
            --set ENABLE_SYNC=$ENABLE_SYNC \
            --set HEALTHCHECK=$HEALTHCHECK \
            --set MODE=$MODE \
            --set ENABLE_UNSAFE="${ENABLE_UNSAFE}" \
            --set UPDATE_BLOCK_HEIGHT=$UPDATE_BLOCK_HEIGHT \
            \
            --set AVALANCHE_NETWORK=$AVALANCHE_NETWORK \
            --set POLYGON_NETWORK=$POLYGON_NETWORK \
            --set ETHEREUM_NETWORK=$ETHEREUM_NETWORK \
            --set BINANCE_NETWORK=$BINANCE_NETWORK \
            \
            --set dev_rpc_config_values.avalancheTestnet_rpc_url=${{ env.operator_dev_avalancheTestnet_rpc_url }} \
            --set dev_rpc_config_values.polygonTestnet_rpc_url=${{ env.operator_dev_polygonTestnet_rpc_url }} \
            --set dev_rpc_config_values.ethereumTestnetGoerli_rpc_url=${{ env.operator_dev_ethereumTestnetGoerli_rpc_url }} \
            --set dev_rpc_config_values.binanceTestnet_rpc_url=${{ env.operator_dev_binanceTestnet_rpc_url }} \
            \
            --set dev_rpc_config_values.private_key=${{ env.operator_dev_private_key }} \
            --set dev_rpc_config_values.address=${{ env.operator_dev_address }} \
            \
            --set resources.ethereum.limits.cpu=150m \
            --set resources.ethereum.limits.memory=520Mi \
            --set resources.ethereum.requests.cpu=100m \
            --set resources.ethereum.requests.memory=200Mi \
            \
            --set resources.polygon.limits.cpu=120m \
            --set resources.polygon.limits.memory=300Mi \
            --set resources.polygon.requests.cpu=100m \
            --set resources.polygon.requests.memory=170Mi \
            \
            --set resources.avalanche.limits.cpu=120m \
            --set resources.avalanche.limits.memory=300Mi \
            --set resources.avalanche.requests.cpu=100m \
            --set resources.avalanche.requests.memory=170Mi \
            \
            --set resources.binance.limits.cpu=120m \
            --set resources.binance.limits.memory=300Mi \
            --set resources.binance.requests.cpu=100m \
            --set resources.binance.requests.memory=170Mi \
            \
            --set datadog_tags.env=${{ env.CLUSTER_NAME }} \
            --set datadog_tags.service=$RELEASE_NAME \
            --set datadog_tags.version=$RELEASE_NAME-${{ env.STG_HOLOGRAPH_OPERATOR_HELM_CHART_VERSION }} \
            \
            --values .github/values_for_stg_alb_ingress.yaml \
            --set ingress.annotations."alb\.ingress\.kubernetes\.io/certificate-arn"='${{ env.ALB_CERT_ARN }}' \
            --set ingress.ingress_name=ing-$RELEASE_NAME-health \
            --set ingress.host=$RELEASE_NAME-health.${{ env.STG_DOMAIN }} \
            --set ingress.target_svc_name=$RELEASE_NAME-holo-operator \
            --set ingress.blue_green_deployment=false

      - name: -> Info for the new deployments
        uses: tensor-hq/eksctl-helm-action@main
        env:
          INDEXER_RELEASE_NAME: ${{ env.INDEXER_RELEASE_NAME }}
          OPERATOR_RELEASE_NAME: ${{ env.OPERATOR_RELEASE_NAME }}
          LB_URL: 'https://staging-alb-1490082055.us-west-2.elb.amazonaws.com'
        with:
          eks_cluster: ${{ env.CLUSTER_NAME }}
          command: |-
            echo "------------------------- Last n Helm releases -------------------------"
            echo "--INDEXER--"
            helm history $INDEXER_RELEASE_NAME  -n ${{ env.STG_COMMON_NAMESPACE }} --max 3
            echo "--OPERATOR--"
            helm history $OPERATOR_RELEASE_NAME -n ${{ env.STG_COMMON_NAMESPACE }} --max 3

            echo "------------------------ Newly deployed image [same for all apps] ------------------------"
            echo "$DEV_IMAGE_TAG"

            echo "------------------------ Healthchecks ------------------------"
            sleep 55

            ENDPOINT=$INDEXER_RELEASE_NAME-health.${{ env.STG_DOMAIN }}
            echo "curl -k -H \"Host: $ENDPOINT\" $LB_URL/healthcheck"
            curl -k -H "Host: $ENDPOINT" $LB_URL/healthcheck | jq '.status'

            ENDPOINT=$OPERATOR_RELEASE_NAME-health.${{ env.STG_DOMAIN }}
            echo "curl -k -H \"Host: $ENDPOINT\" $LB_URL/healthcheck"
            curl -k -H "Host: $ENDPOINT" $LB_URL/healthcheck | jq '.status'

      ######
      - name: -> Deploy dummy INDEXER cli in staging [namespace -> ${{ env.STG_COMMON_NAMESPACE }}]
        uses: tensor-hq/eksctl-helm-action@main
        env:
          RELEASE_NAME: dummy-${{ env.INDEXER_RELEASE_NAME }} # notice
          #
          ENABLE_DEBUG: 'true'
          ENABLE_SYNC: 'true'
          HEALTHCHECK: 'true'
          MODE: 'auto'
          ENABLE_UNSAFE: 'false'
          UPDATE_BLOCK_HEIGHT: 'api' # api/file/disable
          AVALANCHE_NETWORK: 'fuji'
          ETHEREUM_NETWORK: 'goerli'
          POLYGON_NETWORK: 'mumbai'
          BINANCE_NETWORK: 'binanceSmartChainTestnet'
        with:
          eks_cluster: ${{ env.CLUSTER_NAME }}
          command: |-
            helm upgrade --install $RELEASE_NAME \
            holo-indexer-${{ env.STG_HOLOGRAPH_INDEXER_HELM_CHART_VERSION }}.tgz \
            -n ${{ env.STG_COMMON_NAMESPACE }} \
            \
            --set image.repository=${{ env.ECR_REPOSITORY }} \
            --set image.image_tag=${{ env.DEV_IMAGE_TAG }} \
            --set config_file_data=${{ env.INDEXER_HOLOGRAPH_CONFIG_FILE_DATA }} \
            --set holo_indexer_password=${{ env.STG_HOLOGRAPH_INDEXER_PASSWORD }} \
            --set HOLO_INDEXER_HOST=${{ env.STG_HOLOGRAPH_INDEXER_HOST }} \
            --set OPERATOR_API_KEY=${{ env.STG_HOLOGRAPH_INDEXER_OPERATOR_API_KEY }} \
            --set HOLOGRAPH_ENVIRONMENT=${{ env.HOLOGRAPH_ENVIRONMENT }} \
            \
            --set ENABLE_DEBUG=$ENABLE_DEBUG \
            --set ENABLE_SYNC=$ENABLE_SYNC \
            --set HEALTHCHECK=$HEALTHCHECK \
            --set MODE=$MODE \
            \
            --set AVALANCHE_NETWORK="${AVALANCHE_NETWORK}" \
            --set ETHEREUM_NETWORK="${ETHEREUM_NETWORK}" \
            --set POLYGON_NETWORK="${POLYGON_NETWORK}" \
            --set BINANCE_NETWORK="${BINANCE_NETWORK}" \
            \
            --set ENABLE_UNSAFE="${ENABLE_UNSAFE}" \
            --set UPDATE_BLOCK_HEIGHT=$UPDATE_BLOCK_HEIGHT \
            \
            --set dev_rpc_config_values.avalancheTestnet_rpc_url=${{ env.indexer_dev_avalancheTestnet_rpc_url }} \
            --set dev_rpc_config_values.polygonTestnet_rpc_url=${{ env.indexer_dev_polygonTestnet_rpc_url }} \
            --set dev_rpc_config_values.ethereumTestnetGoerli_rpc_url=${{ env.indexer_dev_ethereumTestnetGoerli_rpc_url }} \
            --set dev_rpc_config_values.binanceTestnet_rpc_url=${{ env.indexer_dev_binanceTestnet_rpc_url }} \
            \
            --set dev_rpc_config_values.private_key=${{ env.indexer_dev_private_key }} \
            --set dev_rpc_config_values.address=${{ env.indexer_dev_address }} \
            --set testnet_rpc_config_values.version="beta3" \
            \
            --set datadog_tags.env=${{ env.CLUSTER_NAME }} \
            --set datadog_tags.service=$RELEASE_NAME \
            --set datadog_tags.version=$RELEASE_NAME-${{ env.STG_HOLOGRAPH_INDEXER_HELM_CHART_VERSION }} \
            \
            --set autoscaling.enabled=false \
            --set replicaCount=0 \
            \
            --set resources.ethereum.limits.cpu=350m \
            --set resources.ethereum.limits.memory=520Mi \
            --set resources.ethereum.requests.cpu=200m \
            --set resources.ethereum.requests.memory=300Mi \
            \
            --set resources.polygon.limits.cpu=150m \
            --set resources.polygon.limits.memory=220Mi \
            --set resources.polygon.requests.cpu=100m \
            --set resources.polygon.requests.memory=200Mi \
            \
            --set resources.avalanche.limits.cpu=150m \
            --set resources.avalanche.limits.memory=220Mi \
            --set resources.avalanche.requests.cpu=100m \
            --set resources.avalanche.requests.memory=200Mi \
            \
            --set resources.binance.limits.cpu=150m \
            --set resources.binance.limits.memory=320Mi \
            --set resources.binance.requests.cpu=100m \
            --set resources.binance.requests.memory=300Mi \
            \
            --set sqs.SQS_USER_AWS_ACCESS_KEY_ID=${{ env.SQS_USER_AWS_ACCESS_KEY_ID }} \
            --set sqs.SQS_USER_AWS_SECRET_ACCESS_KEY=${{ env.SQS_USER_AWS_SECRET_ACCESS_KEY }} \
            --set sqs.SQS_ENDPOINT=${{ env.DEV_SQS_ENDPOINT }} \
            --set sqs.SQS_QUEUE_URL=${{ env.DEV_SQS_QUEUE_URL }} \
            --set sqs.AWS_REGION=us-west-2

      ######
      - name: -> Deploy dummy OPERATOR cli in staging [namespace -> ${{ env.STG_COMMON_NAMESPACE }}]
        uses: tensor-hq/eksctl-helm-action@main
        env:
          RELEASE_NAME: dummy-${{ env.OPERATOR_RELEASE_NAME }} # notice
          #
          ENABLE_DEBUG: 'true'
          ENABLE_SYNC: 'true'
          HEALTHCHECK: 'true'
          MODE: 'auto'
          ENABLE_UNSAFE: 'false'
          UPDATE_BLOCK_HEIGHT: 'api' # api/file/disable
          AVALANCHE_NETWORK: 'fuji'
          POLYGON_NETWORK: 'mumbai'
          ETHEREUM_NETWORK: 'goerli'
          BINANCE_NETWORK: 'binanceSmartChainTestnet'
        with:
          eks_cluster: ${{ env.CLUSTER_NAME }}
          command: |-
            helm upgrade --install $RELEASE_NAME \
            holo-operator-${{ env.STG_HOLOGRAPH_OPERATOR_HELM_CHART_VERSION }}.tgz \
            -n ${{ env.STG_COMMON_NAMESPACE }} \
            \
            --set image.repository=${{ env.ECR_REPOSITORY }} \
            --set image.image_tag=${{ env.DEV_IMAGE_TAG }} \
            --set config_file_data=${{ env.OPERATOR_HOLOGRAPH_CONFIG_FILE_DATA }} \
            --set holo_operator_password=${{ env.STG_HOLOGRAPH_OPERATOR_PASSWORD }} \
            --set HOLO_OPERATOR_HOST=${{ env.STG_HOLOGRAPH_OPERATOR_HOST }} \
            --set OPERATOR_API_KEY=${{ env.STG_HOLOGRAPH_OPERATOR_OPERATOR_API_KEY }} \
            --set HOLOGRAPH_ENVIRONMENT=${{ env.HOLOGRAPH_ENVIRONMENT }} \
            \
            --set ENABLE_DEBUG=$ENABLE_DEBUG \
            --set ENABLE_SYNC=$ENABLE_SYNC \
            --set HEALTHCHECK=$HEALTHCHECK \
            --set MODE=$MODE \
            --set ENABLE_UNSAFE="${ENABLE_UNSAFE}" \
            --set UPDATE_BLOCK_HEIGHT=$UPDATE_BLOCK_HEIGHT \
            \
            --set AVALANCHE_NETWORK=$AVALANCHE_NETWORK \
            --set POLYGON_NETWORK=$POLYGON_NETWORK \
            --set ETHEREUM_NETWORK=$ETHEREUM_NETWORK \
            --set BINANCE_NETWORK=$BINANCE_NETWORK \
            \
            --set dev_rpc_config_values.avalancheTestnet_rpc_url=${{ env.operator_dev_avalancheTestnet_rpc_url }} \
            --set dev_rpc_config_values.polygonTestnet_rpc_url=${{ env.operator_dev_polygonTestnet_rpc_url }} \
            --set dev_rpc_config_values.ethereumTestnetGoerli_rpc_url=${{ env.operator_dev_ethereumTestnetGoerli_rpc_url }} \
            --set dev_rpc_config_values.binanceTestnet_rpc_url=${{ env.operator_dev_binanceTestnet_rpc_url }} \
            \
            --set dev_rpc_config_values.private_key=${{ env.operator_dev_private_key }} \
            --set dev_rpc_config_values.address=${{ env.operator_dev_address }} \
            \
            --set autoscaling.enabled=false \
            --set replicaCount=0 \
            \
            --set resources.ethereum.limits.cpu=150m \
            --set resources.ethereum.limits.memory=520Mi \
            --set resources.ethereum.requests.cpu=100m \
            --set resources.ethereum.requests.memory=200Mi \
            \
            --set resources.polygon.limits.cpu=120m \
            --set resources.polygon.limits.memory=300Mi \
            --set resources.polygon.requests.cpu=100m \
            --set resources.polygon.requests.memory=170Mi \
            \
            --set resources.avalanche.limits.cpu=120m \
            --set resources.avalanche.limits.memory=300Mi \
            --set resources.avalanche.requests.cpu=100m \
            --set resources.avalanche.requests.memory=170Mi \
            \
            --set resources.binance.limits.cpu=120m \
            --set resources.binance.limits.memory=300Mi \
            --set resources.binance.requests.cpu=100m \
            --set resources.binance.requests.memory=170Mi \
            \
            --set datadog_tags.env=${{ env.CLUSTER_NAME }} \
            --set datadog_tags.service=$RELEASE_NAME \
            --set datadog_tags.version=$RELEASE_NAME-${{ env.STG_HOLOGRAPH_OPERATOR_HELM_CHART_VERSION }}<|MERGE_RESOLUTION|>--- conflicted
+++ resolved
@@ -37,11 +37,7 @@
   STG_COMMON_NAMESPACE: develop
   #
   #######################################
-<<<<<<< HEAD
   STG_HOLOGRAPH_INDEXER_HELM_CHART_VERSION: 0.0.88
-=======
-  STG_HOLOGRAPH_INDEXER_HELM_CHART_VERSION: 0.0.87
->>>>>>> a474456e
   INDEXER_RELEASE_NAME: indexer-dev # format -> [release_name]-indexer-[env]
   #
   STG_HOLOGRAPH_OPERATOR_HELM_CHART_VERSION: 0.0.64
@@ -172,11 +168,8 @@
           HEALTHCHECK: 'true'
           MODE: 'auto'
           ENABLE_UNSAFE: 'false'
-<<<<<<< HEAD
           ENABLE_SYNC: 'true'
-=======
           UPDATE_BLOCK_HEIGHT: 'api' # api/file/disable
->>>>>>> a474456e
           AVALANCHE_NETWORK: 'fuji'
           ETHEREUM_NETWORK: 'goerli'
           POLYGON_NETWORK: 'mumbai'
