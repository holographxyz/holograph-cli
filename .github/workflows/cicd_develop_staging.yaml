--- conflicted
+++ resolved
@@ -18,11 +18,7 @@
   #
   AWS_KEY_ID: ${{ secrets.NEWSTAGE_USER_AWS_ACCESS_KEY_ID }}
   AWS_ACCESS_KEY: ${{ secrets.NEWSTAGE_USER_AWS_SECRET_ACCESS_KEY }}
-<<<<<<< HEAD
-  ALB_CERT_ARN: ${{ secrets.STG_ALB_CERT_ARN }}
-=======
   ALB_CERT_ARN: ${{ secrets.STG_ALB_CERT_ARN_FOR_CXIPCHAIN_XYZ }}
->>>>>>> fbbd0b8d
   #
   #TODO - create new gh secret for prod. should be different from staging????
   STG_HOLO_INDEXER_OPERATOR_API_KEY: ${{ secrets.HOLO_INDEXER_OPERATOR_API_KEY }}
@@ -71,7 +67,6 @@
         id: login-ecr
         uses: aws-actions/amazon-ecr-login@v1
 
-<<<<<<< HEAD
 #      - name: Build image
 #        run: |
 #          docker build --platform linux/amd64 --build-arg AWS_ECR_URL=${{ steps.login-ecr.outputs.registry }} \
@@ -79,15 +74,6 @@
 #
 #      - name: Push image
 #        run: docker push ${{ steps.login-ecr.outputs.registry }}/${{ env.ECR_REPOSITORY }}:${{ env.DEV_IMAGE_TAG }}
-=======
-      - name: Build image
-        run: |
-          docker build --platform linux/amd64 --build-arg AWS_ECR_URL=${{ steps.login-ecr.outputs.registry }} \
-          -t ${{ steps.login-ecr.outputs.registry }}/${{ env.ECR_REPOSITORY }}:${{ env.DEV_IMAGE_TAG }} .
-
-      - name: Push image
-        run: docker push ${{ steps.login-ecr.outputs.registry }}/${{ env.ECR_REPOSITORY }}:${{ env.DEV_IMAGE_TAG }}
->>>>>>> fbbd0b8d
 
       - name: Configure AWS creds to access EKS
         # notice: TIP: the deployment user must be in the masters group in the aws-auth config map in the cluster
