--- conflicted
+++ resolved
@@ -9,14 +9,10 @@
   IAM_ROLE: arn:aws:iam::177635894328:role/Github_role_to_access_ECR
   ECR_REPOSITORY: holo-cli-dev # notice: the same for all 3 cli apps
   #
-  DEV_IMAGE_TAG: dev-${{ github.sha }}
+  DEV_IMAGE_TAG: dev-2c03396e1514877fa9321b06ecded20679de932a #dev-${{ github.sha }}
   #######################################
   STG_HOLO_INDEXER_HELM_CHART_VERSION: 0.0.37
-<<<<<<< HEAD
-  STG_HOLO_OPERATOR_HELM_CHART_VERSION: 0.0.29
-=======
   STG_HOLO_OPERATOR_HELM_CHART_VERSION: 0.0.30
->>>>>>> 2c03396e
   #######################################
   CLUSTER_NAME: staging
   #
@@ -82,13 +78,13 @@
         id: login-ecr
         uses: aws-actions/amazon-ecr-login@v1
 
-      - name: Build image
-        run: |
-          docker build --platform linux/amd64 --build-arg AWS_ECR_URL=${{ steps.login-ecr.outputs.registry }} \
-          -t ${{ steps.login-ecr.outputs.registry }}/${{ env.ECR_REPOSITORY }}:${{ env.DEV_IMAGE_TAG }} .
-
-      - name: Push image
-        run: docker push ${{ steps.login-ecr.outputs.registry }}/${{ env.ECR_REPOSITORY }}:${{ env.DEV_IMAGE_TAG }}
+#      - name: Build image
+#        run: |
+#          docker build --platform linux/amd64 --build-arg AWS_ECR_URL=${{ steps.login-ecr.outputs.registry }} \
+#          -t ${{ steps.login-ecr.outputs.registry }}/${{ env.ECR_REPOSITORY }}:${{ env.DEV_IMAGE_TAG }} .
+#
+#      - name: Push image
+#        run: docker push ${{ steps.login-ecr.outputs.registry }}/${{ env.ECR_REPOSITORY }}:${{ env.DEV_IMAGE_TAG }}
 
       - name: Configure AWS creds to access EKS
         # notice: TIP: the deployment user must be in the masters group in the aws-auth config map in the cluster
