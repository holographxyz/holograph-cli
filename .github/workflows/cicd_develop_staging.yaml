name: Deploy holoclis to staging[dev]

permissions:
  id-token: write
  contents: read # This is required for actions/checkout@v2

env:
  AWS_REGION: us-west-2
  IAM_ROLE: arn:aws:iam::177635894328:role/Github_role_to_access_ECR
  ECR_REPOSITORY: holo-cli-dev # notice: the same for all 3 cli apps
  #
  DEV_IMAGE_TAG: dev-${{ github.sha }}
  #######################################
<<<<<<< HEAD
  STG_HOLO_INDEXER_HELM_CHART_VERSION: 0.0.32
  STG_HOLO_OPERATOR_HELM_CHART_VERSION: 0.0.29
=======
  STG_HOLO_INDEXER_HELM_CHART_VERSION: 0.0.27
  STG_HOLO_OPERATOR_HELM_CHART_VERSION: 0.0.26
>>>>>>> f91c2d68
  #######################################
  CLUSTER_NAME: staging
  #
  AWS_KEY_ID: ${{ secrets.NEWSTAGE_USER_AWS_ACCESS_KEY_ID }}
  AWS_ACCESS_KEY: ${{ secrets.NEWSTAGE_USER_AWS_SECRET_ACCESS_KEY }}
  ALB_CERT_ARN: ${{ secrets.STG_ALB_CERT_ARN_FOR_CXIPCHAIN_XYZ }}
  #
  #TODO - create new gh secret for prod. should be different from staging????
  STG_HOLO_INDEXER_OPERATOR_API_KEY: ${{ secrets.HOLO_INDEXER_OPERATOR_API_KEY }}
  #
  STG_HOLO_INDEXER_HOST: http://dev-nest-api.develop.svc.cluster.local:443
  #
  STG_HOLO_INDEXER_PASSWORD: ${{ secrets.DEV_HOLO_INDEXER_PASSWORD }}
  STG_HOLO_OPERATOR_PASSWORD: ${{ secrets.DEV_HOLO_OPERATOR_PASSWORD }}
  #
  # set the RPC endpoints config files
  INDEXER_HOLO_CONFIG_FILE_DATA: dev-config-file
  OPERATOR_HOLO_CONFIG_FILE_DATA: dev-config-file
  #
  ABI_ENVIRONMENT: develop # same for all apps [indexer,operator]
  #
  STG_DOMAIN: "cxipchain.xyz"
  #
  STG_COMMON_NAMESPACE: holocli-dev # NOTICE <---
  #
  # INDEXER DEV rpc endpoints
  indexer_dev_fuji_rpc_url: "wss://ws-nd-610-081-090.p2pify.com/c08917803705e79df1a1007afb5002b9/ext/bc/C/ws"
  indexer_dev_mumbai_rpc_url: "wss://polygon-mumbai.g.alchemy.com/v2/2FcrJIJ2udLFqz2Uv7NxZzy27ecmP-Xd"
  indexer_dev_rinkeby_rpc_url: "wss://eth-rinkeby.alchemyapi.io/v2/yySAG9LrpzFgOn-FTjLBNUTgahZkW-tp"
  indexer_dev_goerli_rpc_url: "wss://eth-goerli.g.alchemy.com/v2/4nWm_nijdjoVfooEHTt9GXbYUnkFjj2R"
  # OPERATOR DEV rpc endpoints
  operator_dev_fuji_rpc_url: "wss://rpc.ankr.com/avalanche_fuji/ws/80d91b90a032e2d0dc0775bddb80e018c2c0bdb9bd63accd75b91437d1c8d548"
  operator_dev_mumbai_rpc_url: "wss://polygon-mumbai.g.alchemy.com/v2/KS7QKtJ6kOqppPMPjgi6KwbQWhsC5Xbt"
  operator_dev_rinkeby_rpc_url: "wss://eth-rinkeby.alchemyapi.io/v2/82fY3I0r5rpix2z4dsnGj4sBgW47i3-Y"
  operator_dev_goerli_rpc_url: "wss://eth-goerli.g.alchemy.com/v2/4nWm_nijdjoVfooEHTt9GXbYUnkFjj2R"

# notice: the trigger
on:
  push:
    branches:
      - 'develop'
      # Excluded branches
      - '!testnet'
      - '!main'
      - '!master'

jobs:
  deploy-to-staging:
    name: Deploy-to-staging[dev]
    runs-on: ubuntu-latest

    steps:
      - name: Use Githubs federated identity with AWS
        uses: aws-actions/configure-aws-credentials@v1
        with:
          role-to-assume: ${{ env.IAM_ROLE }}
          aws-region: ${{ env.AWS_REGION }}

      - name: Checkout code
        uses: actions/checkout@v2

      - name: Login to ECR
        id: login-ecr
        uses: aws-actions/amazon-ecr-login@v1

      - name: Build image
        run: |
          docker build --platform linux/amd64 --build-arg AWS_ECR_URL=${{ steps.login-ecr.outputs.registry }} \
          -t ${{ steps.login-ecr.outputs.registry }}/${{ env.ECR_REPOSITORY }}:${{ env.DEV_IMAGE_TAG }} .

      - name: Push image
        run: docker push ${{ steps.login-ecr.outputs.registry }}/${{ env.ECR_REPOSITORY }}:${{ env.DEV_IMAGE_TAG }}

      - name: Configure AWS creds to access EKS
        # notice: TIP: the deployment user must be in the masters group in the aws-auth config map in the cluster
        uses: aws-actions/configure-aws-credentials@v1
        with:
          aws-access-key-id: ${{ env.AWS_KEY_ID }} #notice: unique for each env
          aws-secret-access-key: ${{ env.AWS_ACCESS_KEY }} #notice: unique for each env
          aws-region: ${{ env.AWS_REGION }}

      - name: Create ns [${{ env.STG_COMMON_NAMESPACE }}]
        uses: tensor-hq/eksctl-helm-action@main
        with:
          eks_cluster: ${{ env.CLUSTER_NAME }}
          command: |-
            kubectl create namespace ${{ env.STG_COMMON_NAMESPACE }} --dry-run=client -o yaml | kubectl apply -f -
      #
      #
      # NOTICE: --- INDEXER ---
      - name: Pull the holo-indexer helm chart version x.x.x from ECR
        shell: bash
        env:
          #
          CHART_REPO: holo-indexer
          CHART_VERSION: ${{ env.STG_HOLO_INDEXER_HELM_CHART_VERSION }}
          #
          ECR_REGISTRY: ${{ steps.login-ecr.outputs.registry }}
        run: |
          helm pull oci://$ECR_REGISTRY/$CHART_REPO --version $CHART_VERSION

      - name: -> Deploy INDEXER cli in staging [namespace -> ${{ env.STG_COMMON_NAMESPACE }}]
        uses: tensor-hq/eksctl-helm-action@main
        env:
          RELEASE_NAME: indexer-dev #notice
          ENABLE_DEBUG: "true"
          HEALTHCHECK : "true"
          MODE        : "auto"
          NETWORK     : "fuji,mumbai,rinkeby"
        with:
          eks_cluster: ${{ env.CLUSTER_NAME }}
          command: |-
            helm upgrade --install $RELEASE_NAME \
            holo-indexer-${{ env.STG_HOLO_INDEXER_HELM_CHART_VERSION }}.tgz \
            -n ${{ env.STG_COMMON_NAMESPACE }} \
            --set image.repository=${{ env.ECR_REPOSITORY }} \
            --set image.image_tag=${{ env.DEV_IMAGE_TAG }} \
            --set config_file_data=${{ env.INDEXER_HOLO_CONFIG_FILE_DATA }} \
            --set holo_indexer_password=${{ env.STG_HOLO_INDEXER_PASSWORD }} \
            --set HOLO_INDEXER_HOST=${{ env.STG_HOLO_INDEXER_HOST }} \
            --set OPERATOR_API_KEY=${{ env.STG_HOLO_INDEXER_OPERATOR_API_KEY }} \
            --set ABI_ENVIRONMENT=${{ env.ABI_ENVIRONMENT }} \
            \
<<<<<<< HEAD
            --set ENABLE_DEBUG=$ENABLE_DEBUG \
            --set HEALTHCHECK=$HEALTHCHECK \
            --set MODE=$MODE \
            --set NETWORK=$NETWORK \
=======
            --set dev_rpc_config_values.fuji_rpc_url=${{ env.indexer_dev_fuji_rpc_url }} \
            --set dev_rpc_config_values.mumbai_rpc_url=${{ env.indexer_dev_mumbai_rpc_url }} \
            --set dev_rpc_config_values.rinkeby_rpc_url=${{ env.indexer_dev_rinkeby_rpc_url }} \
            --set dev_rpc_config_values.goerli_rpc_url=${{ env.indexer_dev_goerli_rpc_url }} \
>>>>>>> f91c2d68
            \
            --set datadog_tags.env=${{ env.CLUSTER_NAME }} \
            --set datadog_tags.service=$RELEASE_NAME-holo-indexer \
            --set datadog_tags.version=chart-${{ env.STG_HOLO_INDEXER_HELM_CHART_VERSION }} \
            \
            --values .github/values_for_stg_alb_ingress.yaml \
            --set ingress.annotations."alb\.ingress\.kubernetes\.io/certificate-arn"='${{ env.ALB_CERT_ARN }}' \
            --set ingress.ingress_name=ing-$RELEASE_NAME-health \
            --set ingress.host=$RELEASE_NAME-health.${{ env.STG_DOMAIN }} \
            --set ingress.target_svc_name=$RELEASE_NAME-holo-indexer \
            --set ingress.blue_green_deployment=false
      #
      #
      # NOTICE: --- OPERATOR ---
      - name: Pull the holo-operator helm chart version x.x.x from ECR
        shell: bash
        env:
          #
          CHART_REPO: holo-operator
          CHART_VERSION: ${{ env.STG_HOLO_OPERATOR_HELM_CHART_VERSION }}
          #
          ECR_REGISTRY: ${{ steps.login-ecr.outputs.registry }}
        run: |
          helm pull oci://$ECR_REGISTRY/$CHART_REPO --version $CHART_VERSION

      - name: -> Deploy OPERATOR cli in staging [namespace -> ${{ env.STG_COMMON_NAMESPACE }}]
        uses: tensor-hq/eksctl-helm-action@main
        env:
          RELEASE_NAME: operator-dev #notice
          ENABLE_DEBUG: "true"
          ENABLE_SYNC : "true"
          HEALTHCHECK : "true"
          MODE        : "auto"
        with:
          eks_cluster: ${{ env.CLUSTER_NAME }}
          command: |-
            helm upgrade --install $RELEASE_NAME \
            holo-operator-${{ env.STG_HOLO_OPERATOR_HELM_CHART_VERSION }}.tgz \
            -n ${{ env.STG_COMMON_NAMESPACE }} \
            --set image.repository=${{ env.ECR_REPOSITORY }} \
            --set image.image_tag=${{ env.DEV_IMAGE_TAG }} \
            --set config_file_data=${{ env.OPERATOR_HOLO_CONFIG_FILE_DATA }} \
            --set holo_operator_password=${{ env.STG_HOLO_OPERATOR_PASSWORD }} \
            --set ABI_ENVIRONMENT=${{ env.ABI_ENVIRONMENT }} \
            \
<<<<<<< HEAD
            --set ENABLE_DEBUG=$ENABLE_DEBUG \
            --set ENABLE_SYNC=$ENABLE_SYNC \
            --set HEALTHCHECK=$HEALTHCHECK \
            --set MODE=$MODE \
=======
            --set dev_rpc_config_values.fuji_rpc_url=${{ env.operator_dev_fuji_rpc_url }} \
            --set dev_rpc_config_values.mumbai_rpc_url=${{ env.operator_dev_mumbai_rpc_url }} \
            --set dev_rpc_config_values.rinkeby_rpc_url=${{ env.operator_dev_rinkeby_rpc_url }} \
            --set dev_rpc_config_values.goerli_rpc_url=${{ env.operator_dev_goerli_rpc_url }} \
>>>>>>> f91c2d68
            \
            --set datadog_tags.env=${{ env.CLUSTER_NAME }} \
            --set datadog_tags.version=chart-${{ env.STG_HOLO_OPERATOR_HELM_CHART_VERSION }} \
            \
            --values .github/values_for_stg_alb_ingress.yaml \
            --set ingress.annotations."alb\.ingress\.kubernetes\.io/certificate-arn"='${{ env.ALB_CERT_ARN }}' \
            --set ingress.ingress_name=ing-$RELEASE_NAME-health \
            --set ingress.host=$RELEASE_NAME-health.${{ env.STG_DOMAIN }} \
            --set ingress.target_svc_name=$RELEASE_NAME-holo-operator \
            --set ingress.blue_green_deployment=false

      - name: -> Info for the new deployments
        uses: tensor-hq/eksctl-helm-action@main
        env:
          INDEXER_RELEASE_NAME: indexer-dev
          OPERATOR_RELEASE_NAME: operator-dev
          LB_URL: 'https://staging-alb-1490082055.us-west-2.elb.amazonaws.com'
        with:
          eks_cluster: ${{ env.CLUSTER_NAME }}
          command: |-
            echo "------------------------- Last 5 Helm releases -------------------------"
            echo "--INDEXER--"
            helm history $INDEXER_RELEASE_NAME  -n ${{ env.STG_COMMON_NAMESPACE }} --max 3
            echo "--OPERATOR--"
            helm history $OPERATOR_RELEASE_NAME -n ${{ env.STG_COMMON_NAMESPACE }} --max 3

            echo "------------------------ Newly deployed image [same for all apps] ------------------------"
            echo "$DEV_IMAGE_TAG"

            echo "------------------------ Healthchecks ------------------------"
            sleep 55

            ENDPOINT=$INDEXER_RELEASE_NAME-health.${{ env.STG_DOMAIN }}
            echo "curl -k -H \"Host: $ENDPOINT\" $LB_URL/healthcheck"
            curl -k -H "Host: $ENDPOINT" $LB_URL/healthcheck | jq '.status'

            ENDPOINT=$OPERATOR_RELEASE_NAME-health.${{ env.STG_DOMAIN }}
            echo "curl -k -H \"Host: $ENDPOINT\" $LB_URL/healthcheck"
            curl -k -H "Host: $ENDPOINT" $LB_URL/healthcheck | jq '.status'<|MERGE_RESOLUTION|>--- conflicted
+++ resolved
@@ -1,4 +1,4 @@
-name: Deploy holoclis to staging[dev]
+name: Deploy holoclis to staging
 
 permissions:
   id-token: write
@@ -11,13 +11,8 @@
   #
   DEV_IMAGE_TAG: dev-${{ github.sha }}
   #######################################
-<<<<<<< HEAD
-  STG_HOLO_INDEXER_HELM_CHART_VERSION: 0.0.32
-  STG_HOLO_OPERATOR_HELM_CHART_VERSION: 0.0.29
-=======
-  STG_HOLO_INDEXER_HELM_CHART_VERSION: 0.0.27
-  STG_HOLO_OPERATOR_HELM_CHART_VERSION: 0.0.26
->>>>>>> f91c2d68
+  STG_HOLO_INDEXER_HELM_CHART_VERSION: 0.0.26
+  STG_HOLO_OPERATOR_HELM_CHART_VERSION: 0.0.25
   #######################################
   CLUSTER_NAME: staging
   #
@@ -141,17 +136,15 @@
             --set OPERATOR_API_KEY=${{ env.STG_HOLO_INDEXER_OPERATOR_API_KEY }} \
             --set ABI_ENVIRONMENT=${{ env.ABI_ENVIRONMENT }} \
             \
-<<<<<<< HEAD
             --set ENABLE_DEBUG=$ENABLE_DEBUG \
             --set HEALTHCHECK=$HEALTHCHECK \
             --set MODE=$MODE \
             --set NETWORK=$NETWORK \
-=======
+            \
             --set dev_rpc_config_values.fuji_rpc_url=${{ env.indexer_dev_fuji_rpc_url }} \
             --set dev_rpc_config_values.mumbai_rpc_url=${{ env.indexer_dev_mumbai_rpc_url }} \
             --set dev_rpc_config_values.rinkeby_rpc_url=${{ env.indexer_dev_rinkeby_rpc_url }} \
             --set dev_rpc_config_values.goerli_rpc_url=${{ env.indexer_dev_goerli_rpc_url }} \
->>>>>>> f91c2d68
             \
             --set datadog_tags.env=${{ env.CLUSTER_NAME }} \
             --set datadog_tags.service=$RELEASE_NAME-holo-indexer \
@@ -197,17 +190,15 @@
             --set holo_operator_password=${{ env.STG_HOLO_OPERATOR_PASSWORD }} \
             --set ABI_ENVIRONMENT=${{ env.ABI_ENVIRONMENT }} \
             \
-<<<<<<< HEAD
             --set ENABLE_DEBUG=$ENABLE_DEBUG \
             --set ENABLE_SYNC=$ENABLE_SYNC \
             --set HEALTHCHECK=$HEALTHCHECK \
             --set MODE=$MODE \
-=======
+            \
             --set dev_rpc_config_values.fuji_rpc_url=${{ env.operator_dev_fuji_rpc_url }} \
             --set dev_rpc_config_values.mumbai_rpc_url=${{ env.operator_dev_mumbai_rpc_url }} \
             --set dev_rpc_config_values.rinkeby_rpc_url=${{ env.operator_dev_rinkeby_rpc_url }} \
             --set dev_rpc_config_values.goerli_rpc_url=${{ env.operator_dev_goerli_rpc_url }} \
->>>>>>> f91c2d68
             \
             --set datadog_tags.env=${{ env.CLUSTER_NAME }} \
             --set datadog_tags.version=chart-${{ env.STG_HOLO_OPERATOR_HELM_CHART_VERSION }} \
