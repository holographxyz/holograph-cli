name: Deploy V1 & V2 holoclis to staging[develop/develop-v2]

permissions:
  id-token: write
  contents: read # This is required for actions/checkout@v2

env:
  AWS_REGION: us-west-2
  IAM_ROLE: arn:aws:iam::177635894328:role/Github_role_to_access_ECR
  ECR_REPOSITORY: holo-cli-dev # notice: the same for all cli apps
  #
  DEV_IMAGE_TAG: dev-${{ github.sha }}
  #
  CLUSTER_NAME: staging
  #
  AWS_KEY_ID: ${{ secrets.NEWSTAGE_USER_AWS_ACCESS_KEY_ID }}
  AWS_ACCESS_KEY: ${{ secrets.NEWSTAGE_USER_AWS_SECRET_ACCESS_KEY }}
  #
  STG_HOLOGRAPH_INDEXER_HOST: 'http://devel-holo-api.develop.svc.cluster.local:443'
  STG_HOLOGRAPH_OPERATOR_HOST: 'http://devel-holo-api.develop.svc.cluster.local:443'
  #
  # set the RPC endpoints config files
  INDEXER_HOLOGRAPH_CONFIG_FILE_DATA: dev-config-file
  OPERATOR_HOLOGRAPH_CONFIG_FILE_DATA: dev-config-file
  #
  HOLOGRAPH_ENVIRONMENT: develop
  BLOCK_PROCESSING_VERSION: 'V2'
  #
  STG_DOMAIN: 'holograph.xyz' # needed only for the health checks
  #
  # SQS User [indexer_processor_sqs_user]
  #
  STG_COMMON_NAMESPACE_V2: 'develop-v2'
  #######################################
  STG_HOLOGRAPH_INDEXER_HELM_CHART_VERSION: 0.1.69
  INDEXER_RELEASE_NAME_V2: 'indexer-dev-v2' # format -> [release_name]-indexer-[env]
  #
<<<<<<< HEAD
  STG_HOLOGRAPH_OPERATOR_HELM_CHART_VERSION: 0.1.3
  OPERATOR_RELEASE_NAME_V2: 'operator-dev-v2' # format -> [release_name]-indexer-[env]
=======
  STG_HOLOGRAPH_OPERATOR_HELM_CHART_VERSION: 0.1.2
#  OPERATOR_RELEASE_NAME: 'operator-dev' # format -> [release_name]-operator-[env]
  OPERATOR_RELEASE_NAME_V2: 'operator-dev-v2'
>>>>>>> bcf531e8
  #######################################

on:
  push:
    branches:
      - 'develop'
      # Excluded branches
      - '!testnet'
      - '!main'
      - '!mainnet'
      - '!master'

jobs:
  deploy-to-staging:
    name: Deploy-to-staging[dev]
    runs-on: ubuntu-latest

    steps:
      - name: Use Githubs federated identity with AWS
        uses: aws-actions/configure-aws-credentials@v1
        with:
          role-to-assume: ${{ env.IAM_ROLE }}
          aws-region: ${{ env.AWS_REGION }}

      - name: Get secrets from AWS Secrets Manager
        uses: aws-actions/aws-secretsmanager-get-secrets@v1
        with:
          aws-region: ${{ env.AWS_REGION }}
          secret-ids: |
            DEV_INDEXER_V1
            DEV_OPERATOR_V1
            DEV_INDEXER_V2
            DEV_OPERATOR_V2
            COMMON
          parse-json-secrets: true # to be able to get the json k/v pairs

      - name: Login to ECR
        id: login-ecr
        uses: aws-actions/amazon-ecr-login@v1

      - name: Checkout the code
        uses: actions/checkout@v2

      # This is a separate action that sets up buildx runner
      - name: Set up Docker Buildx
        id: buildx
        uses: docker/setup-buildx-action@v2

      # So now you can use Actions' own caching!
      - name: Cache Docker layers
        uses: actions/cache@v2
        with:
          path: /tmp/.buildx-cache
          key: ${{ runner.os }}-single-buildx-${{ github.sha }}
          restore-keys: |
            ${{ runner.os }}-single-buildx

      # And make it available for builds
      - name: Build image
        uses: docker/build-push-action@v2
        with:
          context: .
          builder: ${{ steps.buildx.outputs.name }}
          file: Dockerfile
          build-args: AWS_ECR_URL=${{ steps.login-ecr.outputs.registry }}
          platforms: linux/amd64
          tags: ${{ steps.login-ecr.outputs.registry }}/${{ env.ECR_REPOSITORY }}:${{ env.DEV_IMAGE_TAG }}
          cache-from: type=local,src=/tmp/.buildx-cache
          cache-to: type=local,dest=/tmp/.buildx-cache-new
          push: true # set false to deactivate the push to ECR

      # This ugly bit is necessary if you don't want your cache to grow forever until it hits GitHub's limit of 5GB.
      # https://github.com/docker/build-push-action/issues/252 & https://github.com/moby/buildkit/issues/1896
      - name: Move cache
        run: |
          rm -rf /tmp/.buildx-cache
          mv /tmp/.buildx-cache-new /tmp/.buildx-cache

      - name: Configure AWS creds to access EKS
        # TIP: the deployment user must be in the masters group in the aws-auth config map in the cluster
        uses: aws-actions/configure-aws-credentials@v1
        with:
          aws-access-key-id: ${{ env.AWS_KEY_ID }} #notice: unique for each env
          aws-secret-access-key: ${{ env.AWS_ACCESS_KEY }} #notice: unique for each env
          aws-region: ${{ env.AWS_REGION }}

#      - name: Create ns [${{ env.STG_COMMON_NAMESPACE }}]
#        uses: tensor-hq/eksctl-helm-action@main
#        with:
#          eks_cluster: ${{ env.CLUSTER_NAME }}
#          command: |-
#            kubectl create namespace ${{ env.STG_COMMON_NAMESPACE }} --dry-run=client -o yaml | kubectl apply -f -

      # NOTICE: --- INDEXER ---
      - name: Pull the holograph-indexer helm chart version x.x.x from ECR
        shell: bash
        env:
          #
          CHART_REPO: holo-indexer
          CHART_VERSION: ${{ env.STG_HOLOGRAPH_INDEXER_HELM_CHART_VERSION }}
          #
          ECR_REGISTRY: ${{ steps.login-ecr.outputs.registry }}
        run: |
          helm pull oci://$ECR_REGISTRY/$CHART_REPO --version $CHART_VERSION

#      # NOTICE: ##### V1 deployments ######
#
#      - name: -> V1 -- Deploy INDEXER cli in staging [namespace -> ${{ env.STG_COMMON_NAMESPACE }}]
#        uses: tensor-hq/eksctl-helm-action@main
#        env:
#          RELEASE_NAME: ${{ env.INDEXER_RELEASE_NAME }} # notice
#          HOLOGRAPH_VERSION: "V1"
#          #
#          ENABLE_DEBUG: 'true'
#          HEALTHCHECK: 'true'
#          MODE: 'auto'
#          ENABLE_UNSAFE: 'false'
#          ENABLE_SYNC: 'true'
#          ENABLE_PROCESS_BLOCK_RANGE: 'true' # undefined/true
#          UPDATE_BLOCK_HEIGHT: 'api' # api/file/disable
#          #
#          ENABLE_PROCESS_BLOCK_RANGE_arbitrum: 'true' # undefined/true
#          ENABLE_PROCESS_BLOCK_RANGE_optimism: 'true'
#          ENABLE_PROCESS_BLOCK_RANGE_binance: 'true'
#          ENABLE_PROCESS_BLOCK_RANGE_mantle: 'true'
#          ENABLE_PROCESS_BLOCK_RANGE_zora: 'true'
#          ENABLE_PROCESS_BLOCK_RANGE_avalanche: 'true'
#          ENABLE_PROCESS_BLOCK_RANGE_ethereum: 'true'
#          ENABLE_PROCESS_BLOCK_RANGE_polygon: 'true'
#          ENABLE_PROCESS_BLOCK_RANGE_base: 'true'
#          #
#          AVALANCHE_NETWORK: 'fuji'
#          POLYGON_NETWORK: 'mumbai'
#          BINANCE_NETWORK: 'binanceSmartChainTestnet'
#          MANTLE_NETWORK: 'mantleTestnet'
#          ETHEREUM_NETWORK: '{ethereumTestnetGoerli}'
#          OPTIMISM_NETWORK: '{optimismTestnetGoerli}'
#          ARBITRUM_NETWORK: '{arbitrumTestnetGoerli}'
#          ZORA_NETWORK: '{zoraTestnetGoerli}'
#          BASE_NETWORK: '{baseTestnetGoerli}'
#        with:
#          eks_cluster: ${{ env.CLUSTER_NAME }}
#          command: |-
#            helm upgrade --install $RELEASE_NAME \
#            holo-indexer-${{ env.STG_HOLOGRAPH_INDEXER_HELM_CHART_VERSION }}.tgz \
#            -n ${{ env.STG_COMMON_NAMESPACE }} \
#            \
#            --set image.repository=${{ env.ECR_REPOSITORY }} \
#            --set image.image_tag=${{ env.DEV_IMAGE_TAG }} \
#            --set config_file_data=${{ env.INDEXER_HOLOGRAPH_CONFIG_FILE_DATA }} \
#            --set holo_indexer_password=${{ env.STG_HOLOGRAPH_INDEXER_PASSWORD }} \
#            --set HOLO_INDEXER_HOST=${{ env.STG_HOLOGRAPH_INDEXER_HOST }} \
#            --set OPERATOR_API_KEY=$DEV_INDEXER_V1_OPERATOR_API_KEY \
#            --set HOLOGRAPH_ENVIRONMENT=${{ env.HOLOGRAPH_ENVIRONMENT }} \
#            --set HOLOGRAPH_VERSION=${{ env.HOLOGRAPH_VERSION }} \
#            --set BLOCK_PROCESSING_VERSION=${{ env.BLOCK_PROCESSING_VERSION }} \
#            \
#            --set ENABLE_DEBUG=$ENABLE_DEBUG \
#            --set ENABLE_SYNC=$ENABLE_SYNC \
#            --set HEALTHCHECK=$HEALTHCHECK \
#            --set MODE=$MODE \
#            \
#            --set AVALANCHE_NETWORK="${AVALANCHE_NETWORK}" \
#            --set POLYGON_NETWORK="${POLYGON_NETWORK}" \
#            --set BINANCE_NETWORK="${BINANCE_NETWORK}" \
#            --set MANTLE_NETWORK="${MANTLE_NETWORK}" \
#            --set ETHEREUM_NETWORK="${ETHEREUM_NETWORK}" \
#            --set OPTIMISM_NETWORK="${OPTIMISM_NETWORK}" \
#            --set ARBITRUM_NETWORK="${ARBITRUM_NETWORK}" \
#            --set ZORA_NETWORK="${ZORA_NETWORK}" \
#            --set BASE_NETWORK="${BASE_NETWORK}" \
#            \
#            --set ENABLE_UNSAFE="${ENABLE_UNSAFE}" \
#            --set UPDATE_BLOCK_HEIGHT=$UPDATE_BLOCK_HEIGHT \
#            \
#            --set ENABLE_PROCESS_BLOCK_RANGE.arbitrum=$ENABLE_PROCESS_BLOCK_RANGE_arbitrum \
#            --set ENABLE_PROCESS_BLOCK_RANGE.binance=$ENABLE_PROCESS_BLOCK_RANGE_binance \
#            --set ENABLE_PROCESS_BLOCK_RANGE.avalanche=$ENABLE_PROCESS_BLOCK_RANGE_avalanche \
#            --set ENABLE_PROCESS_BLOCK_RANGE.optimism=$ENABLE_PROCESS_BLOCK_RANGE_optimism \
#            --set ENABLE_PROCESS_BLOCK_RANGE.ethereum=$ENABLE_PROCESS_BLOCK_RANGE_ethereum \
#            --set ENABLE_PROCESS_BLOCK_RANGE.polygon=$ENABLE_PROCESS_BLOCK_RANGE_polygon \
#            --set ENABLE_PROCESS_BLOCK_RANGE.mantle=$ENABLE_PROCESS_BLOCK_RANGE_mantle \
#            --set ENABLE_PROCESS_BLOCK_RANGE.zora=$ENABLE_PROCESS_BLOCK_RANGE_zora \
#            --set ENABLE_PROCESS_BLOCK_RANGE.base=$ENABLE_PROCESS_BLOCK_RANGE_base \
#            \
#            --set dev_rpc_config_values.avalancheTestnet_rpc_url=$DEV_INDEXER_V1_AVALANCHE_TESTNET_RPC_URL \
#            --set dev_rpc_config_values.polygonTestnet_rpc_url=$DEV_INDEXER_V1_POLYGON_TESTNET_RPC_URL \
#            --set dev_rpc_config_values.ethereumTestnetGoerli_rpc_url=$DEV_INDEXER_V1_ETHEREUM_TESTNET_GOERLI_RPC_URL \
#            --set dev_rpc_config_values.optimismTestnetGoerli_rpc_url=$DEV_INDEXER_V1_OPTIMISM_TESTNET_GOERLI_RPC_URL \
#            --set dev_rpc_config_values.arbitrumTestnetGoerli_rpc_url=$DEV_INDEXER_V1_ARBITRUM_TESTNET_GOERLI_RPC_URL \
#            --set dev_rpc_config_values.binanceTestnet_rpc_url=$DEV_INDEXER_V1_BINANCE_SMART_CHAIN_TESTNET_RPC_URL \
#            --set dev_rpc_config_values.mantleTestnet_rpc_url=$DEV_INDEXER_V1_MANTLE_TESTNET_RPC_URL \
#            --set dev_rpc_config_values.zoraTestnetGoerli_rpc_url=$DEV_INDEXER_V1_ZORA_TESTNET_GOERLI_RPC_URL \
#            --set dev_rpc_config_values.baseTestnetGoerli_rpc_url=$DEV_INDEXER_V1_BASE_TESTNET_GOERLI_RPC_URL \
#            \
#            --set dev_rpc_config_values.private_key=$DEV_INDEXER_V1_PRIVATE_KEY \
#            --set dev_rpc_config_values.address=${{ env.indexer_dev_address }} \
#            --set dev_rpc_config_values.version="beta3" \
#            \
#            --set datadog_tags.env=${{ env.CLUSTER_NAME }} \
#            --set datadog_tags.service=$RELEASE_NAME \
#            --set datadog_tags.version=$RELEASE_NAME-${{ env.STG_HOLOGRAPH_INDEXER_HELM_CHART_VERSION }} \
#            \
#            --set autoscaling.enabled=false \
#            --set replicaCountAvalanche=1 \
#            --set replicaCountPolygon=1 \
#            --set replicaCountBinance=1 \
#            --set replicaCountMantle=1 \
#            --set replicaCountEthereum=1 \
#            --set replicaCountArbitrum=1 \
#            --set replicaCountOptimism=1 \
#            --set replicaCountBase=1 \
#            --set replicaCountZora=1 \
#            \
#            --set sqs.SQS_USER_AWS_ACCESS_KEY_ID=$COMMON_AWS_ACCESS_KEY_ID_SQS \
#            --set sqs.SQS_USER_AWS_SECRET_ACCESS_KEY=$COMMON_AWS_SECRET_ACCESS_KEY_SQS \
#            --set sqs.SQS_ENDPOINT=$DEV_INDEXER_V1_SQS_ENDPOINT \
#            --set sqs.SQS_QUEUE_URL=$DEV_INDEXER_V1_SQS_QUEUE_URL \
#            --set sqs.AWS_REGION=$COMMON_AWS_REGION
#
#      - name: Pause for 60 seconds
#        shell: bash
#        run: |
#          sleep 60

      # NOTICE: --- OPERATOR ---
      - name: Pull the holograph-operator helm chart version x.x.x from ECR
        shell: bash
        env:
          #
          CHART_REPO: holo-operator
          CHART_VERSION: ${{ env.STG_HOLOGRAPH_OPERATOR_HELM_CHART_VERSION }}
          #
          ECR_REGISTRY: ${{ steps.login-ecr.outputs.registry }}
        run: |
          helm pull oci://$ECR_REGISTRY/$CHART_REPO --version $CHART_VERSION

#      - name: -> V1 -- Deploy OPERATOR cli in staging [namespace -> ${{ env.STG_COMMON_NAMESPACE }}]
#        uses: tensor-hq/eksctl-helm-action@main
#        env:
#          RELEASE_NAME: ${{ env.OPERATOR_RELEASE_NAME }} # notice
#          HOLOGRAPH_VERSION: "V1"
#          #
#          ENABLE_DEBUG: 'true'
#          ENABLE_SYNC: 'true'
#          HEALTHCHECK: 'true'
#          MODE: 'auto'
#          ENABLE_UNSAFE: 'false'
#          ENABLE_PROCESS_BLOCK_RANGE: 'true' # undefined/true
#          UPDATE_BLOCK_HEIGHT: 'api' # api/file/disable
#          #
#          ENABLE_PROCESS_BLOCK_RANGE_arbitrum: 'true' # undefined/true
#          ENABLE_PROCESS_BLOCK_RANGE_optimism: 'true'
#          ENABLE_PROCESS_BLOCK_RANGE_binance: 'true'
#          ENABLE_PROCESS_BLOCK_RANGE_mantle: 'true'
#          ENABLE_PROCESS_BLOCK_RANGE_zora: 'true'
#          ENABLE_PROCESS_BLOCK_RANGE_avalanche: 'true'
#          ENABLE_PROCESS_BLOCK_RANGE_ethereum: 'true'
#          ENABLE_PROCESS_BLOCK_RANGE_polygon: 'true'
#          ENABLE_PROCESS_BLOCK_RANGE_base: 'true'
#          #
#          AVALANCHE_NETWORK: 'fuji'
#          POLYGON_NETWORK: 'mumbai'
#          BINANCE_NETWORK: 'binanceSmartChainTestnet'
#          MANTLE_NETWORK: 'mantleTestnet'
#          ETHEREUM_NETWORK: '{ethereumTestnetGoerli}'
#          OPTIMISM_NETWORK: '{optimismTestnetGoerli}'
#          ARBITRUM_NETWORK: '{arbitrumTestnetGoerli}'
#          ZORA_NETWORK: '{zoraTestnetGoerli}'
#          BASE_NETWORK: '{baseTestnetGoerli}'
#        with:
#          eks_cluster: ${{ env.CLUSTER_NAME }}
#          command: |-
#            helm upgrade --install $RELEASE_NAME \
#            holo-operator-${{ env.STG_HOLOGRAPH_OPERATOR_HELM_CHART_VERSION }}.tgz \
#            -n ${{ env.STG_COMMON_NAMESPACE }} \
#            \
#            --set image.repository=${{ env.ECR_REPOSITORY }} \
#            --set image.image_tag=${{ env.DEV_IMAGE_TAG }} \
#            --set config_file_data=${{ env.OPERATOR_HOLOGRAPH_CONFIG_FILE_DATA }} \
#            --set holo_operator_password=${{ env.STG_HOLOGRAPH_OPERATOR_PASSWORD }} \
#            --set HOLO_OPERATOR_HOST=${{ env.STG_HOLOGRAPH_OPERATOR_HOST }} \
#            --set OPERATOR_API_KEY=$DEV_OPERATOR_V1_OPERATOR_API_KEY \
#            --set HOLOGRAPH_ENVIRONMENT=${{ env.HOLOGRAPH_ENVIRONMENT }} \
#            --set HOLOGRAPH_VERSION=${{ env.HOLOGRAPH_VERSION }} \
#            \
#            --set ENABLE_DEBUG=$ENABLE_DEBUG \
#            --set ENABLE_SYNC=$ENABLE_SYNC \
#            --set HEALTHCHECK=$HEALTHCHECK \
#            --set MODE=$MODE \
#            --set ENABLE_UNSAFE="${ENABLE_UNSAFE}" \
#            --set UPDATE_BLOCK_HEIGHT=$UPDATE_BLOCK_HEIGHT \
#            \
#            --set ENABLE_PROCESS_BLOCK_RANGE.arbitrum=$ENABLE_PROCESS_BLOCK_RANGE_arbitrum \
#            --set ENABLE_PROCESS_BLOCK_RANGE.binance=$ENABLE_PROCESS_BLOCK_RANGE_binance \
#            --set ENABLE_PROCESS_BLOCK_RANGE.avalanche=$ENABLE_PROCESS_BLOCK_RANGE_avalanche \
#            --set ENABLE_PROCESS_BLOCK_RANGE.optimism=$ENABLE_PROCESS_BLOCK_RANGE_optimism \
#            --set ENABLE_PROCESS_BLOCK_RANGE.ethereum=$ENABLE_PROCESS_BLOCK_RANGE_ethereum \
#            --set ENABLE_PROCESS_BLOCK_RANGE.polygon=$ENABLE_PROCESS_BLOCK_RANGE_polygon \
#            --set ENABLE_PROCESS_BLOCK_RANGE.mantle=$ENABLE_PROCESS_BLOCK_RANGE_mantle \
#            --set ENABLE_PROCESS_BLOCK_RANGE.zora=$ENABLE_PROCESS_BLOCK_RANGE_zora \
#            --set ENABLE_PROCESS_BLOCK_RANGE.base=$ENABLE_PROCESS_BLOCK_RANGE_base \
#            \
#            --set AVALANCHE_NETWORK="${AVALANCHE_NETWORK}" \
#            --set POLYGON_NETWORK="${POLYGON_NETWORK}" \
#            --set BINANCE_NETWORK="${BINANCE_NETWORK}" \
#            --set MANTLE_NETWORK="${MANTLE_NETWORK}" \
#            --set ETHEREUM_NETWORK="${ETHEREUM_NETWORK}" \
#            --set OPTIMISM_NETWORK="${OPTIMISM_NETWORK}" \
#            --set ARBITRUM_NETWORK="${ARBITRUM_NETWORK}" \
#            --set ZORA_NETWORK="${ZORA_NETWORK}" \
#            --set BASE_NETWORK="${BASE_NETWORK}" \
#            \
#            --set dev_rpc_config_values.avalancheTestnet_rpc_url=$DEV_OPERATOR_V1_AVALANCHE_TESTNET_RPC_URL \
#            --set dev_rpc_config_values.polygonTestnet_rpc_url=$DEV_OPERATOR_V1_POLYGON_TESTNET_RPC_URL \
#            --set dev_rpc_config_values.binanceTestnet_rpc_url=$DEV_OPERATOR_V1_BINANCE_SMART_CHAIN_TESTNET_RPC_URL \
#            --set dev_rpc_config_values.mantleTestnet_rpc_url=$DEV_OPERATOR_V1_MANTLE_TESTNET_RPC_URL \
#            --set dev_rpc_config_values.ethereumTestnetGoerli_rpc_url=$DEV_OPERATOR_V1_ETHEREUM_TESTNET_GOERLI_RPC_URL \
#            --set dev_rpc_config_values.optimismTestnetGoerli_rpc_url=$DEV_OPERATOR_V1_OPTIMISM_TESTNET_GOERLI_RPC_URL \
#            --set dev_rpc_config_values.arbitrumTestnetGoerli_rpc_url=$DEV_OPERATOR_V1_ARBITRUM_TESTNET_GOERLI_RPC_URL \
#            --set dev_rpc_config_values.zoraTestnetGoerli_rpc_url=$DEV_OPERATOR_V1_ZORA_TESTNET_GOERLI_RPC_URL \
#            --set dev_rpc_config_values.baseTestnetGoerli_rpc_url=$DEV_OPERATOR_V1_BASE_TESTNET_GOERLI_RPC_URL \
#            \
#            --set dev_rpc_config_values.private_key=$DEV_OPERATOR_V1_PRIVATE_KEY \
#            --set dev_rpc_config_values.address=${{ env.operator_dev_address }} \
#            \
#            --set autoscaling.enabled=false \
#            --set replicaCountAvalanche=1 \
#            --set replicaCountPolygon=1 \
#            --set replicaCountBinance=1 \
#            --set replicaCountMantle=1 \
#            --set replicaCountEthereum=1 \
#            --set replicaCountArbitrum=1 \
#            --set replicaCountOptimism=1 \
#            --set replicaCountBase=1 \
#            --set replicaCountZora=1 \
#            \
#            --set datadog_tags.env=${{ env.CLUSTER_NAME }} \
#            --set datadog_tags.service=$RELEASE_NAME \
#            --set datadog_tags.version=$RELEASE_NAME-${{ env.STG_HOLOGRAPH_OPERATOR_HELM_CHART_VERSION }}
#
#      - name: -> V1 -- Info for the new V1 deployments
#        uses: tensor-hq/eksctl-helm-action@main
#        env:
#          INDEXER_RELEASE_NAME: ${{ env.INDEXER_RELEASE_NAME }}
#          OPERATOR_RELEASE_NAME: ${{ env.OPERATOR_RELEASE_NAME }}
#        with:
#          eks_cluster: ${{ env.CLUSTER_NAME }}
#          command: |-
#            echo "------------------------- Last n Helm releases -------------------------"
#            echo "--INDEXER--"
#            helm history $INDEXER_RELEASE_NAME  -n ${{ env.STG_COMMON_NAMESPACE }} --max 3
#            echo "--OPERATOR--"
#            helm history $OPERATOR_RELEASE_NAME -n ${{ env.STG_COMMON_NAMESPACE }} --max 3
#
#            echo "------------------------ Newly deployed image [same for all apps] ------------------------"
#            echo "$DEV_IMAGE_TAG"

      # NOTICE: ##### V2 deployments ######

      - name: -> V2 -- Deploy INDEXER cli in staging [namespace -> ${{ env.STG_COMMON_NAMESPACE_V2 }}]
        uses: tensor-hq/eksctl-helm-action@main
        env:
          RELEASE_NAME: ${{ env.INDEXER_RELEASE_NAME_V2 }} # notice
          HOLOGRAPH_VERSION: "V2"
          #
          ENABLE_DEBUG: 'true'
          HEALTHCHECK: 'true'
          MODE: 'auto'
          ENABLE_UNSAFE: 'false'
          ENABLE_SYNC: 'true'
          ENABLE_PROCESS_BLOCK_RANGE: 'true' # undefined/true
          UPDATE_BLOCK_HEIGHT: 'api' # api/file/disable
          #
          ENABLE_PROCESS_BLOCK_RANGE_arbitrum: 'true' # undefined/true
          ENABLE_PROCESS_BLOCK_RANGE_optimism: 'true'
          ENABLE_PROCESS_BLOCK_RANGE_binance: 'true'
          ENABLE_PROCESS_BLOCK_RANGE_mantle: 'true'
          ENABLE_PROCESS_BLOCK_RANGE_zora: 'true'
          ENABLE_PROCESS_BLOCK_RANGE_avalanche: 'true'
          ENABLE_PROCESS_BLOCK_RANGE_ethereum: 'true'
          ENABLE_PROCESS_BLOCK_RANGE_polygon: 'true'
          ENABLE_PROCESS_BLOCK_RANGE_base: 'true'
          #
          AVALANCHE_NETWORK: 'fuji'
          POLYGON_NETWORK: 'mumbai'
          BINANCE_NETWORK: 'binanceSmartChainTestnet'
          MANTLE_NETWORK: 'mantleTestnet'
          ETHEREUM_NETWORK: '{ethereumTestnetSepolia}'
          OPTIMISM_NETWORK: '{optimismTestnetSepolia}'
          ARBITRUM_NETWORK: '{arbitrumTestnetSepolia}'
          ZORA_NETWORK: '{zoraTestnetSepolia}'
          BASE_NETWORK: '{baseTestnetSepolia}'
        with:
          eks_cluster: ${{ env.CLUSTER_NAME }}
          command: |-
            helm upgrade --install $RELEASE_NAME \
            holo-indexer-${{ env.STG_HOLOGRAPH_INDEXER_HELM_CHART_VERSION }}.tgz \
            -n ${{ env.STG_COMMON_NAMESPACE_V2 }} \
            \
            --set dummy_deployment_namespace=dev-cli-dummies \
            \
            --set image.repository=${{ env.ECR_REPOSITORY }} \
            --set image.image_tag=${{ env.DEV_IMAGE_TAG }} \
            --set config_file_data=${{ env.INDEXER_HOLOGRAPH_CONFIG_FILE_DATA }} \
            --set holo_indexer_password=$DEV_INDEXER_V2_PASSWORD \
            --set HOLO_INDEXER_HOST=${{ env.STG_HOLOGRAPH_INDEXER_HOST }} \
            --set OPERATOR_API_KEY=$DEV_INDEXER_V2_OPERATOR_API_KEY \
            --set HOLOGRAPH_ENVIRONMENT=${{ env.HOLOGRAPH_ENVIRONMENT }} \
            --set HOLOGRAPH_ADDRESS=$DEV_INDEXER_V2_HOLOGRAPH_ADDRESS \
            --set HOLOGRAPH_VERSION=${{ env.HOLOGRAPH_VERSION }} \
            --set BLOCK_PROCESSING_VERSION=${{ env.BLOCK_PROCESSING_VERSION }} \
            \
            --set ENABLE_DEBUG=$ENABLE_DEBUG \
            --set ENABLE_SYNC=$ENABLE_SYNC \
            --set HEALTHCHECK=$HEALTHCHECK \
            --set MODE=$MODE \
            \
            --set AVALANCHE_NETWORK="${AVALANCHE_NETWORK}" \
            --set POLYGON_NETWORK="${POLYGON_NETWORK}" \
            --set BINANCE_NETWORK="${BINANCE_NETWORK}" \
            --set MANTLE_NETWORK="${MANTLE_NETWORK}" \
            --set ETHEREUM_NETWORK="${ETHEREUM_NETWORK}" \
            --set OPTIMISM_NETWORK="${OPTIMISM_NETWORK}" \
            --set ARBITRUM_NETWORK="${ARBITRUM_NETWORK}" \
            --set ZORA_NETWORK="${ZORA_NETWORK}" \
            --set BASE_NETWORK="${BASE_NETWORK}" \
            \
            --set ENABLE_UNSAFE="${ENABLE_UNSAFE}" \
            --set UPDATE_BLOCK_HEIGHT=$UPDATE_BLOCK_HEIGHT \
            \
            --set ENABLE_PROCESS_BLOCK_RANGE.arbitrum=$ENABLE_PROCESS_BLOCK_RANGE_arbitrum \
            --set ENABLE_PROCESS_BLOCK_RANGE.binance=$ENABLE_PROCESS_BLOCK_RANGE_binance \
            --set ENABLE_PROCESS_BLOCK_RANGE.avalanche=$ENABLE_PROCESS_BLOCK_RANGE_avalanche \
            --set ENABLE_PROCESS_BLOCK_RANGE.optimism=$ENABLE_PROCESS_BLOCK_RANGE_optimism \
            --set ENABLE_PROCESS_BLOCK_RANGE.ethereum=$ENABLE_PROCESS_BLOCK_RANGE_ethereum \
            --set ENABLE_PROCESS_BLOCK_RANGE.polygon=$ENABLE_PROCESS_BLOCK_RANGE_polygon \
            --set ENABLE_PROCESS_BLOCK_RANGE.mantle=$ENABLE_PROCESS_BLOCK_RANGE_mantle \
            --set ENABLE_PROCESS_BLOCK_RANGE.zora=$ENABLE_PROCESS_BLOCK_RANGE_zora \
            --set ENABLE_PROCESS_BLOCK_RANGE.base=$ENABLE_PROCESS_BLOCK_RANGE_base \
            \
            --set dev_rpc_config_values.avalancheTestnet_rpc_url=$DEV_INDEXER_V2_AVALANCHE_TESTNET_RPC_URL \
            --set dev_rpc_config_values.polygonTestnet_rpc_url=$DEV_INDEXER_V2_POLYGON_TESTNET_RPC_URL \
            --set dev_rpc_config_values.binanceTestnet_rpc_url=$DEV_INDEXER_V2_BINANCE_SMART_CHAIN_TESTNET_RPC_URL \
            --set dev_rpc_config_values.mantleTestnet_rpc_url=$DEV_INDEXER_V2_MANTLE_TESTNET_RPC_URL \
            --set dev_rpc_config_values.ethereumTestnetSepolia_rpc_url=$DEV_INDEXER_V2_ETHEREUM_TESTNET_SEPOLIA_RPC_URL \
            --set dev_rpc_config_values.optimismTestnetSepolia_rpc_url=$DEV_INDEXER_V2_OPTIMISM_TESTNET_SEPOLIA_RPC_URL \
            --set dev_rpc_config_values.arbitrumTestnetSepolia_rpc_url=$DEV_INDEXER_V2_ARBITRUM_TESTNET_SEPOLIA_RPC_URL \
            --set dev_rpc_config_values.zoraTestnetSepolia_rpc_url=$DEV_INDEXER_V2_ZORA_TESTNET_SEPOLIA_RPC_URL \
            --set dev_rpc_config_values.baseTestnetSepolia_rpc_url=$DEV_INDEXER_V2_BASE_TESTNET_SEPOLIA_RPC_URL \
            \
            --set dev_rpc_config_values.private_key=$DEV_INDEXER_V2_PRIVATE_KEY \
            --set dev_rpc_config_values.address=$COMMON_DEV_WALLET_ADDRESS \
            --set dev_rpc_config_values.version="beta3" \
            \
            --set datadog_tags.env=${{ env.CLUSTER_NAME }} \
            --set datadog_tags.service=$RELEASE_NAME \
            --set datadog_tags.version=$RELEASE_NAME-${{ env.STG_HOLOGRAPH_INDEXER_HELM_CHART_VERSION }} \
            \
            --set autoscaling.enabled=false \
            --set replicaCountAvalanche=1 \
            --set replicaCountPolygon=1 \
            --set replicaCountBinance=1 \
            --set replicaCountMantle=1 \
            --set replicaCountEthereum=1 \
            --set replicaCountArbitrum=1 \
            --set replicaCountOptimism=1 \
            --set replicaCountBase=0 \
            --set replicaCountZora=1 \
            \
            --set sqs.SQS_USER_AWS_ACCESS_KEY_ID=$COMMON_AWS_ACCESS_KEY_ID_SQS \
            --set sqs.SQS_USER_AWS_SECRET_ACCESS_KEY=$COMMON_AWS_SECRET_ACCESS_KEY_SQS \
            --set sqs.SQS_ENDPOINT=$DEV_INDEXER_V2_SQS_ENDPOINT \
            --set sqs.SQS_QUEUE_URL=$DEV_INDEXER_V2_SQS_QUEUE_URL \
            --set sqs.AWS_REGION=$COMMON_AWS_REGION

      - name: Pause for 60 seconds
        shell: bash
        run: |
          sleep 60

      - name: -> V2 -- Deploy OPERATOR cli in staging [namespace -> ${{ env.STG_COMMON_NAMESPACE_V2 }}]
        uses: tensor-hq/eksctl-helm-action@main
        env:
          RELEASE_NAME: ${{ env.OPERATOR_RELEASE_NAME_V2 }} # notice
          HOLOGRAPH_VERSION: "V2"
          #
          ENABLE_DEBUG: 'true'
          ENABLE_SYNC: 'true'
          HEALTHCHECK: 'true'
          MODE: 'auto'
          ENABLE_UNSAFE: 'false'
          ENABLE_PROCESS_BLOCK_RANGE: 'true' # undefined/true
          UPDATE_BLOCK_HEIGHT: 'api' # api/file/disable
          #
          ENABLE_PROCESS_BLOCK_RANGE_arbitrum: 'true' # undefined/true
          ENABLE_PROCESS_BLOCK_RANGE_optimism: 'true'
          ENABLE_PROCESS_BLOCK_RANGE_binance: 'true'
          ENABLE_PROCESS_BLOCK_RANGE_mantle: 'true'
          ENABLE_PROCESS_BLOCK_RANGE_zora: 'true'
          ENABLE_PROCESS_BLOCK_RANGE_avalanche: 'true'
          ENABLE_PROCESS_BLOCK_RANGE_ethereum: 'true'
          ENABLE_PROCESS_BLOCK_RANGE_polygon: 'true'
          ENABLE_PROCESS_BLOCK_RANGE_base: 'true'
          #
          AVALANCHE_NETWORK: 'fuji'
          POLYGON_NETWORK: 'mumbai'
          BINANCE_NETWORK: 'binanceSmartChainTestnet'
          MANTLE_NETWORK: 'mantleTestnet'
          ETHEREUM_NETWORK: '{ethereumTestnetSepolia}'
          OPTIMISM_NETWORK: '{optimismTestnetSepolia}'
          ARBITRUM_NETWORK: '{arbitrumTestnetSepolia}'
          ZORA_NETWORK: '{zoraTestnetSepolia}'
          BASE_NETWORK: '{baseTestnetSepolia}'
        with:
          eks_cluster: ${{ env.CLUSTER_NAME }}
          command: |-
            helm upgrade --install $RELEASE_NAME \
            holo-operator-${{ env.STG_HOLOGRAPH_OPERATOR_HELM_CHART_VERSION }}.tgz \
            -n ${{ env.STG_COMMON_NAMESPACE_V2 }} \
            \
            --set dummy_deployment_namespace=dev-cli-dummies \
            \
            --set image.repository=${{ env.ECR_REPOSITORY }} \
            --set image.image_tag=${{ env.DEV_IMAGE_TAG }} \
            --set config_file_data=${{ env.OPERATOR_HOLOGRAPH_CONFIG_FILE_DATA }} \
            --set holo_operator_password=$DEV_OPERATOR_V2_PASSWORD \
            --set HOLO_OPERATOR_HOST=${{ env.STG_HOLOGRAPH_OPERATOR_HOST }} \
            --set OPERATOR_API_KEY=$DEV_OPERATOR_V2_OPERATOR_API_KEY \
            --set HOLOGRAPH_ENVIRONMENT=${{ env.HOLOGRAPH_ENVIRONMENT }} \
            --set HOLOGRAPH_ADDRESS=$DEV_OPERATOR_V2_HOLOGRAPH_ADDRESS \
            --set HOLOGRAPH_VERSION=${{ env.HOLOGRAPH_VERSION }} \
            \
            --set ENABLE_DEBUG=$ENABLE_DEBUG \
            --set ENABLE_SYNC=$ENABLE_SYNC \
            --set HEALTHCHECK=$HEALTHCHECK \
            --set MODE=$MODE \
            --set ENABLE_UNSAFE="${ENABLE_UNSAFE}" \
            --set UPDATE_BLOCK_HEIGHT=$UPDATE_BLOCK_HEIGHT \
            \
            --set ENABLE_PROCESS_BLOCK_RANGE.arbitrum=$ENABLE_PROCESS_BLOCK_RANGE_arbitrum \
            --set ENABLE_PROCESS_BLOCK_RANGE.binance=$ENABLE_PROCESS_BLOCK_RANGE_binance \
            --set ENABLE_PROCESS_BLOCK_RANGE.avalanche=$ENABLE_PROCESS_BLOCK_RANGE_avalanche \
            --set ENABLE_PROCESS_BLOCK_RANGE.optimism=$ENABLE_PROCESS_BLOCK_RANGE_optimism \
            --set ENABLE_PROCESS_BLOCK_RANGE.ethereum=$ENABLE_PROCESS_BLOCK_RANGE_ethereum \
            --set ENABLE_PROCESS_BLOCK_RANGE.polygon=$ENABLE_PROCESS_BLOCK_RANGE_polygon \
            --set ENABLE_PROCESS_BLOCK_RANGE.mantle=$ENABLE_PROCESS_BLOCK_RANGE_mantle \
            --set ENABLE_PROCESS_BLOCK_RANGE.zora=$ENABLE_PROCESS_BLOCK_RANGE_zora \
            --set ENABLE_PROCESS_BLOCK_RANGE.base=$ENABLE_PROCESS_BLOCK_RANGE_base \
            \
            --set AVALANCHE_NETWORK="${AVALANCHE_NETWORK}" \
            --set POLYGON_NETWORK="${POLYGON_NETWORK}" \
            --set BINANCE_NETWORK="${BINANCE_NETWORK}" \
            --set MANTLE_NETWORK="${MANTLE_NETWORK}" \
            --set ETHEREUM_NETWORK="${ETHEREUM_NETWORK}" \
            --set OPTIMISM_NETWORK="${OPTIMISM_NETWORK}" \
            --set ARBITRUM_NETWORK="${ARBITRUM_NETWORK}" \
            --set ZORA_NETWORK="${ZORA_NETWORK}" \
            --set BASE_NETWORK="${BASE_NETWORK}" \
            \
            --set dev_rpc_config_values.avalancheTestnet_rpc_url=$DEV_OPERATOR_V2_AVALANCHE_TESTNET_RPC_URL \
            --set dev_rpc_config_values.polygonTestnet_rpc_url=$DEV_OPERATOR_V2_POLYGON_TESTNET_RPC_URL \
            --set dev_rpc_config_values.binanceTestnet_rpc_url=$DEV_OPERATOR_V2_BINANCE_SMART_CHAIN_TESTNET_RPC_URL \
            --set dev_rpc_config_values.mantleTestnet_rpc_url=$DEV_OPERATOR_V2_MANTLE_TESTNET_RPC_URL \
            --set dev_rpc_config_values.ethereumTestnetSepolia_rpc_url=$DEV_OPERATOR_V2_ETHEREUM_TESTNET_SEPOLIA_RPC_URL \
            --set dev_rpc_config_values.optimismTestnetSepolia_rpc_url=$DEV_OPERATOR_V2_OPTIMISM_TESTNET_SEPOLIA_RPC_URL \
            --set dev_rpc_config_values.arbitrumTestnetSepolia_rpc_url=$DEV_OPERATOR_V2_ARBITRUM_TESTNET_SEPOLIA_RPC_URL \
            --set dev_rpc_config_values.zoraTestnetSepolia_rpc_url=$DEV_OPERATOR_V2_ZORA_TESTNET_SEPOLIA_RPC_URL \
            --set dev_rpc_config_values.baseTestnetSepolia_rpc_url=$DEV_OPERATOR_V2_BASE_TESTNET_SEPOLIA_RPC_URL \
            \
            --set dev_rpc_config_values.private_key=$DEV_OPERATOR_V2_PRIVATE_KEY \
            --set dev_rpc_config_values.address=$COMMON_DEV_WALLET_ADDRESS \
            \
            --set autoscaling.enabled=false \
            --set replicaCountAvalanche=1 \
            --set replicaCountPolygon=1 \
            --set replicaCountBinance=1 \
            --set replicaCountMantle=1 \
            --set replicaCountEthereum=1 \
            --set replicaCountArbitrum=1 \
            --set replicaCountOptimism=1 \
            --set replicaCountBase=0 \
            --set replicaCountZora=1 \
            \
            --set datadog_tags.env=${{ env.CLUSTER_NAME }} \
            --set datadog_tags.service=$RELEASE_NAME \
            --set datadog_tags.version=$RELEASE_NAME-${{ env.STG_HOLOGRAPH_OPERATOR_HELM_CHART_VERSION }}

      - name: -> V2 -- Info for the new V2 deployments
        uses: tensor-hq/eksctl-helm-action@main
        env:
          INDEXER_RELEASE_NAME: ${{ env.INDEXER_RELEASE_NAME_V2 }}
          OPERATOR_RELEASE_NAME: ${{ env.OPERATOR_RELEASE_NAME_V2 }}
        with:
          eks_cluster: ${{ env.CLUSTER_NAME }}
          command: |-
            echo "------------------------- Last n Helm releases -------------------------"
            echo "--V2 INDEXER--"
            helm history $INDEXER_RELEASE_NAME  -n ${{ env.STG_COMMON_NAMESPACE_V2 }} --max 3
            echo "--V2 OPERATOR--"
            helm history $OPERATOR_RELEASE_NAME -n ${{ env.STG_COMMON_NAMESPACE_V2 }} --max 3

            echo "------------------------ Newly deployed image [same for all apps] ------------------------"
            echo "$DEV_IMAGE_TAG"<|MERGE_RESOLUTION|>--- conflicted
+++ resolved
@@ -1,4 +1,4 @@
-name: Deploy V1 & V2 holoclis to staging[develop/develop-v2]
+name: Deploy V2 holoclis to staging[develop-v2]
 
 permissions:
   id-token: write
@@ -9,7 +9,7 @@
   IAM_ROLE: arn:aws:iam::177635894328:role/Github_role_to_access_ECR
   ECR_REPOSITORY: holo-cli-dev # notice: the same for all cli apps
   #
-  DEV_IMAGE_TAG: dev-${{ github.sha }}
+  IMAGE_TAG: dev-${{ github.sha }}
   #
   CLUSTER_NAME: staging
   #
@@ -35,14 +35,8 @@
   STG_HOLOGRAPH_INDEXER_HELM_CHART_VERSION: 0.1.69
   INDEXER_RELEASE_NAME_V2: 'indexer-dev-v2' # format -> [release_name]-indexer-[env]
   #
-<<<<<<< HEAD
   STG_HOLOGRAPH_OPERATOR_HELM_CHART_VERSION: 0.1.3
   OPERATOR_RELEASE_NAME_V2: 'operator-dev-v2' # format -> [release_name]-indexer-[env]
-=======
-  STG_HOLOGRAPH_OPERATOR_HELM_CHART_VERSION: 0.1.2
-#  OPERATOR_RELEASE_NAME: 'operator-dev' # format -> [release_name]-operator-[env]
-  OPERATOR_RELEASE_NAME_V2: 'operator-dev-v2'
->>>>>>> bcf531e8
   #######################################
 
 on:
@@ -109,7 +103,7 @@
           file: Dockerfile
           build-args: AWS_ECR_URL=${{ steps.login-ecr.outputs.registry }}
           platforms: linux/amd64
-          tags: ${{ steps.login-ecr.outputs.registry }}/${{ env.ECR_REPOSITORY }}:${{ env.DEV_IMAGE_TAG }}
+          tags: ${{ steps.login-ecr.outputs.registry }}/${{ env.ECR_REPOSITORY }}:${{ env.IMAGE_TAG }}
           cache-from: type=local,src=/tmp/.buildx-cache
           cache-to: type=local,dest=/tmp/.buildx-cache-new
           push: true # set false to deactivate the push to ECR
@@ -148,126 +142,6 @@
         run: |
           helm pull oci://$ECR_REGISTRY/$CHART_REPO --version $CHART_VERSION
 
-#      # NOTICE: ##### V1 deployments ######
-#
-#      - name: -> V1 -- Deploy INDEXER cli in staging [namespace -> ${{ env.STG_COMMON_NAMESPACE }}]
-#        uses: tensor-hq/eksctl-helm-action@main
-#        env:
-#          RELEASE_NAME: ${{ env.INDEXER_RELEASE_NAME }} # notice
-#          HOLOGRAPH_VERSION: "V1"
-#          #
-#          ENABLE_DEBUG: 'true'
-#          HEALTHCHECK: 'true'
-#          MODE: 'auto'
-#          ENABLE_UNSAFE: 'false'
-#          ENABLE_SYNC: 'true'
-#          ENABLE_PROCESS_BLOCK_RANGE: 'true' # undefined/true
-#          UPDATE_BLOCK_HEIGHT: 'api' # api/file/disable
-#          #
-#          ENABLE_PROCESS_BLOCK_RANGE_arbitrum: 'true' # undefined/true
-#          ENABLE_PROCESS_BLOCK_RANGE_optimism: 'true'
-#          ENABLE_PROCESS_BLOCK_RANGE_binance: 'true'
-#          ENABLE_PROCESS_BLOCK_RANGE_mantle: 'true'
-#          ENABLE_PROCESS_BLOCK_RANGE_zora: 'true'
-#          ENABLE_PROCESS_BLOCK_RANGE_avalanche: 'true'
-#          ENABLE_PROCESS_BLOCK_RANGE_ethereum: 'true'
-#          ENABLE_PROCESS_BLOCK_RANGE_polygon: 'true'
-#          ENABLE_PROCESS_BLOCK_RANGE_base: 'true'
-#          #
-#          AVALANCHE_NETWORK: 'fuji'
-#          POLYGON_NETWORK: 'mumbai'
-#          BINANCE_NETWORK: 'binanceSmartChainTestnet'
-#          MANTLE_NETWORK: 'mantleTestnet'
-#          ETHEREUM_NETWORK: '{ethereumTestnetGoerli}'
-#          OPTIMISM_NETWORK: '{optimismTestnetGoerli}'
-#          ARBITRUM_NETWORK: '{arbitrumTestnetGoerli}'
-#          ZORA_NETWORK: '{zoraTestnetGoerli}'
-#          BASE_NETWORK: '{baseTestnetGoerli}'
-#        with:
-#          eks_cluster: ${{ env.CLUSTER_NAME }}
-#          command: |-
-#            helm upgrade --install $RELEASE_NAME \
-#            holo-indexer-${{ env.STG_HOLOGRAPH_INDEXER_HELM_CHART_VERSION }}.tgz \
-#            -n ${{ env.STG_COMMON_NAMESPACE }} \
-#            \
-#            --set image.repository=${{ env.ECR_REPOSITORY }} \
-#            --set image.image_tag=${{ env.DEV_IMAGE_TAG }} \
-#            --set config_file_data=${{ env.INDEXER_HOLOGRAPH_CONFIG_FILE_DATA }} \
-#            --set holo_indexer_password=${{ env.STG_HOLOGRAPH_INDEXER_PASSWORD }} \
-#            --set HOLO_INDEXER_HOST=${{ env.STG_HOLOGRAPH_INDEXER_HOST }} \
-#            --set OPERATOR_API_KEY=$DEV_INDEXER_V1_OPERATOR_API_KEY \
-#            --set HOLOGRAPH_ENVIRONMENT=${{ env.HOLOGRAPH_ENVIRONMENT }} \
-#            --set HOLOGRAPH_VERSION=${{ env.HOLOGRAPH_VERSION }} \
-#            --set BLOCK_PROCESSING_VERSION=${{ env.BLOCK_PROCESSING_VERSION }} \
-#            \
-#            --set ENABLE_DEBUG=$ENABLE_DEBUG \
-#            --set ENABLE_SYNC=$ENABLE_SYNC \
-#            --set HEALTHCHECK=$HEALTHCHECK \
-#            --set MODE=$MODE \
-#            \
-#            --set AVALANCHE_NETWORK="${AVALANCHE_NETWORK}" \
-#            --set POLYGON_NETWORK="${POLYGON_NETWORK}" \
-#            --set BINANCE_NETWORK="${BINANCE_NETWORK}" \
-#            --set MANTLE_NETWORK="${MANTLE_NETWORK}" \
-#            --set ETHEREUM_NETWORK="${ETHEREUM_NETWORK}" \
-#            --set OPTIMISM_NETWORK="${OPTIMISM_NETWORK}" \
-#            --set ARBITRUM_NETWORK="${ARBITRUM_NETWORK}" \
-#            --set ZORA_NETWORK="${ZORA_NETWORK}" \
-#            --set BASE_NETWORK="${BASE_NETWORK}" \
-#            \
-#            --set ENABLE_UNSAFE="${ENABLE_UNSAFE}" \
-#            --set UPDATE_BLOCK_HEIGHT=$UPDATE_BLOCK_HEIGHT \
-#            \
-#            --set ENABLE_PROCESS_BLOCK_RANGE.arbitrum=$ENABLE_PROCESS_BLOCK_RANGE_arbitrum \
-#            --set ENABLE_PROCESS_BLOCK_RANGE.binance=$ENABLE_PROCESS_BLOCK_RANGE_binance \
-#            --set ENABLE_PROCESS_BLOCK_RANGE.avalanche=$ENABLE_PROCESS_BLOCK_RANGE_avalanche \
-#            --set ENABLE_PROCESS_BLOCK_RANGE.optimism=$ENABLE_PROCESS_BLOCK_RANGE_optimism \
-#            --set ENABLE_PROCESS_BLOCK_RANGE.ethereum=$ENABLE_PROCESS_BLOCK_RANGE_ethereum \
-#            --set ENABLE_PROCESS_BLOCK_RANGE.polygon=$ENABLE_PROCESS_BLOCK_RANGE_polygon \
-#            --set ENABLE_PROCESS_BLOCK_RANGE.mantle=$ENABLE_PROCESS_BLOCK_RANGE_mantle \
-#            --set ENABLE_PROCESS_BLOCK_RANGE.zora=$ENABLE_PROCESS_BLOCK_RANGE_zora \
-#            --set ENABLE_PROCESS_BLOCK_RANGE.base=$ENABLE_PROCESS_BLOCK_RANGE_base \
-#            \
-#            --set dev_rpc_config_values.avalancheTestnet_rpc_url=$DEV_INDEXER_V1_AVALANCHE_TESTNET_RPC_URL \
-#            --set dev_rpc_config_values.polygonTestnet_rpc_url=$DEV_INDEXER_V1_POLYGON_TESTNET_RPC_URL \
-#            --set dev_rpc_config_values.ethereumTestnetGoerli_rpc_url=$DEV_INDEXER_V1_ETHEREUM_TESTNET_GOERLI_RPC_URL \
-#            --set dev_rpc_config_values.optimismTestnetGoerli_rpc_url=$DEV_INDEXER_V1_OPTIMISM_TESTNET_GOERLI_RPC_URL \
-#            --set dev_rpc_config_values.arbitrumTestnetGoerli_rpc_url=$DEV_INDEXER_V1_ARBITRUM_TESTNET_GOERLI_RPC_URL \
-#            --set dev_rpc_config_values.binanceTestnet_rpc_url=$DEV_INDEXER_V1_BINANCE_SMART_CHAIN_TESTNET_RPC_URL \
-#            --set dev_rpc_config_values.mantleTestnet_rpc_url=$DEV_INDEXER_V1_MANTLE_TESTNET_RPC_URL \
-#            --set dev_rpc_config_values.zoraTestnetGoerli_rpc_url=$DEV_INDEXER_V1_ZORA_TESTNET_GOERLI_RPC_URL \
-#            --set dev_rpc_config_values.baseTestnetGoerli_rpc_url=$DEV_INDEXER_V1_BASE_TESTNET_GOERLI_RPC_URL \
-#            \
-#            --set dev_rpc_config_values.private_key=$DEV_INDEXER_V1_PRIVATE_KEY \
-#            --set dev_rpc_config_values.address=${{ env.indexer_dev_address }} \
-#            --set dev_rpc_config_values.version="beta3" \
-#            \
-#            --set datadog_tags.env=${{ env.CLUSTER_NAME }} \
-#            --set datadog_tags.service=$RELEASE_NAME \
-#            --set datadog_tags.version=$RELEASE_NAME-${{ env.STG_HOLOGRAPH_INDEXER_HELM_CHART_VERSION }} \
-#            \
-#            --set autoscaling.enabled=false \
-#            --set replicaCountAvalanche=1 \
-#            --set replicaCountPolygon=1 \
-#            --set replicaCountBinance=1 \
-#            --set replicaCountMantle=1 \
-#            --set replicaCountEthereum=1 \
-#            --set replicaCountArbitrum=1 \
-#            --set replicaCountOptimism=1 \
-#            --set replicaCountBase=1 \
-#            --set replicaCountZora=1 \
-#            \
-#            --set sqs.SQS_USER_AWS_ACCESS_KEY_ID=$COMMON_AWS_ACCESS_KEY_ID_SQS \
-#            --set sqs.SQS_USER_AWS_SECRET_ACCESS_KEY=$COMMON_AWS_SECRET_ACCESS_KEY_SQS \
-#            --set sqs.SQS_ENDPOINT=$DEV_INDEXER_V1_SQS_ENDPOINT \
-#            --set sqs.SQS_QUEUE_URL=$DEV_INDEXER_V1_SQS_QUEUE_URL \
-#            --set sqs.AWS_REGION=$COMMON_AWS_REGION
-#
-#      - name: Pause for 60 seconds
-#        shell: bash
-#        run: |
-#          sleep 60
-
       # NOTICE: --- OPERATOR ---
       - name: Pull the holograph-operator helm chart version x.x.x from ECR
         shell: bash
@@ -279,129 +153,6 @@
           ECR_REGISTRY: ${{ steps.login-ecr.outputs.registry }}
         run: |
           helm pull oci://$ECR_REGISTRY/$CHART_REPO --version $CHART_VERSION
-
-#      - name: -> V1 -- Deploy OPERATOR cli in staging [namespace -> ${{ env.STG_COMMON_NAMESPACE }}]
-#        uses: tensor-hq/eksctl-helm-action@main
-#        env:
-#          RELEASE_NAME: ${{ env.OPERATOR_RELEASE_NAME }} # notice
-#          HOLOGRAPH_VERSION: "V1"
-#          #
-#          ENABLE_DEBUG: 'true'
-#          ENABLE_SYNC: 'true'
-#          HEALTHCHECK: 'true'
-#          MODE: 'auto'
-#          ENABLE_UNSAFE: 'false'
-#          ENABLE_PROCESS_BLOCK_RANGE: 'true' # undefined/true
-#          UPDATE_BLOCK_HEIGHT: 'api' # api/file/disable
-#          #
-#          ENABLE_PROCESS_BLOCK_RANGE_arbitrum: 'true' # undefined/true
-#          ENABLE_PROCESS_BLOCK_RANGE_optimism: 'true'
-#          ENABLE_PROCESS_BLOCK_RANGE_binance: 'true'
-#          ENABLE_PROCESS_BLOCK_RANGE_mantle: 'true'
-#          ENABLE_PROCESS_BLOCK_RANGE_zora: 'true'
-#          ENABLE_PROCESS_BLOCK_RANGE_avalanche: 'true'
-#          ENABLE_PROCESS_BLOCK_RANGE_ethereum: 'true'
-#          ENABLE_PROCESS_BLOCK_RANGE_polygon: 'true'
-#          ENABLE_PROCESS_BLOCK_RANGE_base: 'true'
-#          #
-#          AVALANCHE_NETWORK: 'fuji'
-#          POLYGON_NETWORK: 'mumbai'
-#          BINANCE_NETWORK: 'binanceSmartChainTestnet'
-#          MANTLE_NETWORK: 'mantleTestnet'
-#          ETHEREUM_NETWORK: '{ethereumTestnetGoerli}'
-#          OPTIMISM_NETWORK: '{optimismTestnetGoerli}'
-#          ARBITRUM_NETWORK: '{arbitrumTestnetGoerli}'
-#          ZORA_NETWORK: '{zoraTestnetGoerli}'
-#          BASE_NETWORK: '{baseTestnetGoerli}'
-#        with:
-#          eks_cluster: ${{ env.CLUSTER_NAME }}
-#          command: |-
-#            helm upgrade --install $RELEASE_NAME \
-#            holo-operator-${{ env.STG_HOLOGRAPH_OPERATOR_HELM_CHART_VERSION }}.tgz \
-#            -n ${{ env.STG_COMMON_NAMESPACE }} \
-#            \
-#            --set image.repository=${{ env.ECR_REPOSITORY }} \
-#            --set image.image_tag=${{ env.DEV_IMAGE_TAG }} \
-#            --set config_file_data=${{ env.OPERATOR_HOLOGRAPH_CONFIG_FILE_DATA }} \
-#            --set holo_operator_password=${{ env.STG_HOLOGRAPH_OPERATOR_PASSWORD }} \
-#            --set HOLO_OPERATOR_HOST=${{ env.STG_HOLOGRAPH_OPERATOR_HOST }} \
-#            --set OPERATOR_API_KEY=$DEV_OPERATOR_V1_OPERATOR_API_KEY \
-#            --set HOLOGRAPH_ENVIRONMENT=${{ env.HOLOGRAPH_ENVIRONMENT }} \
-#            --set HOLOGRAPH_VERSION=${{ env.HOLOGRAPH_VERSION }} \
-#            \
-#            --set ENABLE_DEBUG=$ENABLE_DEBUG \
-#            --set ENABLE_SYNC=$ENABLE_SYNC \
-#            --set HEALTHCHECK=$HEALTHCHECK \
-#            --set MODE=$MODE \
-#            --set ENABLE_UNSAFE="${ENABLE_UNSAFE}" \
-#            --set UPDATE_BLOCK_HEIGHT=$UPDATE_BLOCK_HEIGHT \
-#            \
-#            --set ENABLE_PROCESS_BLOCK_RANGE.arbitrum=$ENABLE_PROCESS_BLOCK_RANGE_arbitrum \
-#            --set ENABLE_PROCESS_BLOCK_RANGE.binance=$ENABLE_PROCESS_BLOCK_RANGE_binance \
-#            --set ENABLE_PROCESS_BLOCK_RANGE.avalanche=$ENABLE_PROCESS_BLOCK_RANGE_avalanche \
-#            --set ENABLE_PROCESS_BLOCK_RANGE.optimism=$ENABLE_PROCESS_BLOCK_RANGE_optimism \
-#            --set ENABLE_PROCESS_BLOCK_RANGE.ethereum=$ENABLE_PROCESS_BLOCK_RANGE_ethereum \
-#            --set ENABLE_PROCESS_BLOCK_RANGE.polygon=$ENABLE_PROCESS_BLOCK_RANGE_polygon \
-#            --set ENABLE_PROCESS_BLOCK_RANGE.mantle=$ENABLE_PROCESS_BLOCK_RANGE_mantle \
-#            --set ENABLE_PROCESS_BLOCK_RANGE.zora=$ENABLE_PROCESS_BLOCK_RANGE_zora \
-#            --set ENABLE_PROCESS_BLOCK_RANGE.base=$ENABLE_PROCESS_BLOCK_RANGE_base \
-#            \
-#            --set AVALANCHE_NETWORK="${AVALANCHE_NETWORK}" \
-#            --set POLYGON_NETWORK="${POLYGON_NETWORK}" \
-#            --set BINANCE_NETWORK="${BINANCE_NETWORK}" \
-#            --set MANTLE_NETWORK="${MANTLE_NETWORK}" \
-#            --set ETHEREUM_NETWORK="${ETHEREUM_NETWORK}" \
-#            --set OPTIMISM_NETWORK="${OPTIMISM_NETWORK}" \
-#            --set ARBITRUM_NETWORK="${ARBITRUM_NETWORK}" \
-#            --set ZORA_NETWORK="${ZORA_NETWORK}" \
-#            --set BASE_NETWORK="${BASE_NETWORK}" \
-#            \
-#            --set dev_rpc_config_values.avalancheTestnet_rpc_url=$DEV_OPERATOR_V1_AVALANCHE_TESTNET_RPC_URL \
-#            --set dev_rpc_config_values.polygonTestnet_rpc_url=$DEV_OPERATOR_V1_POLYGON_TESTNET_RPC_URL \
-#            --set dev_rpc_config_values.binanceTestnet_rpc_url=$DEV_OPERATOR_V1_BINANCE_SMART_CHAIN_TESTNET_RPC_URL \
-#            --set dev_rpc_config_values.mantleTestnet_rpc_url=$DEV_OPERATOR_V1_MANTLE_TESTNET_RPC_URL \
-#            --set dev_rpc_config_values.ethereumTestnetGoerli_rpc_url=$DEV_OPERATOR_V1_ETHEREUM_TESTNET_GOERLI_RPC_URL \
-#            --set dev_rpc_config_values.optimismTestnetGoerli_rpc_url=$DEV_OPERATOR_V1_OPTIMISM_TESTNET_GOERLI_RPC_URL \
-#            --set dev_rpc_config_values.arbitrumTestnetGoerli_rpc_url=$DEV_OPERATOR_V1_ARBITRUM_TESTNET_GOERLI_RPC_URL \
-#            --set dev_rpc_config_values.zoraTestnetGoerli_rpc_url=$DEV_OPERATOR_V1_ZORA_TESTNET_GOERLI_RPC_URL \
-#            --set dev_rpc_config_values.baseTestnetGoerli_rpc_url=$DEV_OPERATOR_V1_BASE_TESTNET_GOERLI_RPC_URL \
-#            \
-#            --set dev_rpc_config_values.private_key=$DEV_OPERATOR_V1_PRIVATE_KEY \
-#            --set dev_rpc_config_values.address=${{ env.operator_dev_address }} \
-#            \
-#            --set autoscaling.enabled=false \
-#            --set replicaCountAvalanche=1 \
-#            --set replicaCountPolygon=1 \
-#            --set replicaCountBinance=1 \
-#            --set replicaCountMantle=1 \
-#            --set replicaCountEthereum=1 \
-#            --set replicaCountArbitrum=1 \
-#            --set replicaCountOptimism=1 \
-#            --set replicaCountBase=1 \
-#            --set replicaCountZora=1 \
-#            \
-#            --set datadog_tags.env=${{ env.CLUSTER_NAME }} \
-#            --set datadog_tags.service=$RELEASE_NAME \
-#            --set datadog_tags.version=$RELEASE_NAME-${{ env.STG_HOLOGRAPH_OPERATOR_HELM_CHART_VERSION }}
-#
-#      - name: -> V1 -- Info for the new V1 deployments
-#        uses: tensor-hq/eksctl-helm-action@main
-#        env:
-#          INDEXER_RELEASE_NAME: ${{ env.INDEXER_RELEASE_NAME }}
-#          OPERATOR_RELEASE_NAME: ${{ env.OPERATOR_RELEASE_NAME }}
-#        with:
-#          eks_cluster: ${{ env.CLUSTER_NAME }}
-#          command: |-
-#            echo "------------------------- Last n Helm releases -------------------------"
-#            echo "--INDEXER--"
-#            helm history $INDEXER_RELEASE_NAME  -n ${{ env.STG_COMMON_NAMESPACE }} --max 3
-#            echo "--OPERATOR--"
-#            helm history $OPERATOR_RELEASE_NAME -n ${{ env.STG_COMMON_NAMESPACE }} --max 3
-#
-#            echo "------------------------ Newly deployed image [same for all apps] ------------------------"
-#            echo "$DEV_IMAGE_TAG"
-
-      # NOTICE: ##### V2 deployments ######
 
       - name: -> V2 -- Deploy INDEXER cli in staging [namespace -> ${{ env.STG_COMMON_NAMESPACE_V2 }}]
         uses: tensor-hq/eksctl-helm-action@main
@@ -446,7 +197,7 @@
             --set dummy_deployment_namespace=dev-cli-dummies \
             \
             --set image.repository=${{ env.ECR_REPOSITORY }} \
-            --set image.image_tag=${{ env.DEV_IMAGE_TAG }} \
+            --set image.image_tag=${{ env.IMAGE_TAG }} \
             --set config_file_data=${{ env.INDEXER_HOLOGRAPH_CONFIG_FILE_DATA }} \
             --set holo_indexer_password=$DEV_INDEXER_V2_PASSWORD \
             --set HOLO_INDEXER_HOST=${{ env.STG_HOLOGRAPH_INDEXER_HOST }} \
@@ -567,7 +318,7 @@
             --set dummy_deployment_namespace=dev-cli-dummies \
             \
             --set image.repository=${{ env.ECR_REPOSITORY }} \
-            --set image.image_tag=${{ env.DEV_IMAGE_TAG }} \
+            --set image.image_tag=${{ env.IMAGE_TAG }} \
             --set config_file_data=${{ env.OPERATOR_HOLOGRAPH_CONFIG_FILE_DATA }} \
             --set holo_operator_password=$DEV_OPERATOR_V2_PASSWORD \
             --set HOLO_OPERATOR_HOST=${{ env.STG_HOLOGRAPH_OPERATOR_HOST }} \
@@ -646,4 +397,4 @@
             helm history $OPERATOR_RELEASE_NAME -n ${{ env.STG_COMMON_NAMESPACE_V2 }} --max 3
 
             echo "------------------------ Newly deployed image [same for all apps] ------------------------"
-            echo "$DEV_IMAGE_TAG"+            echo "$IMAGE_TAG"