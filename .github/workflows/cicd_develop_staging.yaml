--- conflicted
+++ resolved
@@ -40,11 +40,7 @@
   STG_COMMON_NAMESPACE_V2: 'develop-v2'
   #
   #######################################
-<<<<<<< HEAD
   STG_HOLOGRAPH_INDEXER_HELM_CHART_VERSION: 0.1.55
-=======
-  STG_HOLOGRAPH_INDEXER_HELM_CHART_VERSION: 0.1.20
->>>>>>> e1d3dab4
   INDEXER_RELEASE_NAME: 'indexer-dev' # format -> [release_name]-indexer-[env]
   INDEXER_RELEASE_NAME_V2: 'indexer-dev-v2'
   #
@@ -85,29 +81,17 @@
   v2_indexer_dev_avalancheTestnet_rpc_url: ${{ secrets.INDEXER_DEV_FUJI_RPC_URL }}
   v2_indexer_dev_polygonTestnet_rpc_url: ${{ secrets.INDEXER_DEV_MUMBAI_RPC_URL }}
   v2_indexer_dev_ethereumTestnetGoerli_rpc_url: ${{ secrets.INDEXER_DEV_GOERLI_RPC_URL }}
-<<<<<<< HEAD
   v2_indexer_dev_ethereumTestnetSepolia_rpc_url: ${{ secrets.INDEXER_DEV_ETHEREUM_SEPOLIA_RPC_URL }}
   v2_indexer_dev_optimismTestnetGoerli_rpc_url: ${{ secrets.INDEXER_DEV_OPTIMISM_GOERLI_RPC_URL }}
   v2_indexer_dev_optimismTestnetSepolia_rpc_url: 'https://sepolia.optimism.io'
   v2_indexer_dev_arbitrumTestnetGoerli_rpc_url: ${{ secrets.INDEXER_DEV_ARBITRUM_GOERLI_RPC_URL }}
   v2_indexer_dev_arbitrumTestnetSepolia_rpc_url: ${{ secrets.INDEXER_DEV_ARBITRUM_SEPOLIA_RPC_URL }}
-=======
-  v2_indexer_dev_ethereumTestnetSepolia_rpc_url: 'sample-value' #TODO
-  v2_indexer_dev_optimismTestnetGoerli_rpc_url: ${{ secrets.INDEXER_DEV_OPTIMISM_GOERLI_RPC_URL }}
-  v2_indexer_dev_optimismTestnetSepolia_rpc_url: 'sample-value' #TODO
-  v2_indexer_dev_arbitrumTestnetGoerli_rpc_url: ${{ secrets.INDEXER_DEV_ARBITRUM_GOERLI_RPC_URL }}
-  v2_indexer_dev_arbitrumTestnetSepolia_rpc_url: 'sample-value' #TODO
->>>>>>> e1d3dab4
   v2_indexer_dev_binanceTestnet_rpc_url: ${{ secrets.INDEXER_DEV_BSC_TESTNET_RPC_URL }}
   v2_indexer_dev_mantleTestnet_rpc_url: 'https://rpc.testnet.mantle.xyz'
   v2_indexer_dev_zoraTestnetGoerli_rpc_url: 'https://testnet.rpc.zora.energy'
   v2_indexer_dev_zoraTestnetSepolia_rpc_url: 'https://sepolia.rpc.zora.energy'
   v2_indexer_dev_baseTestnetGoerli_rpc_url: ${{ secrets.INDEXER_DEV_BASE_GOERLI_RPC_URL }}
-<<<<<<< HEAD
   v2_indexer_dev_baseTestnetSepolia_rpc_url: ${{ secrets.INDEXER_DEV_BASE_SEPOLIA_RPC_URL }}
-=======
-  v2_indexer_dev_baseTestnetSepolia_rpc_url: 'sample-value' #TODO
->>>>>>> e1d3dab4
   #
   v2_indexer_dev_private_key: ${{ secrets.INDEXER_DEV_PRIVATE_KEY }}
   v2_indexer_dev_address: ${{ secrets.INDEXER_DEV_ADDRESS }}
@@ -115,29 +99,17 @@
   v2_operator_dev_avalancheTestnet_rpc_url: ${{ secrets.OPERATOR_DEV_FUJI_RPC_URL }}
   v2_operator_dev_polygonTestnet_rpc_url: ${{ secrets.OPERATOR_DEV_MUMBAI_RPC_URL }}
   v2_operator_dev_ethereumTestnetGoerli_rpc_url: ${{ secrets.OPERATOR_DEV_GOERLI_RPC_URL }}
-<<<<<<< HEAD
   v2_operator_dev_ethereumTestnetSepolia_rpc_url: ${{ secrets.OPERATOR_DEV_ETHEREUM_SEPOLIA_RPC_URL }}
   v2_operator_dev_optimismTestnetGoerli_rpc_url: ${{ secrets.OPERATOR_DEV_OPTIMISM_GOERLI_RPC_URL }}
   v2_operator_dev_optimismTestnetSepolia_rpc_url: 'https://sepolia.optimism.io'
   v2_operator_dev_arbitrumTestnetGoerli_rpc_url: ${{ secrets.OPERATOR_DEV_ARBITRUM_GOERLI_RPC_URL }}
   v2_operator_dev_arbitrumTestnetSepolia_rpc_url: ${{ secrets.OPERATOR_DEV_ARBITRUM_SEPOLIA_RPC_URL }}
-=======
-  v2_operator_dev_ethereumTestnetSepolia_rpc_url: 'sample-value' #TODO
-  v2_operator_dev_optimismTestnetGoerli_rpc_url: ${{ secrets.OPERATOR_DEV_OPTIMISM_GOERLI_RPC_URL }}
-  v2_operator_dev_optimismTestnetSepolia_rpc_url: 'sample-value' #TODO
-  v2_operator_dev_arbitrumTestnetGoerli_rpc_url: ${{ secrets.OPERATOR_DEV_ARBITRUM_GOERLI_RPC_URL }}
-  v2_operator_dev_arbitrumTestnetSepolia_rpc_url: 'sample-value' #TODO
->>>>>>> e1d3dab4
   v2_operator_dev_binanceTestnet_rpc_url: ${{ secrets.OPERATOR_DEV_BSC_TESTNET_RPC_URL }}
   v2_operator_dev_mantleTestnet_rpc_url: 'https://rpc.testnet.mantle.xyz'
   v2_operator_dev_zoraTestnetGoeli_rpc_url: 'https://testnet.rpc.zora.energy'
   v2_operator_dev_zoraTestnetSepolia_rpc_url: 'https://sepolia.rpc.zora.energy'
   v2_operator_dev_baseTestnetGoerli_rpc_url: ${{ secrets.OPERATOR_DEV_BASE_GOERLI_RPC_URL }} # Notice: Operator should currently be disabled on Base
-<<<<<<< HEAD
   v2_operator_dev_baseTestnetSepolia_rpc_url: ${{ secrets.OPERATOR_DEV_BASE_SEPOLIA_RPC_URL }}
-=======
-  v2_operator_dev_baseTestnetSepolia_rpc_url: 'sample-value' #TODO
->>>>>>> e1d3dab4
   #
   v2_operator_dev_private_key: ${{ secrets.OPERATOR_DEV_PRIVATE_KEY }}
   v2_operator_dev_address: ${{ secrets.OPERATOR_DEV_ADDRESS }}
@@ -269,7 +241,6 @@
           ENABLE_PROCESS_BLOCK_RANGE_base: 'true'
           #
           AVALANCHE_NETWORK: 'fuji'
-<<<<<<< HEAD
           POLYGON_NETWORK  : 'mumbai'
           BINANCE_NETWORK  : 'binanceSmartChainTestnet'
           MANTLE_NETWORK   : 'mantleTestnet'
@@ -278,16 +249,6 @@
           ARBITRUM_NETWORK : '{arbitrumTestnetGoerli}'
           ZORA_NETWORK     : '{zoraTestnetGoerli}'
           BASE_NETWORK     : '{baseTestnetGoerli}'
-=======
-          ETHEREUM_NETWORK: 'goerli'
-          OPTIMISM_NETWORK: 'optimismTestnetGoerli'
-          ARBITRUM_NETWORK: 'arbitrumTestnetGoerli'
-          POLYGON_NETWORK: 'mumbai'
-          BINANCE_NETWORK: 'binanceSmartChainTestnet'
-          MANTLE_NETWORK: 'mantleTestnet'
-          ZORA_NETWORK: 'zoraTestnetGoerli'
-          #BASE_NETWORK: "{baseTestnetGoerli}" #TODO
->>>>>>> e1d3dab4
         with:
           eks_cluster: ${{ env.CLUSTER_NAME }}
           command: |-
@@ -637,7 +598,6 @@
           ENABLE_PROCESS_BLOCK_RANGE_base: 'true'
           #
           AVALANCHE_NETWORK: 'fuji'
-<<<<<<< HEAD
           POLYGON_NETWORK  : 'mumbai'
           BINANCE_NETWORK  : 'binanceSmartChainTestnet'
           MANTLE_NETWORK   : 'mantleTestnet'
@@ -646,16 +606,6 @@
           ARBITRUM_NETWORK : '{arbitrumTestnetGoerli,arbitrumTestnetSepolia}'
           ZORA_NETWORK     : '{zoraTestnetGoerli,zoraTestnetSepolia}'
           BASE_NETWORK     : '{baseTestnetGoerli,baseTestnetSepolia}'
-=======
-          ETHEREUM_NETWORK: 'goerli'
-          OPTIMISM_NETWORK: 'optimismTestnetGoerli'
-          ARBITRUM_NETWORK: 'arbitrumTestnetGoerli'
-          POLYGON_NETWORK: 'mumbai'
-          BINANCE_NETWORK: 'binanceSmartChainTestnet'
-          MANTLE_NETWORK: 'mantleTestnet'
-          ZORA_NETWORK: 'zoraTestnetGoerli'
-          #BASE_NETWORK: "{baseTestnetGoerli,baseTestnetSepolia}" #TODO
->>>>>>> e1d3dab4
         with:
           eks_cluster: ${{ env.CLUSTER_NAME }}
           command: |-
