--- conflicted
+++ resolved
@@ -11,11 +11,7 @@
   #
   DEV_IMAGE_TAG: dev-${{ github.sha }}
   #######################################
-<<<<<<< HEAD
-  STG_HOLO_OPERATOR_HELM_CHART_VERSION: 0.0.41
-=======
   STG_HOLO_OPERATOR_HELM_CHART_VERSION: 0.0.45
->>>>>>> 63ced557
   #######################################
   CLUSTER_NAME: staging
   #
