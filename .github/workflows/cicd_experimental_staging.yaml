name: Deploy holoclis to staging[experimental]

permissions:
  id-token: write
  contents: read # This is required for actions/checkout@v2

env:
  AWS_REGION: us-west-2
  IAM_ROLE: arn:aws:iam::177635894328:role/Github_role_to_access_ECR
  ECR_REPOSITORY: holograph-cli-dev # notice: the same for all 3 cli apps
  #
  DEV_IMAGE_TAG: dev-${{ github.sha }}
  #######################################
<<<<<<< HEAD
  STG_HOLOGRAPH_OPERATOR_HELM_CHART_VERSION: 0.0.98
=======
  STG_HOLO_OPERATOR_HELM_CHART_VERSION: 0.0.34
>>>>>>> e24fb64a
  #######################################
  CLUSTER_NAME: staging
  #
  AWS_KEY_ID: ${{ secrets.NEWSTAGE_USER_AWS_ACCESS_KEY_ID }}
  AWS_ACCESS_KEY: ${{ secrets.NEWSTAGE_USER_AWS_SECRET_ACCESS_KEY }}
  ALB_CERT_ARN: ${{ secrets.STG_ALB_CERT_ARN_FOR_CXIPCHAIN_XYZ }}
  #
<<<<<<< HEAD
  STG_HOLOGRAPH_OPERATOR_PASSWORD: ${{ secrets.STG_EXPERIMENTAL_HOLOGRAPH_OPERATOR_PASSWORD }}
  #
  # set the RPC endpoints config files
  OPERATOR_HOLOGRAPH_CONFIG_FILE_DATA: experimental-config-file
  #
  ABI_ENVIRONMENT: experimental
  #
  STG_COMMON_NAMESPACE: experimental
  STG_DOMAIN: 'cxipchain.xyz'
=======
  STG_HOLO_OPERATOR_PASSWORD: ${{ secrets.STG_EXPERIMENTAL_HOLO_OPERATOR_PASSWORD }}
  #
  # set the RPC endpoints config files
  OPERATOR_HOLO_CONFIG_FILE_DATA: exp-config-file
  #
  ABI_ENVIRONMENT: experimental
  #
  STG_DOMAIN: "cxipchain.xyz"
  #
  STG_COMMON_NAMESPACE: experimental # NOTICE <---
  #
  # OPERATOR EXP rpc endpoints
  operator_exp_fuji_rpc_url  : ${{ secrets.OPERATOR_EXP_FUJI_RPC_URL }}
  operator_exp_mumbai_rpc_url: ${{ secrets.OPERATOR_EXP_MUMBAI_RPC_URL }}
  operator_exp_goerli_rpc_url: ${{ secrets.OPERATOR_EXP_GOERLI_RPC_URL }}
  operator_exp_private_key   : ${{ secrets.OPERATOR_EXP_PRIVATE_KEY }}
  operator_exp_address       : ${{ secrets.OPERATOR_EXP_ADDRESS }}
  # notice: the vi var is set in the values.yaml cause it contains special characters!
>>>>>>> e24fb64a

# notice: the trigger
on:
  push:
    branches:
      - 'experimental'
      # Excluded branches
      - '!develop'
      - '!testnet'
      - '!main'
      - '!master'
  pull_request:
    branches:
      - 'experimental'
    types: [closed]

jobs:
  deploy-to-staging:
    name: Deploy-to-staging[experimental]
    runs-on: ubuntu-latest

    steps:
      - name: Use Githubs federated identity with AWS
        uses: aws-actions/configure-aws-credentials@v1
        with:
          role-to-assume: ${{ env.IAM_ROLE }}
          aws-region: ${{ env.AWS_REGION }}

      - name: Checkout code
        uses: actions/checkout@v2

      - name: Login to ECR
        id: login-ecr
        uses: aws-actions/amazon-ecr-login@v1

      - name: Build image
        run: |
          docker build --platform linux/amd64 --build-arg AWS_ECR_URL=${{ steps.login-ecr.outputs.registry }} \
          -t ${{ steps.login-ecr.outputs.registry }}/${{ env.ECR_REPOSITORY }}:${{ env.DEV_IMAGE_TAG }} .

      - name: Push image
        run: docker push ${{ steps.login-ecr.outputs.registry }}/${{ env.ECR_REPOSITORY }}:${{ env.DEV_IMAGE_TAG }}

      - name: Configure AWS creds to access EKS
        # notice: TIP: the deployment user must be in the masters group in the aws-auth config map in the cluster
        uses: aws-actions/configure-aws-credentials@v1
        with:
          aws-access-key-id: ${{ env.AWS_KEY_ID }} #notice: unique for each env
          aws-secret-access-key: ${{ env.AWS_ACCESS_KEY }} #notice: unique for each env
          aws-region: ${{ env.AWS_REGION }}

      - name: Create ns [ ${{ env.STG_COMMON_NAMESPACE }} ]
        uses: tensor-hq/eksctl-helm-action@main
        with:
          eks_cluster: ${{ env.CLUSTER_NAME }}
          command: |-
            kubectl create namespace ${{ env.STG_COMMON_NAMESPACE }} --dry-run=client -o yaml | kubectl apply -f -
      #
      #
      # NOTICE: --- OPERATOR ---
      - name: Pull the holograph-operator helm chart version x.x.x from ECR
        shell: bash
        env:
          #
          CHART_REPO: holograph-operator
          CHART_VERSION: ${{ env.STG_HOLOGRAPH_OPERATOR_HELM_CHART_VERSION }}
          #
          ECR_REGISTRY: ${{ steps.login-ecr.outputs.registry }}
        run: |
          helm pull oci://$ECR_REGISTRY/$CHART_REPO --version $CHART_VERSION

      - name: -> Deploy OPERATOR cli in staging [namespace -> ${{ env.STG_COMMON_NAMESPACE }}]
        uses: tensor-hq/eksctl-helm-action@main
        env:
          RELEASE_NAME: operator-exp #notice
          ENABLE_DEBUG: "true"
          ENABLE_SYNC : "true"
          HEALTHCHECK : "true"
          MODE        : "auto"
        with:
          eks_cluster: ${{ env.CLUSTER_NAME }}
          command: |-

            helm upgrade --install $RELEASE_NAME \
            holograph-operator-${{ env.STG_HOLOGRAPH_OPERATOR_HELM_CHART_VERSION }}.tgz \
            -n ${{ env.STG_COMMON_NAMESPACE }} \
            --set image.repository=${{ env.ECR_REPOSITORY }} \
            --set image.image_tag=${{ env.DEV_IMAGE_TAG }} \
            --set config_file_data=${{ env.OPERATOR_HOLOGRAPH_CONFIG_FILE_DATA }} \
            --set holo_operator_password=${{ env.STG_HOLOGRAPH_OPERATOR_PASSWORD }} \
            --set ABI_ENVIRONMENT=${{ env.ABI_ENVIRONMENT }} \
            \
            --set ENABLE_DEBUG=$ENABLE_DEBUG \
            --set ENABLE_SYNC=$ENABLE_SYNC \
            --set HEALTHCHECK=$HEALTHCHECK \
            --set MODE=$MODE \
            \
            --set exp_rpc_config_values.bridge_source="goerli" \
            --set exp_rpc_config_values.bridge_destination="mumbai" \
            \
            --set exp_rpc_config_values.private_key=${{ env.operator_exp_private_key }} \
            --set exp_rpc_config_values.address=${{ env.operator_exp_address }} \
            \
            --set exp_rpc_config_values.fuji_rpc_url=${{ env.operator_exp_fuji_rpc_url }} \
            --set exp_rpc_config_values.mumbai_rpc_url=${{ env.operator_exp_mumbai_rpc_url }} \
            --set exp_rpc_config_values.goerli_rpc_url=${{ env.operator_exp_goerli_rpc_url }} \
            \
            --set datadog_tags.env=${{ env.CLUSTER_NAME }} \
<<<<<<< HEAD
            --set datadog_tags.version=chart-${{ env.STG_HOLOGRAPH_OPERATOR_HELM_CHART_VERSION }} \
=======
            --set datadog_tags.version=chart-${{ env.STG_HOLO_OPERATOR_HELM_CHART_VERSION }} \
            \
>>>>>>> e24fb64a
            --values .github/values_for_stg_alb_ingress.yaml \
            --set ingress.annotations."alb\.ingress\.kubernetes\.io/certificate-arn"='${{ env.ALB_CERT_ARN }}' \
            --set ingress.ingress_name=ing-$RELEASE_NAME-health \
            --set ingress.host=$RELEASE_NAME-health.${{ env.STG_DOMAIN }} \
<<<<<<< HEAD
            --set ingress.target_svc_name=$RELEASE_NAME-holograph-operator \
            --set ingress.blue_green_deployment=false
=======
            --set ingress.target_svc_name=$RELEASE_NAME-holo-operator \
            --set ingress.blue_green_deployment=false

      - name: -> Info for the new deployments
        uses: tensor-hq/eksctl-helm-action@main
        env:
          OPERATOR_RELEASE_NAME: "operator-exp"
          LB_URL: 'https://staging-alb-1490082055.us-west-2.elb.amazonaws.com'
        with:
          eks_cluster: ${{ env.CLUSTER_NAME }}
          command: |-
            echo "------------------------- Last 5 Helm releases -------------------------"
            echo "--OPERATOR--"
            helm history $OPERATOR_RELEASE_NAME  -n ${{ env.STG_COMMON_NAMESPACE }} --max 3

            echo "------------------------ Newly deployed image [same for all apps] ------------------------"
            echo "$DEV_IMAGE_TAG"

            echo "------------------------ Healthchecks ------------------------"
            sleep 55

            ENDPOINT=$OPERATOR_RELEASE_NAME-health.${{ env.STG_DOMAIN }}
            echo "curl -k -H \"Host: $ENDPOINT\" $LB_URL/healthcheck"
            curl -k -H "Host: $ENDPOINT" $LB_URL/healthcheck | jq '.status'
>>>>>>> e24fb64a
<|MERGE_RESOLUTION|>--- conflicted
+++ resolved
@@ -7,15 +7,11 @@
 env:
   AWS_REGION: us-west-2
   IAM_ROLE: arn:aws:iam::177635894328:role/Github_role_to_access_ECR
-  ECR_REPOSITORY: holograph-cli-dev # notice: the same for all 3 cli apps
+  ECR_REPOSITORY: holo-cli-dev # notice: the same for all 3 cli apps
   #
   DEV_IMAGE_TAG: dev-${{ github.sha }}
   #######################################
-<<<<<<< HEAD
-  STG_HOLOGRAPH_OPERATOR_HELM_CHART_VERSION: 0.0.98
-=======
   STG_HOLO_OPERATOR_HELM_CHART_VERSION: 0.0.34
->>>>>>> e24fb64a
   #######################################
   CLUSTER_NAME: staging
   #
@@ -23,17 +19,6 @@
   AWS_ACCESS_KEY: ${{ secrets.NEWSTAGE_USER_AWS_SECRET_ACCESS_KEY }}
   ALB_CERT_ARN: ${{ secrets.STG_ALB_CERT_ARN_FOR_CXIPCHAIN_XYZ }}
   #
-<<<<<<< HEAD
-  STG_HOLOGRAPH_OPERATOR_PASSWORD: ${{ secrets.STG_EXPERIMENTAL_HOLOGRAPH_OPERATOR_PASSWORD }}
-  #
-  # set the RPC endpoints config files
-  OPERATOR_HOLOGRAPH_CONFIG_FILE_DATA: experimental-config-file
-  #
-  ABI_ENVIRONMENT: experimental
-  #
-  STG_COMMON_NAMESPACE: experimental
-  STG_DOMAIN: 'cxipchain.xyz'
-=======
   STG_HOLO_OPERATOR_PASSWORD: ${{ secrets.STG_EXPERIMENTAL_HOLO_OPERATOR_PASSWORD }}
   #
   # set the RPC endpoints config files
@@ -52,7 +37,6 @@
   operator_exp_private_key   : ${{ secrets.OPERATOR_EXP_PRIVATE_KEY }}
   operator_exp_address       : ${{ secrets.OPERATOR_EXP_ADDRESS }}
   # notice: the vi var is set in the values.yaml cause it contains special characters!
->>>>>>> e24fb64a
 
 # notice: the trigger
 on:
@@ -113,12 +97,12 @@
       #
       #
       # NOTICE: --- OPERATOR ---
-      - name: Pull the holograph-operator helm chart version x.x.x from ECR
+      - name: Pull the holo-operator helm chart version x.x.x from ECR
         shell: bash
         env:
           #
-          CHART_REPO: holograph-operator
-          CHART_VERSION: ${{ env.STG_HOLOGRAPH_OPERATOR_HELM_CHART_VERSION }}
+          CHART_REPO: holo-operator
+          CHART_VERSION: ${{ env.STG_HOLO_OPERATOR_HELM_CHART_VERSION }}
           #
           ECR_REGISTRY: ${{ steps.login-ecr.outputs.registry }}
         run: |
@@ -137,12 +121,12 @@
           command: |-
 
             helm upgrade --install $RELEASE_NAME \
-            holograph-operator-${{ env.STG_HOLOGRAPH_OPERATOR_HELM_CHART_VERSION }}.tgz \
+            holo-operator-${{ env.STG_HOLO_OPERATOR_HELM_CHART_VERSION }}.tgz \
             -n ${{ env.STG_COMMON_NAMESPACE }} \
             --set image.repository=${{ env.ECR_REPOSITORY }} \
             --set image.image_tag=${{ env.DEV_IMAGE_TAG }} \
-            --set config_file_data=${{ env.OPERATOR_HOLOGRAPH_CONFIG_FILE_DATA }} \
-            --set holo_operator_password=${{ env.STG_HOLOGRAPH_OPERATOR_PASSWORD }} \
+            --set config_file_data=${{ env.OPERATOR_HOLO_CONFIG_FILE_DATA }} \
+            --set holo_operator_password=${{ env.STG_HOLO_OPERATOR_PASSWORD }} \
             --set ABI_ENVIRONMENT=${{ env.ABI_ENVIRONMENT }} \
             \
             --set ENABLE_DEBUG=$ENABLE_DEBUG \
@@ -161,20 +145,12 @@
             --set exp_rpc_config_values.goerli_rpc_url=${{ env.operator_exp_goerli_rpc_url }} \
             \
             --set datadog_tags.env=${{ env.CLUSTER_NAME }} \
-<<<<<<< HEAD
-            --set datadog_tags.version=chart-${{ env.STG_HOLOGRAPH_OPERATOR_HELM_CHART_VERSION }} \
-=======
             --set datadog_tags.version=chart-${{ env.STG_HOLO_OPERATOR_HELM_CHART_VERSION }} \
             \
->>>>>>> e24fb64a
             --values .github/values_for_stg_alb_ingress.yaml \
             --set ingress.annotations."alb\.ingress\.kubernetes\.io/certificate-arn"='${{ env.ALB_CERT_ARN }}' \
             --set ingress.ingress_name=ing-$RELEASE_NAME-health \
             --set ingress.host=$RELEASE_NAME-health.${{ env.STG_DOMAIN }} \
-<<<<<<< HEAD
-            --set ingress.target_svc_name=$RELEASE_NAME-holograph-operator \
-            --set ingress.blue_green_deployment=false
-=======
             --set ingress.target_svc_name=$RELEASE_NAME-holo-operator \
             --set ingress.blue_green_deployment=false
 
@@ -198,5 +174,4 @@
 
             ENDPOINT=$OPERATOR_RELEASE_NAME-health.${{ env.STG_DOMAIN }}
             echo "curl -k -H \"Host: $ENDPOINT\" $LB_URL/healthcheck"
-            curl -k -H "Host: $ENDPOINT" $LB_URL/healthcheck | jq '.status'
->>>>>>> e24fb64a
+            curl -k -H "Host: $ENDPOINT" $LB_URL/healthcheck | jq '.status'