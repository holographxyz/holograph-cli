name: Deploy holoclis to prod[mainnet]

permissions:
  id-token: write
  contents: read # This is required for actions/checkout@v2

env:
  AWS_REGION: us-west-2
  IAM_ROLE: arn:aws:iam::177635894328:role/Github_role_to_access_ECR
  ECR_REPOSITORY: holo-cli # notice: the same for all cli apps
  #
  MAINNET_IMAGE_TAG: mainnet-${{ github.sha }}
  #
  CLUSTER_NAME: prod0
  #
  AWS_KEY_ID: ${{ secrets.PROD0_CICD_USER_AWS_ACCESS_KEY_ID }}
  AWS_ACCESS_KEY: ${{ secrets.PROD0_CICD_USER_AWS_SECRET_ACCESS_KEY }}
  ALB_CERT_ARN: ${{ secrets.PROD_ALB_CERT_ARN_FOR_HOLOGRAPH_XYZ }} # TIP: the 2 CERTs are separated with \, in Github secret
  #
  MAINNET_HOLO_INDEXER_OPERATOR_API_KEY: ${{ secrets.HOLO_INDEXER_MAINNET_OPERATOR_API_KEY }}
  MAINNET_HOLO_OPERATOR_OPERATOR_API_KEY: ${{ secrets.HOLO_OPERATOR_MAINNET_OPERATOR_API_KEY}}
  #
  MAINNET_HOLOGRAPH_INDEXER_HOST: 'http://zeus-holo-api.mainnet.svc.cluster.local:443'
  MAINNET_HOLOGRAPH_OPERATOR_HOST: 'http://zeus-holo-api.mainnet.svc.cluster.local:443'
  #
  MAINNET_HOLO_INDEXER_PASSWORD: ${{ secrets.MAINNET_HOLO_INDEXER_PASSWORD }}
  MAINNET_HOLO_OPERATOR_PASSWORD: ${{ secrets.MAINNET_HOLO_OPERATOR_PASSWORD }}
  #
  # set the RPC endpoints config files
  INDEXER_HOLO_CONFIG_FILE_DATA: mainnet-config-file
  OPERATOR_HOLO_CONFIG_FILE_DATA: mainnet-config-file
  #
  HOLOGRAPH_ENVIRONMENT: mainnet
  #
  MAINNET_DOMAIN: 'holograph.xyz'
  #
  MAINNET_COMMON_NAMESPACE: mainnet # NOTICE <---
  #
  ### INDEXER MAINNET rpc endpoints
  indexer_mainnet_avalanche_rpc_url: ${{ secrets.INDEXER_MAINNET_AVALANCHE_RPC_URL }}
  indexer_mainnet_polygon_rpc_url: ${{ secrets.INDEXER_MAINNET_POLYGON_RPC_URL }}
  indexer_mainnet_ethereum_rpc_url: ${{ secrets.INDEXER_MAINNET_ETHEREUM_RPC_URL }}
  indexer_mainnet_optimism_rpc_url: ${{ secrets.INDEXER_MAINNET_OPTIMISM_RPC_URL }}
  indexer_mainnet_arbitrum_rpc_url: ${{ secrets.INDEXER_MAINNET_ARBITRUM_RPC_URL }}
  indexer_mainnet_binance_rpc_url: ${{ secrets.INDEXER_MAINNET_BINANCE_RPC_URL }}
  #
  indexer_mainnet_private_key: ${{ secrets.INDEXER_MAINNET_PRIVATE_KEY }}
  indexer_mainnet_address: ${{ secrets.INDEXER_MAINNET_ADDRESS }}
  ### OPERATOR MAINNET rpc endpoints
  operator_mainnet_avalanche_rpc_url: ${{ secrets.OPERATOR_MAINNET_AVALANCHE_RPC_URL }}
  operator_mainnet_polygon_rpc_url: ${{ secrets.OPERATOR_MAINNET_POLYGON_RPC_URL }}
  operator_mainnet_ethereum_rpc_url: ${{ secrets.OPERATOR_MAINNET_ETHEREUM_RPC_URL }}
  operator_mainnet_optimism_rpc_url: ${{ secrets.OPERATOR_MAINNET_OPTIMISM_RPC_URL }}
  operator_mainnet_arbitrum_rpc_url: ${{ secrets.OPERATOR_MAINNET_ARBITRUM_RPC_URL }}
  operator_mainnet_binance_rpc_url: ${{ secrets.OPERATOR_MAINNET_BINANCE_RPC_URL }}
  #
  operator_mainnet_private_key: ${{ secrets.OPERATOR_MAINNET_PRIVATE_KEY }}
  operator_mainnet_address: ${{ secrets.OPERATOR_MAINNET_ADDRESS }}
  #
  # SQS User [indexer_processor_sqs_user]
  SQS_USER_AWS_ACCESS_KEY_ID: ${{ secrets.SQS_INDEXER_PROCESSOR_USER_AWS_KEY_ID }}
  SQS_USER_AWS_SECRET_ACCESS_KEY: ${{ secrets.SQS_INDEXER_PROCESSOR_USER_AWS_ACCESS_KEY }}
  MAINNET_SQS_ENDPOINT: 'https://sqs.us-west-2.amazonaws.com'
  MAINNET_SQS_QUEUE_URL: 'https://sqs.us-west-2.amazonaws.com/177635894328/mainnet-indexer-processor'

  #######################################
  MAINNET_HOLO_INDEXER_HELM_CHART_VERSION: 0.0.99
  INDEXER_RELEASE_NAME: zeus-indexer-mainnet # format -> [release_name]-indexer-[env]
  #
  MAINNET_HOLO_OPERATOR_HELM_CHART_VERSION: 0.0.71
  OPERATOR_RELEASE_NAME: zeus-operator-mainnet # format -> [release_name]-operator-[env]
  #######################################

## notice: the trigger
#on:
#  push:
#    branches:
#      - 'something'
#      # Excluded branches
#      - '!develop'
#      - '!main'
#      - '!master'
# notice: the trigger
on:
  pull_request:
    branches:
      - 'mainnet'
    types: [closed]

jobs:
  deploy-to-prod-mainnet:
    if: github.event.pull_request.merged == true # so no workflow runs when some PR is just closed without being merged
    name: Deploy-to-prod[mainnet]
    runs-on: ubuntu-latest

    steps:
      - name: Use Githubs federated identity with AWS
        uses: aws-actions/configure-aws-credentials@v1
        with:
          role-to-assume: ${{ env.IAM_ROLE }}
          aws-region: ${{ env.AWS_REGION }}

      - name: Login to ECR
        id: login-ecr
        uses: aws-actions/amazon-ecr-login@v1

      - name: Checkout the code
        uses: actions/checkout@v2

      # This is a separate action that sets up buildx runner
      - name: Set up Docker Buildx
        id: buildx
        uses: docker/setup-buildx-action@v2

      # So now you can use Actions' own caching!
      - name: Cache Docker layers
        uses: actions/cache@v2
        with:
          path: /tmp/.buildx-cache
          key: ${{ runner.os }}-single-buildx-${{ github.sha }}
          restore-keys: |
            ${{ runner.os }}-single-buildx

      # And make it available for builds
      - name: Build image
        uses: docker/build-push-action@v2
        with:
          context: .
          builder: ${{ steps.buildx.outputs.name }}
          file: Dockerfile
          build-args: AWS_ECR_URL=${{ steps.login-ecr.outputs.registry }}
          platforms: linux/amd64
          tags: ${{ steps.login-ecr.outputs.registry }}/${{ env.ECR_REPOSITORY }}:${{ env.MAINNET_IMAGE_TAG }}
          cache-from: type=local,src=/tmp/.buildx-cache
          cache-to: type=local,dest=/tmp/.buildx-cache-new
          push: true # set false to deactivate the push to ECR

      # This ugly bit is necessary if you don't want your cache to grow forever until it hits GitHub's limit of 5GB.
      # https://github.com/docker/build-push-action/issues/252 & https://github.com/moby/buildkit/issues/1896
      - name: Move cache
        run: |
          rm -rf /tmp/.buildx-cache
          mv /tmp/.buildx-cache-new /tmp/.buildx-cache

      - name: Configure AWS creds to access EKS
        # TIP: the deployment user must be in the masters group in the aws-auth config map in the cluster
        uses: aws-actions/configure-aws-credentials@v1
        with:
          aws-access-key-id: ${{ env.AWS_KEY_ID }} #notice: unique for each env
          aws-secret-access-key: ${{ env.AWS_ACCESS_KEY }} #notice: unique for each env
          aws-region: ${{ env.AWS_REGION }}

      - name: Create ns [${{ env.MAINNET_COMMON_NAMESPACE }}]
        uses: tensor-hq/eksctl-helm-action@main
        with:
          eks_cluster: ${{ env.CLUSTER_NAME }}
          command: |-
            kubectl create namespace ${{ env.MAINNET_COMMON_NAMESPACE }} --dry-run=client -o yaml | kubectl apply -f -
      #
      #
      # NOTICE: --- INDEXER ---
      - name: Pull the holograph-indexer helm chart version x.x.x from ECR
        shell: bash
        env:
          #
          CHART_REPO: holo-indexer
          CHART_VERSION: ${{ env.MAINNET_HOLO_INDEXER_HELM_CHART_VERSION }}
          #
          ECR_REGISTRY: ${{ steps.login-ecr.outputs.registry }}
        run: |
          helm pull oci://$ECR_REGISTRY/$CHART_REPO --version $CHART_VERSION
      ######
      - name: -> Deploy INDEXER cli in MAINNET [namespace -> ${{ env.MAINNET_COMMON_NAMESPACE }}]
        uses: tensor-hq/eksctl-helm-action@main
        env:
          RELEASE_NAME: ${{ env.INDEXER_RELEASE_NAME }} # notice
          #
          ENABLE_DEBUG: 'true'
          HEALTHCHECK: 'true'
          MODE: 'auto'
          ENABLE_UNSAFE: 'true'
          ENABLE_SYNC: 'true'
<<<<<<< HEAD
          ENABLE_PROCESS_BLOCK_RANGE: 'true' # undefined/true
=======
>>>>>>> 8652a515
          UPDATE_BLOCK_HEIGHT: 'api' # api/file/disable
          #
          ENABLE_PROCESS_BLOCK_RANGE_arbitrum: 'true' # undefined/true
          ENABLE_PROCESS_BLOCK_RANGE_optimism: 'true'
          ENABLE_PROCESS_BLOCK_RANGE_binance: 'true'
          ENABLE_PROCESS_BLOCK_RANGE_avalanche: 'true'
          ENABLE_PROCESS_BLOCK_RANGE_ethereum: 'true'
          ENABLE_PROCESS_BLOCK_RANGE_polygon: 'true'
          #
          AVALANCHE_NETWORK: 'avax'
          ETHEREUM_NETWORK: 'eth'
          OPTIMISM_NETWORK: 'optimism'
          ARBITRUM_NETWORK: 'arbitrumOne'
          POLYGON_NETWORK: 'matic'
          BINANCE_NETWORK: 'binanceSmartChain'
        with:
          eks_cluster: ${{ env.CLUSTER_NAME }}
          command: |-
            helm upgrade --install $RELEASE_NAME \
            holo-indexer-${{ env.MAINNET_HOLO_INDEXER_HELM_CHART_VERSION }}.tgz \
            -n ${{ env.MAINNET_COMMON_NAMESPACE }} \
            \
            --set image.repository=${{ env.ECR_REPOSITORY }} \
            --set image.image_tag=${{ env.MAINNET_IMAGE_TAG }} \
            --set config_file_data=${{ env.INDEXER_HOLO_CONFIG_FILE_DATA }} \
            --set holo_indexer_password=${{ env.MAINNET_HOLO_INDEXER_PASSWORD }} \
            --set HOLO_INDEXER_HOST=${{ env.MAINNET_HOLOGRAPH_INDEXER_HOST }} \
            --set OPERATOR_API_KEY=${{ env.MAINNET_HOLO_INDEXER_OPERATOR_API_KEY }} \
            --set HOLOGRAPH_ENVIRONMENT=${{ env.HOLOGRAPH_ENVIRONMENT }} \
            \
            --set ENABLE_DEBUG=$ENABLE_DEBUG \
            --set ENABLE_SYNC=$ENABLE_SYNC \
            --set HEALTHCHECK=$HEALTHCHECK \
            --set MODE=$MODE \
            \
            --set AVALANCHE_NETWORK="${AVALANCHE_NETWORK}" \
            --set ETHEREUM_NETWORK="${ETHEREUM_NETWORK}" \
            --set OPTIMISM_NETWORK="${OPTIMISM_NETWORK}" \
            --set ARBITRUM_NETWORK="${ARBITRUM_NETWORK}" \
            --set POLYGON_NETWORK="${POLYGON_NETWORK}" \
            --set BINANCE_NETWORK="${BINANCE_NETWORK}" \
            \
            --set ENABLE_UNSAFE="${ENABLE_UNSAFE}" \
            --set UPDATE_BLOCK_HEIGHT=$UPDATE_BLOCK_HEIGHT \
            \
            --set ENABLE_PROCESS_BLOCK_RANGE.arbitrum=$ENABLE_PROCESS_BLOCK_RANGE_arbitrum \
            --set ENABLE_PROCESS_BLOCK_RANGE.binance=$ENABLE_PROCESS_BLOCK_RANGE_binance \
            --set ENABLE_PROCESS_BLOCK_RANGE.avalanche=$ENABLE_PROCESS_BLOCK_RANGE_avalanche \
            --set ENABLE_PROCESS_BLOCK_RANGE.optimism=$ENABLE_PROCESS_BLOCK_RANGE_optimism \
            --set ENABLE_PROCESS_BLOCK_RANGE.ethereum=$ENABLE_PROCESS_BLOCK_RANGE_ethereum \
            --set ENABLE_PROCESS_BLOCK_RANGE.polygon=$ENABLE_PROCESS_BLOCK_RANGE_polygon \
            \
            --set mainnet_rpc_config_values.avalanche_rpc_url=${{ env.indexer_mainnet_avalanche_rpc_url }} \
            --set mainnet_rpc_config_values.polygon_rpc_url=${{ env.indexer_mainnet_polygon_rpc_url }} \
            --set mainnet_rpc_config_values.ethereum_rpc_url=${{ env.indexer_mainnet_ethereum_rpc_url }} \
            --set mainnet_rpc_config_values.optimism_rpc_url=${{ env.indexer_mainnet_optimism_rpc_url }} \
            --set mainnet_rpc_config_values.arbitrum_rpc_url=${{ env.indexer_mainnet_arbitrum_rpc_url }} \
            --set mainnet_rpc_config_values.binance_rpc_url=${{ env.indexer_mainnet_binance_rpc_url }} \
            \
            --set mainnet_rpc_config_values.private_key=${{ env.indexer_mainnet_private_key }} \
            --set mainnet_rpc_config_values.address=${{ env.indexer_mainnet_address }} \
            --set mainnet_rpc_config_values.version="beta3" \
            \
            --set datadog_tags.env=${{ env.CLUSTER_NAME }} \
            --set datadog_tags.service=$RELEASE_NAME \
            --set datadog_tags.version=$RELEASE_NAME-${{ env.MAINNET_HOLO_INDEXER_HELM_CHART_VERSION }} \
            \
            --set autoscaling.enabled=false \
            --set replicaCount=1 \
            \
            --set resources.ethereum.limits.memory=2048Mi \
            --set resources.ethereum.requests.cpu=950m \
            --set resources.ethereum.requests.memory=2000Mi \
            \
            --set resources.optimism.limits.memory=2048Mi \
            --set resources.optimism.requests.cpu=950m \
            --set resources.optimism.requests.memory=2000Mi \
            \
            --set resources.arbitrum.limits.memory=2048Mi \
            --set resources.arbitrum.requests.cpu=950m \
            --set resources.arbitrum.requests.memory=2000Mi \
            \
            --set resources.polygon.limits.memory=2048Mi \
            --set resources.polygon.requests.cpu=950m \
            --set resources.polygon.requests.memory=2000Mi \
            \
            --set resources.avalanche.limits.memory=2048Mi \
            --set resources.avalanche.requests.cpu=950m \
            --set resources.avalanche.requests.memory=2000Mi \
            \
            --set resources.binance.limits.memory=2048Mi \
            --set resources.binance.requests.cpu=950m \
            --set resources.binance.requests.memory=2000Mi \
            \
            --set sqs.SQS_USER_AWS_ACCESS_KEY_ID=${{ env.SQS_USER_AWS_ACCESS_KEY_ID }} \
            --set sqs.SQS_USER_AWS_SECRET_ACCESS_KEY=${{ env.SQS_USER_AWS_SECRET_ACCESS_KEY }} \
            --set sqs.SQS_ENDPOINT=${{ env.MAINNET_SQS_ENDPOINT }} \
            --set sqs.SQS_QUEUE_URL=${{ env.MAINNET_SQS_QUEUE_URL }} \
            --set sqs.AWS_REGION=us-west-2 \
            \
            --values .github/values_for_prod_alb_ingress.yaml \
            --set ingress.annotations."alb\.ingress\.kubernetes\.io/certificate-arn"='${{ env.ALB_CERT_ARN }}' \
            --set ingress.ingress_name=ing-$RELEASE_NAME-health \
            --set ingress.host=$RELEASE_NAME-health.${{ env.MAINNET_DOMAIN }} \
            --set ingress.target_svc_name=$RELEASE_NAME-holo-indexer \
            --set ingress.blue_green_deployment=false
      - name: Pause for 60 seconds
        shell: bash
        run: |
          sleep 60
      #
      #
      # NOTICE: --- OPERATOR ---
      - name: Pull the holograph-operator helm chart version x.x.x from ECR
        shell: bash
        env:
          #
          CHART_REPO: holo-operator
          CHART_VERSION: ${{ env.MAINNET_HOLO_OPERATOR_HELM_CHART_VERSION }}
          #
          ECR_REGISTRY: ${{ steps.login-ecr.outputs.registry }}
        run: |
          helm pull oci://$ECR_REGISTRY/$CHART_REPO --version $CHART_VERSION
      ######
      - name: -> Deploy OPERATOR cli in MAINNET [namespace -> ${{ env.MAINNET_COMMON_NAMESPACE }}]
        uses: tensor-hq/eksctl-helm-action@main
        env:
          RELEASE_NAME: ${{ env.OPERATOR_RELEASE_NAME }} # notice
          #
          ENABLE_DEBUG: 'true'
          ENABLE_SYNC: 'true'
          HEALTHCHECK: 'true'
          MODE: 'auto'
          ENABLE_UNSAFE: 'true'
<<<<<<< HEAD
          ENABLE_PROCESS_BLOCK_RANGE: 'true' # undefined/true
=======
>>>>>>> 8652a515
          UPDATE_BLOCK_HEIGHT: 'api' # api/file/disable
          #
          ENABLE_PROCESS_BLOCK_RANGE_arbitrum: 'true' # undefined/true
          ENABLE_PROCESS_BLOCK_RANGE_optimism: 'true'
          ENABLE_PROCESS_BLOCK_RANGE_binance: 'true'
          ENABLE_PROCESS_BLOCK_RANGE_avalanche: 'true'
          ENABLE_PROCESS_BLOCK_RANGE_ethereum: 'true'
          ENABLE_PROCESS_BLOCK_RANGE_polygon: 'true'
          #
          AVALANCHE_NETWORK: 'avax'
          POLYGON_NETWORK: 'matic'
          ETHEREUM_NETWORK: 'eth'
          OPTIMISM_NETWORK: 'optimism'
          ARBITRUM_NETWORK: 'arbitrumOne'
          BINANCE_NETWORK: 'binanceSmartChain'
        with:
          eks_cluster: ${{ env.CLUSTER_NAME }}
          command: |-
            helm upgrade --install $RELEASE_NAME \
            holo-operator-${{ env.MAINNET_HOLO_OPERATOR_HELM_CHART_VERSION }}.tgz \
            -n ${{ env.MAINNET_COMMON_NAMESPACE }} \
            \
            --set image.repository=${{ env.ECR_REPOSITORY }} \
            --set image.image_tag=${{ env.MAINNET_IMAGE_TAG }} \
            --set config_file_data=${{ env.OPERATOR_HOLO_CONFIG_FILE_DATA }} \
            --set holo_operator_password=${{ env.MAINNET_HOLO_OPERATOR_PASSWORD }} \
            --set HOLO_OPERATOR_HOST=${{ env.MAINNET_HOLOGRAPH_OPERATOR_HOST }} \
            --set OPERATOR_API_KEY=${{ env.MAINNET_HOLO_OPERATOR_OPERATOR_API_KEY }} \
            --set HOLOGRAPH_ENVIRONMENT=${{ env.HOLOGRAPH_ENVIRONMENT }} \
            \
            --set ENABLE_DEBUG=$ENABLE_DEBUG \
            --set ENABLE_SYNC=$ENABLE_SYNC \
            --set HEALTHCHECK=$HEALTHCHECK \
            --set MODE=$MODE \
            --set ENABLE_UNSAFE="${ENABLE_UNSAFE}" \
            --set UPDATE_BLOCK_HEIGHT=$UPDATE_BLOCK_HEIGHT \
            \
            --set ENABLE_PROCESS_BLOCK_RANGE.arbitrum=$ENABLE_PROCESS_BLOCK_RANGE_arbitrum \
            --set ENABLE_PROCESS_BLOCK_RANGE.binance=$ENABLE_PROCESS_BLOCK_RANGE_binance \
            --set ENABLE_PROCESS_BLOCK_RANGE.avalanche=$ENABLE_PROCESS_BLOCK_RANGE_avalanche \
            --set ENABLE_PROCESS_BLOCK_RANGE.optimism=$ENABLE_PROCESS_BLOCK_RANGE_optimism \
            --set ENABLE_PROCESS_BLOCK_RANGE.ethereum=$ENABLE_PROCESS_BLOCK_RANGE_ethereum \
            --set ENABLE_PROCESS_BLOCK_RANGE.polygon=$ENABLE_PROCESS_BLOCK_RANGE_polygon \
            \
            --set AVALANCHE_NETWORK=$AVALANCHE_NETWORK \
            --set POLYGON_NETWORK=$POLYGON_NETWORK \
            --set ETHEREUM_NETWORK=$ETHEREUM_NETWORK \
            --set OPTIMISM_NETWORK=$OPTIMISM_NETWORK \
            --set ARBITRUM_NETWORK=$ARBITRUM_NETWORK \
            --set BINANCE_NETWORK=$BINANCE_NETWORK \
            \
            --set mainnet_rpc_config_values.avalanche_rpc_url=${{ env.operator_mainnet_avalanche_rpc_url }} \
            --set mainnet_rpc_config_values.polygon_rpc_url=${{ env.operator_mainnet_polygon_rpc_url }} \
            --set mainnet_rpc_config_values.ethereum_rpc_url=${{ env.operator_mainnet_ethereum_rpc_url }} \
            --set mainnet_rpc_config_values.optimism_rpc_url=${{ env.operator_mainnet_optimism_rpc_url }} \
            --set mainnet_rpc_config_values.arbitrum_rpc_url=${{ env.operator_mainnet_arbitrum_rpc_url }} \
            --set mainnet_rpc_config_values.binance_rpc_url=${{ env.operator_mainnet_binance_rpc_url }} \
            \
            --set mainnet_rpc_config_values.private_key=${{ env.operator_mainnet_private_key }} \
            --set mainnet_rpc_config_values.address=${{ env.operator_mainnet_address }} \
            \
            --set autoscaling.enabled=false \
            --set replicaCount=1 \
            \
            --set resources.ethereum.limits.memory=1024Mi \
            --set resources.ethereum.requests.cpu=300m \
            --set resources.ethereum.requests.memory=1000Mi \
            \
            --set resources.optimism.limits.memory=550Mi \
            --set resources.optimism.requests.cpu=200m \
            --set resources.optimism.requests.memory=500Mi \
            \
            --set resources.arbitrum.limits.memory=550Mi \
            --set resources.arbitrum.requests.cpu=200m \
            --set resources.arbitrum.requests.memory=500Mi \
            \
            --set resources.polygon.limits.memory=550Mi \
            --set resources.polygon.requests.cpu=200m \
            --set resources.polygon.requests.memory=500Mi \
            \
            --set resources.avalanche.limits.memory=550Mi \
            --set resources.avalanche.requests.cpu=200m \
            --set resources.avalanche.requests.memory=500Mi \
            \
            --set resources.binance.limits.memory=820Mi \
            --set resources.binance.requests.cpu=300m \
            --set resources.binance.requests.memory=800Mi \
            \
            --set datadog_tags.env=${{ env.CLUSTER_NAME }} \
            --set datadog_tags.service=$RELEASE_NAME \
            --set datadog_tags.version=$RELEASE_NAME-${{ env.MAINNET_HOLO_OPERATOR_HELM_CHART_VERSION }} \
            \
            --values .github/values_for_prod_alb_ingress.yaml \
            --set ingress.annotations."alb\.ingress\.kubernetes\.io/certificate-arn"='${{ env.ALB_CERT_ARN }}' \
            --set ingress.ingress_name=ing-$RELEASE_NAME-health \
            --set ingress.host=$RELEASE_NAME-health.${{ env.MAINNET_DOMAIN }} \
            --set ingress.target_svc_name=$RELEASE_NAME-holo-operator \
            --set ingress.blue_green_deployment=false

      - name: -> Info for the new deployments
        uses: tensor-hq/eksctl-helm-action@main
        env:
          INDEXER_RELEASE_NAME: ${{ env.INDEXER_RELEASE_NAME }}
          OPERATOR_RELEASE_NAME: ${{ env.OPERATOR_RELEASE_NAME }}
          LB_URL: 'https://prod0-alb-1736382478.us-west-2.elb.amazonaws.com'
        with:
          eks_cluster: ${{ env.CLUSTER_NAME }}
          command: |-
            echo "------------------------- Last n Helm releases -------------------------"
            echo "--INDEXER--"
            helm history $INDEXER_RELEASE_NAME  -n ${{ env.MAINNET_COMMON_NAMESPACE }} --max 3
            echo "--OPERATOR--"
            helm history $OPERATOR_RELEASE_NAME -n ${{ env.MAINNET_COMMON_NAMESPACE }} --max 3

            echo "------------------------ Newly deployed image [same for all clis] ------------------------ "
            echo "$MAINNET_IMAGE_TAG"

            echo "------------------------ Healthchecks ------------------------"
            sleep 55

            ENDPOINT=$INDEXER_RELEASE_NAME-health.${{ env.MAINNET_DOMAIN }}
            echo "curl -k -H \"Host: $ENDPOINT\" $LB_URL/healthcheck"
            curl -k -H "Host: $ENDPOINT" $LB_URL/healthcheck | jq '.status'

            ENDPOINT=$OPERATOR_RELEASE_NAME-health.${{ env.MAINNET_DOMAIN }}
            echo "curl -k -H \"Host: $ENDPOINT\" $LB_URL/healthcheck"
            curl -k -H "Host: $ENDPOINT" $LB_URL/healthcheck | jq '.status'<|MERGE_RESOLUTION|>--- conflicted
+++ resolved
@@ -180,10 +180,7 @@
           MODE: 'auto'
           ENABLE_UNSAFE: 'true'
           ENABLE_SYNC: 'true'
-<<<<<<< HEAD
           ENABLE_PROCESS_BLOCK_RANGE: 'true' # undefined/true
-=======
->>>>>>> 8652a515
           UPDATE_BLOCK_HEIGHT: 'api' # api/file/disable
           #
           ENABLE_PROCESS_BLOCK_RANGE_arbitrum: 'true' # undefined/true
@@ -318,10 +315,7 @@
           HEALTHCHECK: 'true'
           MODE: 'auto'
           ENABLE_UNSAFE: 'true'
-<<<<<<< HEAD
           ENABLE_PROCESS_BLOCK_RANGE: 'true' # undefined/true
-=======
->>>>>>> 8652a515
           UPDATE_BLOCK_HEIGHT: 'api' # api/file/disable
           #
           ENABLE_PROCESS_BLOCK_RANGE_arbitrum: 'true' # undefined/true
