name: Deploy holoclis to prod

permissions:
  id-token: write
  contents: read # This is required for actions/checkout@v2

env:
  AWS_REGION: us-west-2
  IAM_ROLE: arn:aws:iam::177635894328:role/Github_role_to_access_ECR
  ECR_REPOSITORY: holo-cli # notice: the same for all 3 cli apps
  #
  PROD_IMAGE_TAG: main-${{ github.sha }}
  ########################################
  PROD_HOLO_INDEXER_HELM_CHART_VERSION: 0.0.39
  PROD_HOLO_OPERATOR_HELM_CHART_VERSION: 0.0.31
  ########################################
  CLUSTER_NAME: prod0
  #
  AWS_KEY_ID: ${{ secrets.PROD0_CICD_USER_AWS_ACCESS_KEY_ID }}
  AWS_ACCESS_KEY: ${{ secrets.PROD0_CICD_USER_AWS_SECRET_ACCESS_KEY }}
  ALB_CERT_ARN: ${{ secrets.PROD_ALB_CERT_ARN_FOR_HOLOGRAPH_XYZ }}
  #
  #TODO - create new gh secret for prod. should be different from staging????
  PROD_HOLO_INDEXER_OPERATOR_API_KEY: ${{ secrets.HOLO_INDEXER_OPERATOR_API_KEY }} #TODO <-------
  #
  PROD_HOLO_INDEXER_HOST: https://api.holograph.xyz # TODO -> http://[release-name]-holo-api.main.svc.cluster.local:443
  #
  # TODO -> replace them with the PROD specific password <---------------------------
  PROD_HOLO_INDEXER_PASSWORD: ${{ secrets.STG_HOLO_INDEXER_PASSWORD }} #TODO <-------
  PROD_HOLO_OPERATOR_PASSWORD: ${{ secrets.PROD_HOLO_OPERATOR_PASSWORD }}
  #
  # set the RPC endpoints config files
  INDEXER_HOLO_CONFIG_FILE_DATA: prod-config-file
  OPERATOR_HOLO_CONFIG_FILE_DATA: prod-config-file
  #
  ABI_ENVIRONMENT: testnet # same for all apps [indexer,operator]
  #
  PROD_DOMAIN: 'holograph.xyz'
  #
  PROD_COMMON_NAMESPACE: holocli # NOTICE <---
  #
  # INDEXER PROD rpc endpoints
  indexer_prod_fuji_rpc_url: ${{ secrets.INDEXER_PROD_FUJI_RPC_URL }}
  indexer_prod_mumbai_rpc_url: ${{ secrets.INDEXER_PROD_MUMBAI_RPC_URL }}
  indexer_prod_goerli_rpc_url: ${{ secrets.INDEXER_PROD_GOERLI_RPC_URL }}
  # OPERATOR PROD rpc endpoints
  operator_prod_fuji_rpc_url: ${{ secrets.OPERATOR_PROD_FUJI_RPC_URL }}
  operator_prod_mumbai_rpc_url: ${{ secrets.OPERATOR_PROD_MUMBAI_RPC_URL }}
  operator_prod_goerli_rpc_url: ${{ secrets.OPERATOR_PROD_GOERLI_RPC_URL }}

<<<<<<< HEAD
# notice: the trigger
on:
  push:
    branches:
      - 'something-funky-to-disable-it' #deleteme: <---------------------------
# notice: the trigger
=======
>>>>>>> be6fcfc1
#on:
#  push:
#    branches:
#      - 'something-funky-to-disable-it' #deleteme: <---------------------------
# notice: the trigger
on:
  pull_request:
    branches:
      - 'testnet'
    types: [closed]

jobs:
  deploy-to-prod0:
    name: Deploy-to-prod0
    runs-on: ubuntu-latest

    steps:
      - name: Use Githubs federated identity with AWS
        uses: aws-actions/configure-aws-credentials@v1
        with:
          role-to-assume: ${{ env.IAM_ROLE }}
          aws-region: ${{ env.AWS_REGION }}

      - name: Checkout code
        uses: actions/checkout@v2

      - name: Login to ECR
        id: login-ecr
        uses: aws-actions/amazon-ecr-login@v1

      - name: Build image
        run: |
          docker build --platform linux/amd64 --build-arg AWS_ECR_URL=${{ steps.login-ecr.outputs.registry }} \
          -t ${{ steps.login-ecr.outputs.registry }}/${{ env.ECR_REPOSITORY }}:${{ env.PROD_IMAGE_TAG }} .

      - name: Push image
        run : docker push ${{ steps.login-ecr.outputs.registry }}/${{ env.ECR_REPOSITORY }}:${{ env.PROD_IMAGE_TAG }}

      - name: Configure AWS creds to access EKS
        # notice: TIP: the deployment user must be in the masters group in the aws-auth config map in the cluster
        uses: aws-actions/configure-aws-credentials@v1
        with:
          aws-access-key-id: ${{ env.AWS_KEY_ID }} #notice: unique for each env
          aws-secret-access-key: ${{ env.AWS_ACCESS_KEY }} #notice: unique for each env
          aws-region: ${{ env.AWS_REGION }}

      - name: Create ns [${{ env.PROD_COMMON_NAMESPACE }}]
        uses: tensor-hq/eksctl-helm-action@main
        with:
          eks_cluster: ${{ env.CLUSTER_NAME }}
          command: |-
            kubectl create namespace ${{ env.PROD_COMMON_NAMESPACE }} --dry-run=client -o yaml | kubectl apply -f -
      #
      #
      # NOTICE: --- INDEXER ---
      - name: Pull the holo-indexer helm chart version x.x.x from ECR
        shell: bash
        env:
          #
          CHART_REPO: holo-indexer
          CHART_VERSION: ${{ env.PROD_HOLO_INDEXER_HELM_CHART_VERSION }}
          #
          ECR_REGISTRY: ${{ steps.login-ecr.outputs.registry }}
        run: |
          helm pull oci://$ECR_REGISTRY/$CHART_REPO --version $CHART_VERSION

      - name: -> Deploy INDEXER cli in prod [namespace -> ${{ env.PROD_COMMON_NAMESPACE }}]
        uses: tensor-hq/eksctl-helm-action@main
        env:
          RELEASE_NAME: indexer #notice
          ENABLE_DEBUG: "true"
          HEALTHCHECK : "true"
          MODE        : "auto"
          NETWORK     : "fuji mumbai goerli"
        with:
          eks_cluster: ${{ env.CLUSTER_NAME }}
          command: |-
            helm upgrade --install $RELEASE_NAME \
            holo-indexer-${{ env.PROD_HOLO_INDEXER_HELM_CHART_VERSION }}.tgz \
            -n ${{ env.PROD_COMMON_NAMESPACE }} \
            --set image.repository=${{ env.ECR_REPOSITORY }} \
            --set image.image_tag=${{ env.PROD_IMAGE_TAG }} \
            --set config_file_data=${{ env.INDEXER_HOLO_CONFIG_FILE_DATA }} \
            --set holo_indexer_password=${{ env.PROD_HOLO_INDEXER_PASSWORD }} \
            --set HOLO_INDEXER_HOST=${{ env.PROD_HOLO_INDEXER_HOST }} \
            --set OPERATOR_API_KEY=${{ env.PROD_HOLO_INDEXER_OPERATOR_API_KEY }} \
            --set ABI_ENVIRONMENT=${{ env.ABI_ENVIRONMENT }} \
            \
            --set ENABLE_DEBUG=$ENABLE_DEBUG \
            --set HEALTHCHECK=$HEALTHCHECK \
            --set MODE=$MODE \
            --set NETWORK="${NETWORK}" \
            --set dev_rpc_config_values.bridge_source="goerli" \
            --set dev_rpc_config_values.bridge_destination="mumbai" \
            \
            --set dev_rpc_config_values.fuji_rpc_url=${{ env.indexer_prod_fuji_rpc_url }} \
            --set dev_rpc_config_values.mumbai_rpc_url=${{ env.indexer_prod_mumbai_rpc_url }} \
            --set dev_rpc_config_values.goerli_rpc_url=${{ env.indexer_prod_goerli_rpc_url }} \
            \
            --set datadog_tags.env=${{ env.CLUSTER_NAME }} \
            --set datadog_tags.service=$RELEASE_NAME-holo-indexer \
            --set datadog_tags.version=chart-${{ env.PROD_HOLO_INDEXER_HELM_CHART_VERSION }} \
            \
            --values .github/values_for_prod_alb_ingress.yaml \
            --set ingress.annotations."alb\.ingress\.kubernetes\.io/certificate-arn"='${{ env.ALB_CERT_ARN }}' \
            --set ingress.ingress_name=ing-$RELEASE_NAME-health \
            --set ingress.host=$RELEASE_NAME-health.${{ env.PROD_DOMAIN }} \
            --set ingress.target_svc_name=$RELEASE_NAME-holo-indexer \
            --set ingress.blue_green_deployment=false
      #
      #
      # NOTICE: --- OPERATOR ---
      - name: Pull the holo-operator helm chart version x.x.x from ECR
        shell: bash
        env:
          #
          CHART_REPO: holo-operator
          CHART_VERSION: ${{ env.PROD_HOLO_OPERATOR_HELM_CHART_VERSION }}
          #
          ECR_REGISTRY: ${{ steps.login-ecr.outputs.registry }}
        run: |
          helm pull oci://$ECR_REGISTRY/$CHART_REPO --version $CHART_VERSION

      - name: -> Deploy OPERATOR cli in prod [namespace -> ${{ env.PROD_COMMON_NAMESPACE }}]
        uses: tensor-hq/eksctl-helm-action@main
        env:
          RELEASE_NAME: operator #notice
          ENABLE_DEBUG: "true"
          ENABLE_SYNC : "true"
          HEALTHCHECK : "true"
          MODE        : "auto"
        with:
          eks_cluster: ${{ env.CLUSTER_NAME }}
          command: |-
            helm upgrade --install $RELEASE_NAME \
            holo-operator-${{ env.PROD_HOLO_OPERATOR_HELM_CHART_VERSION }}.tgz \
            -n ${{ env.PROD_COMMON_NAMESPACE }} \
            --set image.repository=${{ env.ECR_REPOSITORY }} \
            --set image.image_tag=${{ env.PROD_IMAGE_TAG }} \
            --set config_file_data=${{ env.OPERATOR_HOLO_CONFIG_FILE_DATA }} \
            --set holo_operator_password=${{ env.PROD_HOLO_OPERATOR_PASSWORD }} \
            --set ABI_ENVIRONMENT=${{ env.ABI_ENVIRONMENT }} \
            \
            --set ENABLE_DEBUG=$ENABLE_DEBUG \
            --set ENABLE_SYNC=$ENABLE_SYNC \
            --set HEALTHCHECK=$HEALTHCHECK \
            --set MODE=$MODE \
            --set dev_rpc_config_values.bridge_source="goerli" \
            --set dev_rpc_config_values.bridge_destination="mumbai" \
            \
            --set dev_rpc_config_values.fuji_rpc_url=${{ env.operator_prod_fuji_rpc_url }} \
            --set dev_rpc_config_values.mumbai_rpc_url=${{ env.operator_prod_mumbai_rpc_url }} \
            --set dev_rpc_config_values.goerli_rpc_url=${{ env.operator_prod_goerli_rpc_url }} \
            \
            --set datadog_tags.env=${{ env.CLUSTER_NAME }} \
            --set datadog_tags.version=chart-${{ env.PROD_HOLO_OPERATOR_HELM_CHART_VERSION }} \
            \
            --values .github/values_for_prod_alb_ingress.yaml \
            --set ingress.annotations."alb\.ingress\.kubernetes\.io/certificate-arn"='${{ env.ALB_CERT_ARN }}' \
            --set ingress.ingress_name=ing-$RELEASE_NAME-health \
            --set ingress.host=$RELEASE_NAME-health.${{ env.PROD_DOMAIN }} \
            --set ingress.target_svc_name=$RELEASE_NAME-holo-operator \
            --set ingress.blue_green_deployment=false

      - name: -> Info for the new deployments
        uses: tensor-hq/eksctl-helm-action@main
        env:
          INDEXER_RELEASE_NAME: indexer
          OPERATOR_RELEASE_NAME: operator
          LB_URL: 'https://prod0-alb-1736382478.us-west-2.elb.amazonaws.com'
        with:
          eks_cluster: ${{ env.CLUSTER_NAME }}
          command: |-
            echo "------------------------- Last 5 Helm releases -------------------------"
            echo "--INDEXER--"
            helm history $INDEXER_RELEASE_NAME  -n ${{ env.PROD_COMMON_NAMESPACE }} --max 3
            echo "--OPERATOR--"
            helm history $OPERATOR_RELEASE_NAME -n ${{ env.PROD_COMMON_NAMESPACE }} --max 3

            echo "------------------------ Newly deployed image [same for all apps] ------------------------ "
            echo "$PROD_IMAGE_TAG"

            echo "------------------------ Healthchecks ------------------------"
            sleep 55

            ENDPOINT=$INDEXER_RELEASE_NAME-health.${{ env.PROD_DOMAIN }}
            echo "curl -k -H \"Host: $ENDPOINT\" $LB_URL/healthcheck"
            curl -k -H "Host: $ENDPOINT" $LB_URL/healthcheck | jq '.status'

            ENDPOINT=$OPERATOR_RELEASE_NAME-health.${{ env.PROD_DOMAIN }}
            echo "curl -k -H \"Host: $ENDPOINT\" $LB_URL/healthcheck"
            curl -k -H "Host: $ENDPOINT" $LB_URL/healthcheck | jq '.status'<|MERGE_RESOLUTION|>--- conflicted
+++ resolved
@@ -48,15 +48,6 @@
   operator_prod_mumbai_rpc_url: ${{ secrets.OPERATOR_PROD_MUMBAI_RPC_URL }}
   operator_prod_goerli_rpc_url: ${{ secrets.OPERATOR_PROD_GOERLI_RPC_URL }}
 
-<<<<<<< HEAD
-# notice: the trigger
-on:
-  push:
-    branches:
-      - 'something-funky-to-disable-it' #deleteme: <---------------------------
-# notice: the trigger
-=======
->>>>>>> be6fcfc1
 #on:
 #  push:
 #    branches:
