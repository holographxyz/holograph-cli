name: Deploy holoclis to prod

permissions:
  id-token: write
  contents: read # This is required for actions/checkout@v2

env:
  AWS_REGION: us-west-2
  IAM_ROLE: arn:aws:iam::177635894328:role/Github_role_to_access_ECR
  ECR_REPOSITORY: holo-cli # notice: the same for all 3 cli apps
  #
  PROD_IMAGE_TAG: main-${{ github.sha }}
  ########################################
  PROD_HOLO_INDEXER_HELM_CHART_VERSION: 0.0.21
  PROD_HOLO_OPERATOR_HELM_CHART_VERSION: 0.0.20
  ########################################
  CLUSTER_NAME: prod0
  #
  AWS_KEY_ID: ${{ secrets.PROD0_CICD_USER_AWS_ACCESS_KEY_ID }}
  AWS_ACCESS_KEY: ${{ secrets.PROD0_CICD_USER_AWS_SECRET_ACCESS_KEY }}
  #
  #TODO - create new gh secret for prod. should be different from staging????
  PROD_HOLO_INDEXER_OPERATOR_API_KEY: ${{ secrets.HOLO_INDEXER_OPERATOR_API_KEY }} #TODO <-------
  #
  PROD_HOLO_INDEXER_HOST: https://api.holograph.xyz # TODO -> http://[release-name]-holo-api.main.svc.cluster.local:443
  #
  # TODO -> replace them with the PROD specific password <---------------------------
  PROD_HOLO_INDEXER_PASSWORD: ${{ secrets.STG_HOLO_INDEXER_PASSWORD }} #TODO <-------
  PROD_HOLO_OPERATOR_PASSWORD: ${{ secrets.PROD_HOLO_OPERATOR_PASSWORD }}
  #
  # set the RPC endpoints config files
  INDEXER_HOLO_CONFIG_FILE_DATA: stg-config-file
  OPERATOR_HOLO_CONFIG_FILE_DATA: prod-config-file
  #
  ABI_ENVIRONMENT: sdgfsdgsdfgsf # same for all apps [indexer,operator]
  #
<<<<<<< HEAD
  PROD_COMMON_NAMESPACE: sfgsfgsfgdfgdf
  PROD_DOMAIN: "holograph.xyz"
=======
  PROD_COMMON_NAMESPACE: holocli
  PROD_DOMAIN: 'holograph.xyz'
>>>>>>> 9f818c9a

## notice: the trigger
on:
  push:
    branches:
      - 'something-to-deactivate-me' #deleteme
# notice: the trigger
#on:
#  pull_request:
#    branches:
#      - 'testnet'
#    types: [closed]

jobs:
  deploy-to-prod0:
    name: Deploy-to-prod0
    runs-on: ubuntu-latest

    steps:
      - name: Use Githubs federated identity with AWS
        uses: aws-actions/configure-aws-credentials@v1
        with:
          role-to-assume: ${{ env.IAM_ROLE }}
          aws-region: ${{ env.AWS_REGION }}

      - name: Checkout code
        uses: actions/checkout@v2

      - name: Login to ECR
        id: login-ecr
        uses: aws-actions/amazon-ecr-login@v1

      - name: Build image
        run: docker build -t ${{ steps.login-ecr.outputs.registry }}/${{ env.ECR_REPOSITORY }}:${{ env.PROD_IMAGE_TAG }} .

      - name: Push image to ECR
        run: docker push ${{ steps.login-ecr.outputs.registry }}/${{ env.ECR_REPOSITORY }}:${{ env.PROD_IMAGE_TAG }}

      - name: Configure AWS creds to access EKS
        # notice: TIP: the deployment user must be in the masters group in the aws-auth config map in the cluster
        uses: aws-actions/configure-aws-credentials@v1
        with:
          aws-access-key-id: ${{ env.AWS_KEY_ID }} #notice: unique for each env
          aws-secret-access-key: ${{ env.AWS_ACCESS_KEY }} #notice: unique for each env
          aws-region: ${{ env.AWS_REGION }}

      - name: Create holocli ns
        uses: tensor-hq/eksctl-helm-action@main
        with:
          eks_cluster: ${{ env.CLUSTER_NAME }}
          command: |-
            kubectl create namespace ${{ env.PROD_COMMON_NAMESPACE }} --dry-run=client -o yaml | kubectl apply -f -
      #
      #
      # NOTICE: --- INDEXER ---
      - name: Pull the holo-indexer helm chart version x.x.x from ECR
        shell: bash
        env:
          #
          CHART_REPO: holo-indexer
          CHART_VERSION: ${{ env.PROD_HOLO_INDEXER_HELM_CHART_VERSION }}
          #
          ECR_REGISTRY: ${{ steps.login-ecr.outputs.registry }}
        run: |
          helm pull oci://$ECR_REGISTRY/$CHART_REPO --version $CHART_VERSION

      - name: -> Deploy INDEXER cli in prod [namespace -> ${{ env.PROD_COMMON_NAMESPACE }}]
        uses: tensor-hq/eksctl-helm-action@main
        env:
          RELEASE_NAME: indexer #notice
        with:
          eks_cluster: ${{ env.CLUSTER_NAME }}
          command: |-
            helm upgrade --install $RELEASE_NAME \
            holo-indexer-${{ env.PROD_HOLO_INDEXER_HELM_CHART_VERSION }}.tgz \
            -n ${{ env.PROD_COMMON_NAMESPACE }} \
            --set image.repository=${{ env.ECR_REPOSITORY }} \
            --set image.image_tag=${{ env.PROD_IMAGE_TAG }} \
            --set config_file_data=${{ env.INDEXER_HOLO_CONFIG_FILE_DATA }} \
            --set holo_indexer_password=${{ env.PROD_HOLO_INDEXER_PASSWORD }} \
            --set HOLO_INDEXER_HOST=${{ env.PROD_HOLO_INDEXER_HOST }} \
            --set OPERATOR_API_KEY=${{ env.PROD_HOLO_INDEXER_OPERATOR_API_KEY }} \
            --set ABI_ENVIRONMENT=${{ env.ABI_ENVIRONMENT }} \
            --set datadog_tags.env=${{ env.CLUSTER_NAME }} \
            --set datadog_tags.service=$RELEASE_NAME-holo-indexer \
            --set datadog_tags.version=chart-${{ env.PROD_HOLO_INDEXER_HELM_CHART_VERSION }} \
            --values .github/values_for_prod_alb_ingress.yaml \
            --set ingress.ingress_name=ing-$RELEASE_NAME-health \
            --set ingress.host=$RELEASE_NAME-health.${{ env.PROD_DOMAIN }} \
            --set ingress.target_svc_name=$RELEASE_NAME-holo-indexer \
            --set ingress.blue_green_deployment=false
      #
      #
      # NOTICE: --- OPERATOR ---
      - name: Pull the holo-operator helm chart version x.x.x from ECR
        shell: bash
        env:
          #
          CHART_REPO: holo-operator
          CHART_VERSION: ${{ env.PROD_HOLO_OPERATOR_HELM_CHART_VERSION }}
          #
          ECR_REGISTRY: ${{ steps.login-ecr.outputs.registry }}
        run: |
          helm pull oci://$ECR_REGISTRY/$CHART_REPO --version $CHART_VERSION

      - name: -> Deploy OPERATOR cli in prod [namespace -> ${{ env.PROD_COMMON_NAMESPACE }}]
        uses: tensor-hq/eksctl-helm-action@main
        env:
          RELEASE_NAME: operator #notice
        with:
          eks_cluster: ${{ env.CLUSTER_NAME }}
          command: |-
            helm upgrade --install $RELEASE_NAME \
            holo-operator-${{ env.PROD_HOLO_OPERATOR_HELM_CHART_VERSION }}.tgz \
            -n ${{ env.PROD_COMMON_NAMESPACE }} \
            --set image.repository=${{ env.ECR_REPOSITORY }} \
            --set image.image_tag=${{ env.PROD_IMAGE_TAG }} \
            --set config_file_data=${{ env.OPERATOR_HOLO_CONFIG_FILE_DATA }} \
            --set holo_operator_password=${{ env.PROD_HOLO_OPERATOR_PASSWORD }} \
            --set ABI_ENVIRONMENT=${{ env.ABI_ENVIRONMENT }} \
            --set datadog_tags.env=${{ env.CLUSTER_NAME }} \
            --set datadog_tags.version=chart-${{ env.PROD_HOLO_OPERATOR_HELM_CHART_VERSION }} \
            --values .github/values_for_prod_alb_ingress.yaml \
            --set ingress.ingress_name=ing-$RELEASE_NAME-health \
            --set ingress.host=$RELEASE_NAME-health.${{ env.PROD_DOMAIN }} \
            --set ingress.target_svc_name=$RELEASE_NAME-holo-operator \
            --set ingress.blue_green_deployment=false

      - name: -> Info for the new deployments
        uses: tensor-hq/eksctl-helm-action@main
        env:
          INDEXER_RELEASE_NAME: indexer
          OPERATOR_RELEASE_NAME: operator
          LB_URL: 'https://prod0-alb-1736382478.us-west-2.elb.amazonaws.com'
        with:
          eks_cluster: ${{ env.CLUSTER_NAME }}
          command: |-
            echo "------------------------- Last 5 Helm releases -------------------------"
            echo "--INDEXER--"
            helm history $INDEXER_RELEASE_NAME  -n ${{ env.PROD_COMMON_NAMESPACE }} --max 3
            echo "--OPERATOR--"
            helm history $OPERATOR_RELEASE_NAME -n ${{ env.PROD_COMMON_NAMESPACE }} --max 3

            echo "------------------------ Newly deployed image [same for all apps] ------------------------ "
            echo "$PROD_IMAGE_TAG"

            echo "------------------------ Healthchecks ------------------------"
            sleep 55

            ENDPOINT=$INDEXER_RELEASE_NAME-health.${{ env.PROD_DOMAIN }}
            echo "curl -k -H \"Host: $ENDPOINT\" $LB_URL/healthcheck"
            curl -k -H "Host: $ENDPOINT" $LB_URL/healthcheck | jq '.status'

            ENDPOINT=$OPERATOR_RELEASE_NAME-health.${{ env.PROD_DOMAIN }}
            echo "curl -k -H \"Host: $ENDPOINT\" $LB_URL/healthcheck"
            curl -k -H "Host: $ENDPOINT" $LB_URL/healthcheck | jq '.status'<|MERGE_RESOLUTION|>--- conflicted
+++ resolved
@@ -34,13 +34,8 @@
   #
   ABI_ENVIRONMENT: sdgfsdgsdfgsf # same for all apps [indexer,operator]
   #
-<<<<<<< HEAD
   PROD_COMMON_NAMESPACE: sfgsfgsfgdfgdf
   PROD_DOMAIN: "holograph.xyz"
-=======
-  PROD_COMMON_NAMESPACE: holocli
-  PROD_DOMAIN: 'holograph.xyz'
->>>>>>> 9f818c9a
 
 ## notice: the trigger
 on:
