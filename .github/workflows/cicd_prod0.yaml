--- conflicted
+++ resolved
@@ -34,7 +34,6 @@
   #
   ABI_ENVIRONMENT: sdgfsdgsdfgsf # same for all apps [indexer,operator]
   #
-<<<<<<< HEAD
   PROD_COMMON_NAMESPACE: sfgsfgsfgdfgdf
   PROD_DOMAIN: "holograph.xyz"
 
@@ -43,25 +42,11 @@
   push:
     branches:
       - 'something-to-deactivate-me' #deleteme
-=======
-  PROD_DOMAIN: 'holograph.xyz'
-  #
-  PROD_COMMON_NAMESPACE: holocli # NOTICE <---
-
-on:
-  push:
-    branches:
-      - 'something-funky-to-disable-it' #deleteme: <---------------------------
->>>>>>> 34db405b
 # notice: the trigger
 #on:
 #  pull_request:
 #    branches:
-<<<<<<< HEAD
-#      - 'testnet'
-=======
 #      - '??????????????????'
->>>>>>> 34db405b
 #    types: [closed]
 
 jobs:
