name: Deploy holoclis to prod

permissions:
  id-token: write
  contents: read # This is required for actions/checkout@v2

env:
  AWS_REGION: us-west-2
  IAM_ROLE: arn:aws:iam::177635894328:role/Github_role_to_access_ECR
  ECR_REPOSITORY: holo-cli # notice: the same for all 3 cli apps
  #
  PROD_IMAGE_TAG: main-${{ github.sha }}
  ########################################
  PROD_HOLO_INDEXER_HELM_CHART_VERSION: 0.0.21
  PROD_HOLO_OPERATOR_HELM_CHART_VERSION: 0.0.20
  ########################################
  CLUSTER_NAME: prod0
  #
  AWS_KEY_ID: ${{ secrets.PROD0_CICD_USER_AWS_ACCESS_KEY_ID }}
  AWS_ACCESS_KEY: ${{ secrets.PROD0_CICD_USER_AWS_SECRET_ACCESS_KEY }}
  #
  #TODO - create new gh secret for prod. should be different from staging????
  PROD_HOLO_INDEXER_OPERATOR_API_KEY: ${{ secrets.HOLO_INDEXER_OPERATOR_API_KEY }} #TODO <-------
  #
<<<<<<< HEAD
  # TODO -> replce them with the PROD specific password <---------------------------
  PROD_HOLO_INDEXER_PASSWORD: ${{ secrets.STG_HOLO_INDEXER_PASSWORD }} #TODO <-------
  PROD_HOLO_OPERATOR_PASSWORD: ${{ secrets.PROD_HOLO_OPERATOR_PASSWORD }}
  PROD_HOLO_PROPAGATOR_PASSWORD: ${{ secrets.STG_HOLO_PROPAGATOR_PASSWORD }} #TODO <-------
  #
  # switching between the keys in the config map
  #  HOLO_CONFIG_FILE_DATA: prod-config-file # [stg-config-file/prod-config-file] #TODO - a different config file for prod?
  HOLO_CONFIG_FILE_DATA: stg-config-file #deleteme
=======
  PROD_HOLO_INDEXER_HOST: https://api.holograph.xyz # TODO -> http://[release-name]-holo-api.main.svc.cluster.local:443
  #
  # TODO -> replace them with the PROD specific password <---------------------------
  PROD_HOLO_INDEXER_PASSWORD   : ${{ secrets.STG_HOLO_INDEXER_PASSWORD }} #TODO <-------
  PROD_HOLO_OPERATOR_PASSWORD  : ${{ secrets.PROD_HOLO_OPERATOR_PASSWORD }}
  #
  # set the RPC endpoints config files
  INDEXER_HOLO_CONFIG_FILE_DATA : stg-config-file
  OPERATOR_HOLO_CONFIG_FILE_DATA: prod-config-file
>>>>>>> 2dca708a
  #
  ABI_ENVIRONMENT: testnet # same for all apps [indexer,operator]
  #
  PROD_COMMON_NAMESPACE: holocli
  PROD_DOMAIN: 'holograph.xyz'

## notice: the trigger
#on:
#  push:
#    branches:
#      - 'fix/cicdtest' #deleteme
# notice: the trigger
on:
  pull_request:
    branches:
      - 'testnet'
    types: [closed]

jobs:
  deploy-to-prod0:
    name: Deploy-to-prod0
    runs-on: ubuntu-latest

    steps:
      - name: Use Githubs federated identity with AWS
        uses: aws-actions/configure-aws-credentials@v1
        with:
          role-to-assume: ${{ env.IAM_ROLE }}
          aws-region: ${{ env.AWS_REGION }}

      - name: Checkout code
        uses: actions/checkout@v2

      - name: Login to ECR
        id  : login-ecr
        uses: aws-actions/amazon-ecr-login@v1

      - name: Build image
        run : docker build -t ${{ steps.login-ecr.outputs.registry }}/${{ env.ECR_REPOSITORY }}:${{ env.PROD_IMAGE_TAG }} .

<<<<<<< HEAD
      - name: Build and push image to ECR
        env:
          ECR_REGISTRY: ${{ steps.login-ecr.outputs.registry }}
          ECR_REPOSITORY: ${{ env.ECR_REPOSITORY }}
        run: |
          docker build -t $ECR_REGISTRY/$ECR_REPOSITORY:$PROD_IMAGE_TAG .
          docker push     $ECR_REGISTRY/$ECR_REPOSITORY:$PROD_IMAGE_TAG
=======
      - name: Push image to ECR
        run : docker push ${{ steps.login-ecr.outputs.registry }}/${{ env.ECR_REPOSITORY }}:${{ env.PROD_IMAGE_TAG }}
>>>>>>> 2dca708a

      - name: Configure AWS creds to access EKS
        # notice: TIP: the deployment user must be in the masters group in the aws-auth config map in the cluster
        uses: aws-actions/configure-aws-credentials@v1
        with:
          aws-access-key-id: ${{ env.AWS_KEY_ID }} #notice: unique for each env
          aws-secret-access-key: ${{ env.AWS_ACCESS_KEY }} #notice: unique for each env
          aws-region: ${{ env.AWS_REGION }}

      - name: Create holocli ns
        uses: tensor-hq/eksctl-helm-action@main
        with:
          eks_cluster: ${{ env.CLUSTER_NAME }}
          command: |-
            kubectl create namespace ${{ env.PROD_COMMON_NAMESPACE }} --dry-run=client -o yaml | kubectl apply -f -
      #
      #
      # NOTICE: --- INDEXER ---
      - name: Pull the holo-indexer helm chart version x.x.x from ECR
        shell: bash
        env:
          #
          CHART_REPO: holo-indexer
          CHART_VERSION: ${{ env.PROD_HOLO_INDEXER_HELM_CHART_VERSION }}
          #
          ECR_REGISTRY: ${{ steps.login-ecr.outputs.registry }}
        run: |
          helm pull oci://$ECR_REGISTRY/$CHART_REPO --version $CHART_VERSION

      - name: -> Deploy INDEXER cli in prod [namespace -> ${{ env.PROD_COMMON_NAMESPACE }}]
        uses: tensor-hq/eksctl-helm-action@main
        env:
          RELEASE_NAME: indexer #notice
        with:
          eks_cluster: ${{ env.CLUSTER_NAME }}
          command: |-
            helm upgrade --install $RELEASE_NAME \
            holo-indexer-${{ env.PROD_HOLO_INDEXER_HELM_CHART_VERSION }}.tgz \
            -n ${{ env.PROD_COMMON_NAMESPACE }} \
            --set image.repository=${{ env.ECR_REPOSITORY }} \
            --set image.image_tag=${{ env.PROD_IMAGE_TAG }} \
            --set config_file_data=${{ env.INDEXER_HOLO_CONFIG_FILE_DATA }} \
            --set holo_indexer_password=${{ env.PROD_HOLO_INDEXER_PASSWORD }} \
            --set HOLO_INDEXER_HOST=${{ env.PROD_HOLO_INDEXER_HOST }} \
            --set OPERATOR_API_KEY=${{ env.PROD_HOLO_INDEXER_OPERATOR_API_KEY }} \
            --set ABI_ENVIRONMENT=${{ env.ABI_ENVIRONMENT }} \
            --set datadog_tags.env=${{ env.CLUSTER_NAME }} \
            --set datadog_tags.service=$RELEASE_NAME-holo-indexer \
            --set datadog_tags.version=chart-${{ env.PROD_HOLO_INDEXER_HELM_CHART_VERSION }} \
            --values .github/values_for_prod_alb_ingress.yaml \
            --set ingress.ingress_name=ing-$RELEASE_NAME-health \
            --set ingress.host=$RELEASE_NAME-health.${{ env.PROD_DOMAIN }} \
            --set ingress.target_svc_name=$RELEASE_NAME-holo-indexer \
            --set ingress.blue_green_deployment=false
      #
      #
      # NOTICE: --- OPERATOR ---
      - name: Pull the holo-operator helm chart version x.x.x from ECR
        shell: bash
        env:
          #
          CHART_REPO: holo-operator
          CHART_VERSION: ${{ env.PROD_HOLO_OPERATOR_HELM_CHART_VERSION }}
          #
          ECR_REGISTRY: ${{ steps.login-ecr.outputs.registry }}
        run: |
          helm pull oci://$ECR_REGISTRY/$CHART_REPO --version $CHART_VERSION

      - name: -> Deploy OPERATOR cli in prod [namespace -> ${{ env.PROD_COMMON_NAMESPACE }}]
        uses: tensor-hq/eksctl-helm-action@main
        env:
          RELEASE_NAME: operator #notice
        with:
<<<<<<< HEAD
          eks_cluster: ${{ env.CLUSTER_NAME }}
          command: |-
            helm upgrade --install $RELEASE_NAME \
            holo-operator-${{ env.PROD_HOLO_OPERATOR_HELM_CHART_VERSION }}.tgz \
            -n ${{ env.PROD_COMMON_NAMESPACE }} \
            --set image.repository=${{ env.ECR_REPOSITORY }} \
            --set image.image_tag=${{ env.PROD_IMAGE_TAG }} \
            --set config_file_data=prod-config-file \
            --set holo_operator_password=${{ env.PROD_HOLO_OPERATOR_PASSWORD }} \
            --set ABI_ENVIRONMENT=${{ env.ABI_ENVIRONMENT }} \
            --set datadog_tags.env=${{ env.CLUSTER_NAME }} \
            --set datadog_tags.version=chart-${{ env.PROD_HOLO_OPERATOR_HELM_CHART_VERSION }} \
            --values .github/values_for_prod_alb_ingress.yaml \
            --set ingress.ingress_name=ing-$RELEASE_NAME-health \
            --set ingress.host=$RELEASE_NAME-health.${{ env.PROD_DOMAIN }} \
            --set ingress.target_svc_name=$RELEASE_NAME-holo-operator \
            --set ingress.blue_green_deployment=false
      #      #
      #      #
      #      # NOTICE: --- PROPAGATOR ---
      #      - name: Pull the holo-propagator helm chart version x.x.x from ECR
      #        shell: bash
      #        env:
      #          #
      #          CHART_REPO   : holo-propagator
      #          CHART_VERSION: ${{ env.PROD_HOLO_PROPAGATOR_HELM_CHART_VERSION }}
      #          #
      #          ECR_REGISTRY: ${{ steps.login-ecr.outputs.registry }}
      #        run : |
      #          helm pull oci://$ECR_REGISTRY/$CHART_REPO --version $CHART_VERSION
      #
      #      - name: -> Deploy PROPAGATOR cli in prod [namespace -> ${{ env.PROD_COMMON_NAMESPACE }}]
      #        uses: tensor-hq/eksctl-helm-action@main
      #        env:
      #          RELEASE_NAME: propagator #notice
      #        with:
      #          eks_cluster: ${{ env.CLUSTER_NAME }}
      #          command: |-
      #            helm upgrade --install $RELEASE_NAME \
      #            holo-propagator-${{ env.PROD_HOLO_PROPAGATOR_HELM_CHART_VERSION }}.tgz \
      #            -n ${{ env.PROD_COMMON_NAMESPACE }} \
      #            --set image.repository=${{ env.ECR_REPOSITORY }} \
      #            --set image.image_tag=${{ env.PROD_IMAGE_TAG }} \
      #            --set config_file_data=${{ env.HOLO_CONFIG_FILE_DATA }} \
      #            --set holo_propagator_password=${{ env.PROD_HOLO_PROPAGATOR_PASSWORD }} \
      #            --set datadog_tags.env=${{ env.CLUSTER_NAME }} \
      #            --set datadog_tags.service=$RELEASE_NAME-holo-propagator \
      #            --set datadog_tags.version=chart-${{ env.PROD_HOLO_PROPAGATOR_HELM_CHART_VERSION }} \
      #            --values .github/values_for_prod_alb_ingress.yaml \
      #            --set ingress.ingress_name=ing-$RELEASE_NAME-health \
      #            --set ingress.host=$RELEASE_NAME-health.${{ env.PROD_DOMAIN }} \
      #            --set ingress.target_svc_name=$RELEASE_NAME-holo-propagator \
      #            --set ingress.blue_green_deployment=false
=======
         eks_cluster: ${{ env.CLUSTER_NAME }}
         command: |-
           helm upgrade --install $RELEASE_NAME \
           holo-operator-${{ env.PROD_HOLO_OPERATOR_HELM_CHART_VERSION }}.tgz \
           -n ${{ env.PROD_COMMON_NAMESPACE }} \
           --set image.repository=${{ env.ECR_REPOSITORY }} \
           --set image.image_tag=${{ env.PROD_IMAGE_TAG }} \
           --set config_file_data=${{ env.OPERATOR_HOLO_CONFIG_FILE_DATA }} \
           --set holo_operator_password=${{ env.PROD_HOLO_OPERATOR_PASSWORD }} \
           --set ABI_ENVIRONMENT=${{ env.ABI_ENVIRONMENT }} \
           --set datadog_tags.env=${{ env.CLUSTER_NAME }} \
           --set datadog_tags.version=chart-${{ env.PROD_HOLO_OPERATOR_HELM_CHART_VERSION }} \
           --values .github/values_for_prod_alb_ingress.yaml \
           --set ingress.ingress_name=ing-$RELEASE_NAME-health \
           --set ingress.host=$RELEASE_NAME-health.${{ env.PROD_DOMAIN }} \
           --set ingress.target_svc_name=$RELEASE_NAME-holo-operator \
           --set ingress.blue_green_deployment=false
>>>>>>> 2dca708a

      - name: -> Info for the new deployments
        uses: tensor-hq/eksctl-helm-action@main
        env:
<<<<<<< HEAD
          INDEXER_RELEASE_NAME: indexer
          OPERATOR_RELEASE_NAME: operator
          PROPAGATOR_RELEASE_NAME: propagator
          LB_URL: prod0-alb-1736382478.us-west-2.elb.amazonaws.com
=======
          INDEXER_RELEASE_NAME  : indexer
          OPERATOR_RELEASE_NAME : operator
          LB_URL: "https://prod0-alb-1736382478.us-west-2.elb.amazonaws.com"
>>>>>>> 2dca708a
        with:
          eks_cluster: ${{ env.CLUSTER_NAME }}
          command: |-
            echo "------------------------- Last 5 Helm releases -------------------------"
            echo "--INDEXER--"
            helm history $INDEXER_RELEASE_NAME  -n ${{ env.PROD_COMMON_NAMESPACE }} --max 3
            echo "--OPERATOR--"
            helm history $OPERATOR_RELEASE_NAME -n ${{ env.PROD_COMMON_NAMESPACE }} --max 3

            echo "------------------------ Newly deployed image [same for all apps] ------------------------ "
            echo "$PROD_IMAGE_TAG"

            echo "------------------------ Healthchecks ------------------------"
            sleep 55

            ENDPOINT=$INDEXER_RELEASE_NAME-health.${{ env.PROD_DOMAIN }}
            echo "curl -k -H \"Host: $ENDPOINT\" $LB_URL/healthcheck"
            curl -k -H "Host: $ENDPOINT" $LB_URL/healthcheck | jq '.status'

            ENDPOINT=$OPERATOR_RELEASE_NAME-health.${{ env.PROD_DOMAIN }}
<<<<<<< HEAD
            echo "curl -k -H \"Host: $ENDPOINT\" https://$LB_URL/healthcheck"
            curl -k -H "Host: $ENDPOINT" https://$LB_URL/healthcheck | jq '.status'

            ENDPOINT=$PROPAGATOR_RELEASE_NAME-health.${{ env.PROD_DOMAIN }}
            echo "curl -k -H \"Host: $ENDPOINT\" https://$LB_URL/healthcheck"
            curl -k -H "Host: $ENDPOINT" https://$LB_URL/healthcheck | jq '.status'
=======
            echo "curl -k -H \"Host: $ENDPOINT\" $LB_URL/healthcheck"
            curl -k -H "Host: $ENDPOINT" $LB_URL/healthcheck | jq '.status'
>>>>>>> 2dca708a
<|MERGE_RESOLUTION|>--- conflicted
+++ resolved
@@ -22,16 +22,6 @@
   #TODO - create new gh secret for prod. should be different from staging????
   PROD_HOLO_INDEXER_OPERATOR_API_KEY: ${{ secrets.HOLO_INDEXER_OPERATOR_API_KEY }} #TODO <-------
   #
-<<<<<<< HEAD
-  # TODO -> replce them with the PROD specific password <---------------------------
-  PROD_HOLO_INDEXER_PASSWORD: ${{ secrets.STG_HOLO_INDEXER_PASSWORD }} #TODO <-------
-  PROD_HOLO_OPERATOR_PASSWORD: ${{ secrets.PROD_HOLO_OPERATOR_PASSWORD }}
-  PROD_HOLO_PROPAGATOR_PASSWORD: ${{ secrets.STG_HOLO_PROPAGATOR_PASSWORD }} #TODO <-------
-  #
-  # switching between the keys in the config map
-  #  HOLO_CONFIG_FILE_DATA: prod-config-file # [stg-config-file/prod-config-file] #TODO - a different config file for prod?
-  HOLO_CONFIG_FILE_DATA: stg-config-file #deleteme
-=======
   PROD_HOLO_INDEXER_HOST: https://api.holograph.xyz # TODO -> http://[release-name]-holo-api.main.svc.cluster.local:443
   #
   # TODO -> replace them with the PROD specific password <---------------------------
@@ -41,7 +31,6 @@
   # set the RPC endpoints config files
   INDEXER_HOLO_CONFIG_FILE_DATA : stg-config-file
   OPERATOR_HOLO_CONFIG_FILE_DATA: prod-config-file
->>>>>>> 2dca708a
   #
   ABI_ENVIRONMENT: testnet # same for all apps [indexer,operator]
   #
@@ -82,18 +71,8 @@
       - name: Build image
         run : docker build -t ${{ steps.login-ecr.outputs.registry }}/${{ env.ECR_REPOSITORY }}:${{ env.PROD_IMAGE_TAG }} .
 
-<<<<<<< HEAD
-      - name: Build and push image to ECR
-        env:
-          ECR_REGISTRY: ${{ steps.login-ecr.outputs.registry }}
-          ECR_REPOSITORY: ${{ env.ECR_REPOSITORY }}
-        run: |
-          docker build -t $ECR_REGISTRY/$ECR_REPOSITORY:$PROD_IMAGE_TAG .
-          docker push     $ECR_REGISTRY/$ECR_REPOSITORY:$PROD_IMAGE_TAG
-=======
       - name: Push image to ECR
         run : docker push ${{ steps.login-ecr.outputs.registry }}/${{ env.ECR_REPOSITORY }}:${{ env.PROD_IMAGE_TAG }}
->>>>>>> 2dca708a
 
       - name: Configure AWS creds to access EKS
         # notice: TIP: the deployment user must be in the masters group in the aws-auth config map in the cluster
@@ -167,61 +146,6 @@
         env:
           RELEASE_NAME: operator #notice
         with:
-<<<<<<< HEAD
-          eks_cluster: ${{ env.CLUSTER_NAME }}
-          command: |-
-            helm upgrade --install $RELEASE_NAME \
-            holo-operator-${{ env.PROD_HOLO_OPERATOR_HELM_CHART_VERSION }}.tgz \
-            -n ${{ env.PROD_COMMON_NAMESPACE }} \
-            --set image.repository=${{ env.ECR_REPOSITORY }} \
-            --set image.image_tag=${{ env.PROD_IMAGE_TAG }} \
-            --set config_file_data=prod-config-file \
-            --set holo_operator_password=${{ env.PROD_HOLO_OPERATOR_PASSWORD }} \
-            --set ABI_ENVIRONMENT=${{ env.ABI_ENVIRONMENT }} \
-            --set datadog_tags.env=${{ env.CLUSTER_NAME }} \
-            --set datadog_tags.version=chart-${{ env.PROD_HOLO_OPERATOR_HELM_CHART_VERSION }} \
-            --values .github/values_for_prod_alb_ingress.yaml \
-            --set ingress.ingress_name=ing-$RELEASE_NAME-health \
-            --set ingress.host=$RELEASE_NAME-health.${{ env.PROD_DOMAIN }} \
-            --set ingress.target_svc_name=$RELEASE_NAME-holo-operator \
-            --set ingress.blue_green_deployment=false
-      #      #
-      #      #
-      #      # NOTICE: --- PROPAGATOR ---
-      #      - name: Pull the holo-propagator helm chart version x.x.x from ECR
-      #        shell: bash
-      #        env:
-      #          #
-      #          CHART_REPO   : holo-propagator
-      #          CHART_VERSION: ${{ env.PROD_HOLO_PROPAGATOR_HELM_CHART_VERSION }}
-      #          #
-      #          ECR_REGISTRY: ${{ steps.login-ecr.outputs.registry }}
-      #        run : |
-      #          helm pull oci://$ECR_REGISTRY/$CHART_REPO --version $CHART_VERSION
-      #
-      #      - name: -> Deploy PROPAGATOR cli in prod [namespace -> ${{ env.PROD_COMMON_NAMESPACE }}]
-      #        uses: tensor-hq/eksctl-helm-action@main
-      #        env:
-      #          RELEASE_NAME: propagator #notice
-      #        with:
-      #          eks_cluster: ${{ env.CLUSTER_NAME }}
-      #          command: |-
-      #            helm upgrade --install $RELEASE_NAME \
-      #            holo-propagator-${{ env.PROD_HOLO_PROPAGATOR_HELM_CHART_VERSION }}.tgz \
-      #            -n ${{ env.PROD_COMMON_NAMESPACE }} \
-      #            --set image.repository=${{ env.ECR_REPOSITORY }} \
-      #            --set image.image_tag=${{ env.PROD_IMAGE_TAG }} \
-      #            --set config_file_data=${{ env.HOLO_CONFIG_FILE_DATA }} \
-      #            --set holo_propagator_password=${{ env.PROD_HOLO_PROPAGATOR_PASSWORD }} \
-      #            --set datadog_tags.env=${{ env.CLUSTER_NAME }} \
-      #            --set datadog_tags.service=$RELEASE_NAME-holo-propagator \
-      #            --set datadog_tags.version=chart-${{ env.PROD_HOLO_PROPAGATOR_HELM_CHART_VERSION }} \
-      #            --values .github/values_for_prod_alb_ingress.yaml \
-      #            --set ingress.ingress_name=ing-$RELEASE_NAME-health \
-      #            --set ingress.host=$RELEASE_NAME-health.${{ env.PROD_DOMAIN }} \
-      #            --set ingress.target_svc_name=$RELEASE_NAME-holo-propagator \
-      #            --set ingress.blue_green_deployment=false
-=======
          eks_cluster: ${{ env.CLUSTER_NAME }}
          command: |-
            helm upgrade --install $RELEASE_NAME \
@@ -239,21 +163,13 @@
            --set ingress.host=$RELEASE_NAME-health.${{ env.PROD_DOMAIN }} \
            --set ingress.target_svc_name=$RELEASE_NAME-holo-operator \
            --set ingress.blue_green_deployment=false
->>>>>>> 2dca708a
 
       - name: -> Info for the new deployments
         uses: tensor-hq/eksctl-helm-action@main
         env:
-<<<<<<< HEAD
-          INDEXER_RELEASE_NAME: indexer
-          OPERATOR_RELEASE_NAME: operator
-          PROPAGATOR_RELEASE_NAME: propagator
-          LB_URL: prod0-alb-1736382478.us-west-2.elb.amazonaws.com
-=======
           INDEXER_RELEASE_NAME  : indexer
           OPERATOR_RELEASE_NAME : operator
           LB_URL: "https://prod0-alb-1736382478.us-west-2.elb.amazonaws.com"
->>>>>>> 2dca708a
         with:
           eks_cluster: ${{ env.CLUSTER_NAME }}
           command: |-
@@ -274,14 +190,5 @@
             curl -k -H "Host: $ENDPOINT" $LB_URL/healthcheck | jq '.status'
 
             ENDPOINT=$OPERATOR_RELEASE_NAME-health.${{ env.PROD_DOMAIN }}
-<<<<<<< HEAD
-            echo "curl -k -H \"Host: $ENDPOINT\" https://$LB_URL/healthcheck"
-            curl -k -H "Host: $ENDPOINT" https://$LB_URL/healthcheck | jq '.status'
-
-            ENDPOINT=$PROPAGATOR_RELEASE_NAME-health.${{ env.PROD_DOMAIN }}
-            echo "curl -k -H \"Host: $ENDPOINT\" https://$LB_URL/healthcheck"
-            curl -k -H "Host: $ENDPOINT" https://$LB_URL/healthcheck | jq '.status'
-=======
             echo "curl -k -H \"Host: $ENDPOINT\" $LB_URL/healthcheck"
-            curl -k -H "Host: $ENDPOINT" $LB_URL/healthcheck | jq '.status'
->>>>>>> 2dca708a
+            curl -k -H "Host: $ENDPOINT" $LB_URL/healthcheck | jq '.status'