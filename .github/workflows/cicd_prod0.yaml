name: Deploy holoclis to prod

permissions:
  id-token: write
  contents: read # This is required for actions/checkout@v2

env:
  AWS_REGION: us-west-2
  IAM_ROLE: arn:aws:iam::177635894328:role/Github_role_to_access_ECR
  ECR_REPOSITORY: holo-cli # notice: the same for all 3 cli apps
  #
  PROD_IMAGE_TAG: main-${{ github.sha }}
  ########################################
<<<<<<< HEAD
  PROD_HOLO_INDEXER_HELM_CHART_VERSION   : 0.0.21
  PROD_HOLO_OPERATOR_HELM_CHART_VERSION  : 0.0.20
=======
  PROD_HOLO_INDEXER_HELM_CHART_VERSION: 0.0.21
  PROD_HOLO_OPERATOR_HELM_CHART_VERSION: 0.0.20
>>>>>>> 381a976f
  ########################################
  CLUSTER_NAME: prod0
  #
  AWS_KEY_ID: ${{ secrets.PROD0_CICD_USER_AWS_ACCESS_KEY_ID }}
  AWS_ACCESS_KEY: ${{ secrets.PROD0_CICD_USER_AWS_SECRET_ACCESS_KEY }}
  #
  #TODO - create new gh secret for prod. should be different from staging????
  PROD_HOLO_INDEXER_OPERATOR_API_KEY: ${{ secrets.HOLO_INDEXER_OPERATOR_API_KEY }} #TODO <-------
  #
  PROD_HOLO_INDEXER_HOST: https://api.holograph.xyz # TODO -> http://[release-name]-holo-api.main.svc.cluster.local:443
<<<<<<< HEAD
  #
  # TODO -> replace them with the PROD specific password <---------------------------
  PROD_HOLO_INDEXER_PASSWORD   : ${{ secrets.STG_HOLO_INDEXER_PASSWORD }} #TODO <-------
  PROD_HOLO_OPERATOR_PASSWORD  : ${{ secrets.PROD_HOLO_OPERATOR_PASSWORD }}
  #
  # set the RPC endpoints config files
  INDEXER_HOLO_CONFIG_FILE_DATA : stg-config-file
  OPERATOR_HOLO_CONFIG_FILE_DATA: prod-config-file
  #
  ABI_ENVIRONMENT: testnet # same for all apps [indexer,operator]
  #
  PROD_DOMAIN: "holograph.xyz"
  #
  PROD_COMMON_NAMESPACE: holocli # NOTICE <---

## notice: the trigger
=======
  #
  # TODO -> replace them with the PROD specific password <---------------------------
  PROD_HOLO_INDEXER_PASSWORD: ${{ secrets.STG_HOLO_INDEXER_PASSWORD }} #TODO <-------
  PROD_HOLO_OPERATOR_PASSWORD: ${{ secrets.PROD_HOLO_OPERATOR_PASSWORD }}
  #
  # set the RPC endpoints config files
  INDEXER_HOLO_CONFIG_FILE_DATA: stg-config-file
  OPERATOR_HOLO_CONFIG_FILE_DATA: prod-config-file
  #
  ABI_ENVIRONMENT: testnet # same for all apps [indexer,operator]
  #
  PROD_COMMON_NAMESPACE: holocli
  PROD_DOMAIN: 'holograph.xyz'

## notice: the trigger
#on:
#  push:
#    branches:
#      - 'fix/cicdtest' #deleteme
# notice: the trigger
>>>>>>> 381a976f
on:
  push:
    branches:
<<<<<<< HEAD
      - 'something-funky-to-disable-it' #deleteme: <---------------------------
# notice: the trigger
#on:
#  pull_request:
#    branches:
#      - '??????????????????'
#    types: [closed]
=======
      - 'testnet'
    types: [closed]
>>>>>>> 381a976f

jobs:
  deploy-to-prod0:
    name: Deploy-to-prod0
    runs-on: ubuntu-latest

    steps:
      - name: Use Githubs federated identity with AWS
        uses: aws-actions/configure-aws-credentials@v1
        with:
          role-to-assume: ${{ env.IAM_ROLE }}
          aws-region: ${{ env.AWS_REGION }}

      - name: Checkout code
        uses: actions/checkout@v2

<<<<<<< HEAD
      - name: Checkout code
        uses: actions/checkout@v2

      - name: Login to ECR
        id  : login-ecr
        uses: aws-actions/amazon-ecr-login@v1

      - name: Build image
        run: |
          docker build --platform linux/amd64 --build-arg AWS_ECR_URL=${{ steps.login-ecr.outputs.registry }} \
          -t ${{ steps.login-ecr.outputs.registry }}/${{ env.ECR_REPOSITORY }}:${{ env.DEV_IMAGE_TAG }} .

      - name: Push image to ECR
        run : docker push ${{ steps.login-ecr.outputs.registry }}/${{ env.ECR_REPOSITORY }}:${{ env.PROD_IMAGE_TAG }}
=======
      - name: Login to ECR
        id: login-ecr
        uses: aws-actions/amazon-ecr-login@v1

      - name: Build image
        run: docker build -t ${{ steps.login-ecr.outputs.registry }}/${{ env.ECR_REPOSITORY }}:${{ env.PROD_IMAGE_TAG }} .

      - name: Push image to ECR
        run: docker push ${{ steps.login-ecr.outputs.registry }}/${{ env.ECR_REPOSITORY }}:${{ env.PROD_IMAGE_TAG }}
>>>>>>> 381a976f

      - name: Configure AWS creds to access EKS
        # notice: TIP: the deployment user must be in the masters group in the aws-auth config map in the cluster
        uses: aws-actions/configure-aws-credentials@v1
        with:
          aws-access-key-id: ${{ env.AWS_KEY_ID }} #notice: unique for each env
          aws-secret-access-key: ${{ env.AWS_ACCESS_KEY }} #notice: unique for each env
          aws-region: ${{ env.AWS_REGION }}

<<<<<<< HEAD
      - name: Create ns
=======
      - name: Create holocli ns
>>>>>>> 381a976f
        uses: tensor-hq/eksctl-helm-action@main
        with:
          eks_cluster: ${{ env.CLUSTER_NAME }}
          command: |-
            kubectl create namespace ${{ env.PROD_COMMON_NAMESPACE }} --dry-run=client -o yaml | kubectl apply -f -
      #
      #
      # NOTICE: --- INDEXER ---
      - name: Pull the holo-indexer helm chart version x.x.x from ECR
        shell: bash
        env:
          #
          CHART_REPO: holo-indexer
          CHART_VERSION: ${{ env.PROD_HOLO_INDEXER_HELM_CHART_VERSION }}
          #
          ECR_REGISTRY: ${{ steps.login-ecr.outputs.registry }}
        run: |
          helm pull oci://$ECR_REGISTRY/$CHART_REPO --version $CHART_VERSION

      - name: -> Deploy INDEXER cli in prod [namespace -> ${{ env.PROD_COMMON_NAMESPACE }}]
        uses: tensor-hq/eksctl-helm-action@main
        env:
          RELEASE_NAME: indexer #notice
        with:
          eks_cluster: ${{ env.CLUSTER_NAME }}
          command: |-
            helm upgrade --install $RELEASE_NAME \
            holo-indexer-${{ env.PROD_HOLO_INDEXER_HELM_CHART_VERSION }}.tgz \
            -n ${{ env.PROD_COMMON_NAMESPACE }} \
            --set image.repository=${{ env.ECR_REPOSITORY }} \
            --set image.image_tag=${{ env.PROD_IMAGE_TAG }} \
            --set config_file_data=${{ env.INDEXER_HOLO_CONFIG_FILE_DATA }} \
            --set holo_indexer_password=${{ env.PROD_HOLO_INDEXER_PASSWORD }} \
            --set HOLO_INDEXER_HOST=${{ env.PROD_HOLO_INDEXER_HOST }} \
            --set OPERATOR_API_KEY=${{ env.PROD_HOLO_INDEXER_OPERATOR_API_KEY }} \
            --set ABI_ENVIRONMENT=${{ env.ABI_ENVIRONMENT }} \
            --set datadog_tags.env=${{ env.CLUSTER_NAME }} \
            --set datadog_tags.service=$RELEASE_NAME-holo-indexer \
            --set datadog_tags.version=chart-${{ env.PROD_HOLO_INDEXER_HELM_CHART_VERSION }} \
            --values .github/values_for_prod_alb_ingress.yaml \
            --set ingress.ingress_name=ing-$RELEASE_NAME-health \
            --set ingress.host=$RELEASE_NAME-health.${{ env.PROD_DOMAIN }} \
            --set ingress.target_svc_name=$RELEASE_NAME-holo-indexer \
            --set ingress.blue_green_deployment=false
      #
      #
      # NOTICE: --- OPERATOR ---
      - name: Pull the holo-operator helm chart version x.x.x from ECR
        shell: bash
        env:
<<<<<<< HEAD
         #
         CHART_REPO   : holo-operator
         CHART_VERSION: ${{ env.PROD_HOLO_OPERATOR_HELM_CHART_VERSION }}
         #
         ECR_REGISTRY: ${{ steps.login-ecr.outputs.registry }}
        run : |
         helm pull oci://$ECR_REGISTRY/$CHART_REPO --version $CHART_VERSION
=======
          #
          CHART_REPO: holo-operator
          CHART_VERSION: ${{ env.PROD_HOLO_OPERATOR_HELM_CHART_VERSION }}
          #
          ECR_REGISTRY: ${{ steps.login-ecr.outputs.registry }}
        run: |
          helm pull oci://$ECR_REGISTRY/$CHART_REPO --version $CHART_VERSION
>>>>>>> 381a976f

      - name: -> Deploy OPERATOR cli in prod [namespace -> ${{ env.PROD_COMMON_NAMESPACE }}]
        uses: tensor-hq/eksctl-helm-action@main
        env:
<<<<<<< HEAD
         RELEASE_NAME: operator #notice
        with:
         eks_cluster: ${{ env.CLUSTER_NAME }}
         command: |-
           helm upgrade --install $RELEASE_NAME \
           holo-operator-${{ env.PROD_HOLO_OPERATOR_HELM_CHART_VERSION }}.tgz \
           -n ${{ env.PROD_COMMON_NAMESPACE }} \
           --set image.repository=${{ env.ECR_REPOSITORY }} \
           --set image.image_tag=${{ env.PROD_IMAGE_TAG }} \
           --set config_file_data=${{ env.OPERATOR_HOLO_CONFIG_FILE_DATA }} \
           --set holo_operator_password=${{ env.PROD_HOLO_OPERATOR_PASSWORD }} \
           --set ABI_ENVIRONMENT=${{ env.ABI_ENVIRONMENT }} \
           --set datadog_tags.env=${{ env.CLUSTER_NAME }} \
           --set datadog_tags.version=chart-${{ env.PROD_HOLO_OPERATOR_HELM_CHART_VERSION }} \
           --values .github/values_for_prod_alb_ingress.yaml \
           --set ingress.ingress_name=ing-$RELEASE_NAME-health \
           --set ingress.host=$RELEASE_NAME-health.${{ env.PROD_DOMAIN }} \
           --set ingress.target_svc_name=$RELEASE_NAME-holo-operator \
           --set ingress.blue_green_deployment=false
=======
          RELEASE_NAME: operator #notice
        with:
          eks_cluster: ${{ env.CLUSTER_NAME }}
          command: |-
            helm upgrade --install $RELEASE_NAME \
            holo-operator-${{ env.PROD_HOLO_OPERATOR_HELM_CHART_VERSION }}.tgz \
            -n ${{ env.PROD_COMMON_NAMESPACE }} \
            --set image.repository=${{ env.ECR_REPOSITORY }} \
            --set image.image_tag=${{ env.PROD_IMAGE_TAG }} \
            --set config_file_data=${{ env.OPERATOR_HOLO_CONFIG_FILE_DATA }} \
            --set holo_operator_password=${{ env.PROD_HOLO_OPERATOR_PASSWORD }} \
            --set ABI_ENVIRONMENT=${{ env.ABI_ENVIRONMENT }} \
            --set datadog_tags.env=${{ env.CLUSTER_NAME }} \
            --set datadog_tags.version=chart-${{ env.PROD_HOLO_OPERATOR_HELM_CHART_VERSION }} \
            --values .github/values_for_prod_alb_ingress.yaml \
            --set ingress.ingress_name=ing-$RELEASE_NAME-health \
            --set ingress.host=$RELEASE_NAME-health.${{ env.PROD_DOMAIN }} \
            --set ingress.target_svc_name=$RELEASE_NAME-holo-operator \
            --set ingress.blue_green_deployment=false
>>>>>>> 381a976f

      - name: -> Info for the new deployments
        uses: tensor-hq/eksctl-helm-action@main
        env:
<<<<<<< HEAD
          INDEXER_RELEASE_NAME  : indexer
          OPERATOR_RELEASE_NAME : operator
          LB_URL: "https://prod0-alb-1736382478.us-west-2.elb.amazonaws.com"
=======
          INDEXER_RELEASE_NAME: indexer
          OPERATOR_RELEASE_NAME: operator
          LB_URL: 'https://prod0-alb-1736382478.us-west-2.elb.amazonaws.com'
>>>>>>> 381a976f
        with:
          eks_cluster: ${{ env.CLUSTER_NAME }}
          command: |-
            echo "------------------------- Last 5 Helm releases -------------------------"
            echo "--INDEXER--"
            helm history $INDEXER_RELEASE_NAME  -n ${{ env.PROD_COMMON_NAMESPACE }} --max 3
            echo "--OPERATOR--"
            helm history $OPERATOR_RELEASE_NAME -n ${{ env.PROD_COMMON_NAMESPACE }} --max 3

            echo "------------------------ Newly deployed image [same for all apps] ------------------------ "
            echo "$PROD_IMAGE_TAG"

            echo "------------------------ Healthchecks ------------------------"
            sleep 55

            ENDPOINT=$INDEXER_RELEASE_NAME-health.${{ env.PROD_DOMAIN }}
            echo "curl -k -H \"Host: $ENDPOINT\" $LB_URL/healthcheck"
            curl -k -H "Host: $ENDPOINT" $LB_URL/healthcheck | jq '.status'

            ENDPOINT=$OPERATOR_RELEASE_NAME-health.${{ env.PROD_DOMAIN }}
            echo "curl -k -H \"Host: $ENDPOINT\" $LB_URL/healthcheck"
            curl -k -H "Host: $ENDPOINT" $LB_URL/healthcheck | jq '.status'<|MERGE_RESOLUTION|>--- conflicted
+++ resolved
@@ -11,13 +11,8 @@
   #
   PROD_IMAGE_TAG: main-${{ github.sha }}
   ########################################
-<<<<<<< HEAD
-  PROD_HOLO_INDEXER_HELM_CHART_VERSION   : 0.0.21
-  PROD_HOLO_OPERATOR_HELM_CHART_VERSION  : 0.0.20
-=======
   PROD_HOLO_INDEXER_HELM_CHART_VERSION: 0.0.21
   PROD_HOLO_OPERATOR_HELM_CHART_VERSION: 0.0.20
->>>>>>> 381a976f
   ########################################
   CLUSTER_NAME: prod0
   #
@@ -28,24 +23,6 @@
   PROD_HOLO_INDEXER_OPERATOR_API_KEY: ${{ secrets.HOLO_INDEXER_OPERATOR_API_KEY }} #TODO <-------
   #
   PROD_HOLO_INDEXER_HOST: https://api.holograph.xyz # TODO -> http://[release-name]-holo-api.main.svc.cluster.local:443
-<<<<<<< HEAD
-  #
-  # TODO -> replace them with the PROD specific password <---------------------------
-  PROD_HOLO_INDEXER_PASSWORD   : ${{ secrets.STG_HOLO_INDEXER_PASSWORD }} #TODO <-------
-  PROD_HOLO_OPERATOR_PASSWORD  : ${{ secrets.PROD_HOLO_OPERATOR_PASSWORD }}
-  #
-  # set the RPC endpoints config files
-  INDEXER_HOLO_CONFIG_FILE_DATA : stg-config-file
-  OPERATOR_HOLO_CONFIG_FILE_DATA: prod-config-file
-  #
-  ABI_ENVIRONMENT: testnet # same for all apps [indexer,operator]
-  #
-  PROD_DOMAIN: "holograph.xyz"
-  #
-  PROD_COMMON_NAMESPACE: holocli # NOTICE <---
-
-## notice: the trigger
-=======
   #
   # TODO -> replace them with the PROD specific password <---------------------------
   PROD_HOLO_INDEXER_PASSWORD: ${{ secrets.STG_HOLO_INDEXER_PASSWORD }} #TODO <-------
@@ -57,20 +34,13 @@
   #
   ABI_ENVIRONMENT: testnet # same for all apps [indexer,operator]
   #
-  PROD_COMMON_NAMESPACE: holocli
   PROD_DOMAIN: 'holograph.xyz'
+  #
+  PROD_COMMON_NAMESPACE: holocli # NOTICE <---
 
-## notice: the trigger
-#on:
-#  push:
-#    branches:
-#      - 'fix/cicdtest' #deleteme
-# notice: the trigger
->>>>>>> 381a976f
 on:
   push:
     branches:
-<<<<<<< HEAD
       - 'something-funky-to-disable-it' #deleteme: <---------------------------
 # notice: the trigger
 #on:
@@ -78,10 +48,6 @@
 #    branches:
 #      - '??????????????????'
 #    types: [closed]
-=======
-      - 'testnet'
-    types: [closed]
->>>>>>> 381a976f
 
 jobs:
   deploy-to-prod0:
@@ -98,7 +64,6 @@
       - name: Checkout code
         uses: actions/checkout@v2
 
-<<<<<<< HEAD
       - name: Checkout code
         uses: actions/checkout@v2
 
@@ -113,17 +78,6 @@
 
       - name: Push image to ECR
         run : docker push ${{ steps.login-ecr.outputs.registry }}/${{ env.ECR_REPOSITORY }}:${{ env.PROD_IMAGE_TAG }}
-=======
-      - name: Login to ECR
-        id: login-ecr
-        uses: aws-actions/amazon-ecr-login@v1
-
-      - name: Build image
-        run: docker build -t ${{ steps.login-ecr.outputs.registry }}/${{ env.ECR_REPOSITORY }}:${{ env.PROD_IMAGE_TAG }} .
-
-      - name: Push image to ECR
-        run: docker push ${{ steps.login-ecr.outputs.registry }}/${{ env.ECR_REPOSITORY }}:${{ env.PROD_IMAGE_TAG }}
->>>>>>> 381a976f
 
       - name: Configure AWS creds to access EKS
         # notice: TIP: the deployment user must be in the masters group in the aws-auth config map in the cluster
@@ -133,11 +87,7 @@
           aws-secret-access-key: ${{ env.AWS_ACCESS_KEY }} #notice: unique for each env
           aws-region: ${{ env.AWS_REGION }}
 
-<<<<<<< HEAD
       - name: Create ns
-=======
-      - name: Create holocli ns
->>>>>>> 381a976f
         uses: tensor-hq/eksctl-helm-action@main
         with:
           eks_cluster: ${{ env.CLUSTER_NAME }}
@@ -188,15 +138,6 @@
       - name: Pull the holo-operator helm chart version x.x.x from ECR
         shell: bash
         env:
-<<<<<<< HEAD
-         #
-         CHART_REPO   : holo-operator
-         CHART_VERSION: ${{ env.PROD_HOLO_OPERATOR_HELM_CHART_VERSION }}
-         #
-         ECR_REGISTRY: ${{ steps.login-ecr.outputs.registry }}
-        run : |
-         helm pull oci://$ECR_REGISTRY/$CHART_REPO --version $CHART_VERSION
-=======
           #
           CHART_REPO: holo-operator
           CHART_VERSION: ${{ env.PROD_HOLO_OPERATOR_HELM_CHART_VERSION }}
@@ -204,32 +145,10 @@
           ECR_REGISTRY: ${{ steps.login-ecr.outputs.registry }}
         run: |
           helm pull oci://$ECR_REGISTRY/$CHART_REPO --version $CHART_VERSION
->>>>>>> 381a976f
 
       - name: -> Deploy OPERATOR cli in prod [namespace -> ${{ env.PROD_COMMON_NAMESPACE }}]
         uses: tensor-hq/eksctl-helm-action@main
         env:
-<<<<<<< HEAD
-         RELEASE_NAME: operator #notice
-        with:
-         eks_cluster: ${{ env.CLUSTER_NAME }}
-         command: |-
-           helm upgrade --install $RELEASE_NAME \
-           holo-operator-${{ env.PROD_HOLO_OPERATOR_HELM_CHART_VERSION }}.tgz \
-           -n ${{ env.PROD_COMMON_NAMESPACE }} \
-           --set image.repository=${{ env.ECR_REPOSITORY }} \
-           --set image.image_tag=${{ env.PROD_IMAGE_TAG }} \
-           --set config_file_data=${{ env.OPERATOR_HOLO_CONFIG_FILE_DATA }} \
-           --set holo_operator_password=${{ env.PROD_HOLO_OPERATOR_PASSWORD }} \
-           --set ABI_ENVIRONMENT=${{ env.ABI_ENVIRONMENT }} \
-           --set datadog_tags.env=${{ env.CLUSTER_NAME }} \
-           --set datadog_tags.version=chart-${{ env.PROD_HOLO_OPERATOR_HELM_CHART_VERSION }} \
-           --values .github/values_for_prod_alb_ingress.yaml \
-           --set ingress.ingress_name=ing-$RELEASE_NAME-health \
-           --set ingress.host=$RELEASE_NAME-health.${{ env.PROD_DOMAIN }} \
-           --set ingress.target_svc_name=$RELEASE_NAME-holo-operator \
-           --set ingress.blue_green_deployment=false
-=======
           RELEASE_NAME: operator #notice
         with:
           eks_cluster: ${{ env.CLUSTER_NAME }}
@@ -249,20 +168,13 @@
             --set ingress.host=$RELEASE_NAME-health.${{ env.PROD_DOMAIN }} \
             --set ingress.target_svc_name=$RELEASE_NAME-holo-operator \
             --set ingress.blue_green_deployment=false
->>>>>>> 381a976f
 
       - name: -> Info for the new deployments
         uses: tensor-hq/eksctl-helm-action@main
         env:
-<<<<<<< HEAD
-          INDEXER_RELEASE_NAME  : indexer
-          OPERATOR_RELEASE_NAME : operator
-          LB_URL: "https://prod0-alb-1736382478.us-west-2.elb.amazonaws.com"
-=======
           INDEXER_RELEASE_NAME: indexer
           OPERATOR_RELEASE_NAME: operator
           LB_URL: 'https://prod0-alb-1736382478.us-west-2.elb.amazonaws.com'
->>>>>>> 381a976f
         with:
           eks_cluster: ${{ env.CLUSTER_NAME }}
           command: |-
