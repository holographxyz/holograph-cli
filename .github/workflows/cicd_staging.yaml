name: Deploy holoclis to staging

permissions:
  id-token: write
  contents: read # This is required for actions/checkout@v2

env:
  AWS_REGION: us-west-2
  IAM_ROLE: arn:aws:iam::177635894328:role/Github_role_to_access_ECR
  ECR_REPOSITORY: holo-cli-dev # notice: the same for all 3 cli apps
  #
  DEV_IMAGE_TAG: dev-${{ github.sha }}
  #######################################
  STG_HOLO_INDEXER_HELM_CHART_VERSION: 0.0.22
  STG_HOLO_OPERATOR_HELM_CHART_VERSION: 0.0.21
  #######################################
  CLUSTER_NAME: staging
  #
  AWS_KEY_ID: ${{ secrets.NEWSTAGE_USER_AWS_ACCESS_KEY_ID }}
  AWS_ACCESS_KEY: ${{ secrets.NEWSTAGE_USER_AWS_SECRET_ACCESS_KEY }}
  #
  #TODO - create new gh secret for prod. should be different from staging????
  STG_HOLO_INDEXER_OPERATOR_API_KEY: ${{ secrets.HOLO_INDEXER_OPERATOR_API_KEY }}
  #
  STG_HOLO_INDEXER_HOST: http://dev-nest-api.develop.svc.cluster.local:443
  #
  # notice: all 3 have the same password
  STG_HOLO_INDEXER_PASSWORD: ${{ secrets.STG_HOLO_INDEXER_PASSWORD }}
  STG_HOLO_OPERATOR_PASSWORD: ${{ secrets.STG_HOLO_OPERATOR_PASSWORD }}
  #
  # set the RPC endpoints config files
  INDEXER_HOLO_CONFIG_FILE_DATA: stg-config-file
  OPERATOR_HOLO_CONFIG_FILE_DATA: stg-config-file
  #
  ABI_ENVIRONMENT: develop # same for all apps [indexer,operator]
  #
<<<<<<< HEAD
=======

>>>>>>> 381a976f
  STG_COMMON_NAMESPACE: holocli-dev # notice <---
  STG_DOMAIN: "cxipchain.xyz"

# notice: the trigger
on:
  push:
    branches:
      - 'develop'
      # Excluded branches
      - '!testnet'
      - '!main'
      - '!master'

jobs:
  deploy-to-staging:
    name: Deploy-to-staging
    runs-on: ubuntu-latest

    steps:
      - name: Use Githubs federated identity with AWS
        uses: aws-actions/configure-aws-credentials@v1
        with:
          role-to-assume: ${{ env.IAM_ROLE }}
          aws-region: ${{ env.AWS_REGION }}

      - name: Checkout code
        uses: actions/checkout@v2

      - name: Login to ECR
        id: login-ecr
        uses: aws-actions/amazon-ecr-login@v1

      - name: Build image
        run: |
          docker build --platform linux/amd64 --build-arg AWS_ECR_URL=${{ steps.login-ecr.outputs.registry }} \
          -t ${{ steps.login-ecr.outputs.registry }}/${{ env.ECR_REPOSITORY }}:${{ env.DEV_IMAGE_TAG }} .

      - name: Push image to ECR
        run: docker push ${{ steps.login-ecr.outputs.registry }}/${{ env.ECR_REPOSITORY }}:${{ env.DEV_IMAGE_TAG }}

      - name: Configure AWS creds to access EKS
        # notice: TIP: the deployment user must be in the masters group in the aws-auth config map in the cluster
        uses: aws-actions/configure-aws-credentials@v1
        with:
          aws-access-key-id: ${{ env.AWS_KEY_ID }} #notice: unique for each env
          aws-secret-access-key: ${{ env.AWS_ACCESS_KEY }} #notice: unique for each env
          aws-region: ${{ env.AWS_REGION }}

      - name: Create ns
        uses: tensor-hq/eksctl-helm-action@main
        with:
          eks_cluster: ${{ env.CLUSTER_NAME }}
          command: |-
            kubectl create namespace ${{ env.STG_COMMON_NAMESPACE }} --dry-run=client -o yaml | kubectl apply -f -
      #
      #
      # NOTICE: --- INDEXER ---
      - name: Pull the holo-indexer helm chart version x.x.x from ECR
        shell: bash
        env:
          #
          CHART_REPO: holo-indexer
          CHART_VERSION: ${{ env.STG_HOLO_INDEXER_HELM_CHART_VERSION }}
          #
          ECR_REGISTRY: ${{ steps.login-ecr.outputs.registry }}
        run: |
          helm pull oci://$ECR_REGISTRY/$CHART_REPO --version $CHART_VERSION

      - name: -> Deploy INDEXER cli in staging [namespace -> ${{ env.STG_COMMON_NAMESPACE }}]
        uses: tensor-hq/eksctl-helm-action@main
        env:
          RELEASE_NAME: indexer-dev #notice
        with:
          eks_cluster: ${{ env.CLUSTER_NAME }}
          command: |-
            helm upgrade --install $RELEASE_NAME \
            holo-indexer-${{ env.STG_HOLO_INDEXER_HELM_CHART_VERSION }}.tgz \
            -n ${{ env.STG_COMMON_NAMESPACE }} \
            --set image.repository=${{ env.ECR_REPOSITORY }} \
            --set image.image_tag=${{ env.DEV_IMAGE_TAG }} \
            --set config_file_data=${{ env.INDEXER_HOLO_CONFIG_FILE_DATA }} \
            --set holo_indexer_password=${{ env.STG_HOLO_INDEXER_PASSWORD }} \
            --set HOLO_INDEXER_HOST=${{ env.STG_HOLO_INDEXER_HOST }} \
            --set OPERATOR_API_KEY=${{ env.STG_HOLO_INDEXER_OPERATOR_API_KEY }} \
            --set ABI_ENVIRONMENT=${{ env.ABI_ENVIRONMENT }} \
            --set datadog_tags.env=${{ env.CLUSTER_NAME }} \
            --set datadog_tags.service=$RELEASE_NAME-holo-indexer \
            --set datadog_tags.version=chart-${{ env.STG_HOLO_INDEXER_HELM_CHART_VERSION }} \
            --values .github/values_for_stg_alb_ingress.yaml \
            --set ingress.ingress_name=ing-$RELEASE_NAME-health \
            --set ingress.host=$RELEASE_NAME-health.${{ env.STG_DOMAIN }} \
            --set ingress.target_svc_name=$RELEASE_NAME-holo-indexer \
            --set ingress.blue_green_deployment=false
      #
      #
      # NOTICE: --- OPERATOR ---
      - name: Pull the holo-operator helm chart version x.x.x from ECR
        shell: bash
        env:
          #
          CHART_REPO: holo-operator
          CHART_VERSION: ${{ env.STG_HOLO_OPERATOR_HELM_CHART_VERSION }}
          #
          ECR_REGISTRY: ${{ steps.login-ecr.outputs.registry }}
        run: |
          helm pull oci://$ECR_REGISTRY/$CHART_REPO --version $CHART_VERSION

      - name: -> Deploy OPERATOR cli in staging [namespace -> ${{ env.STG_COMMON_NAMESPACE }}]
        uses: tensor-hq/eksctl-helm-action@main
        env:
          RELEASE_NAME: operator-dev #notice
        with:
          eks_cluster: ${{ env.CLUSTER_NAME }}
          command: |-
            helm upgrade --install $RELEASE_NAME \
            holo-operator-${{ env.STG_HOLO_OPERATOR_HELM_CHART_VERSION }}.tgz \
            -n ${{ env.STG_COMMON_NAMESPACE }} \
            --set image.repository=${{ env.ECR_REPOSITORY }} \
            --set image.image_tag=${{ env.DEV_IMAGE_TAG }} \
            --set config_file_data=${{ env.OPERATOR_HOLO_CONFIG_FILE_DATA }} \
            --set holo_operator_password=${{ env.STG_HOLO_OPERATOR_PASSWORD }} \
            --set ABI_ENVIRONMENT=${{ env.ABI_ENVIRONMENT }} \
            --set datadog_tags.env=${{ env.CLUSTER_NAME }} \
            --set datadog_tags.version=chart-${{ env.STG_HOLO_OPERATOR_HELM_CHART_VERSION }} \
            --values .github/values_for_stg_alb_ingress.yaml \
            --set ingress.ingress_name=ing-$RELEASE_NAME-health \
            --set ingress.host=$RELEASE_NAME-health.${{ env.STG_DOMAIN }} \
            --set ingress.target_svc_name=$RELEASE_NAME-holo-operator \
            --set ingress.blue_green_deployment=false

      - name: -> Info for the new deployments
        uses: tensor-hq/eksctl-helm-action@main
        env:
          INDEXER_RELEASE_NAME: indexer-dev
          OPERATOR_RELEASE_NAME: operator-dev
          LB_URL: 'https://staging-alb-1490082055.us-west-2.elb.amazonaws.com'
        with:
          eks_cluster: ${{ env.CLUSTER_NAME }}
          command: |-
            echo "------------------------- Last 5 Helm releases -------------------------"
            echo "--INDEXER--"
            helm history $INDEXER_RELEASE_NAME  -n ${{ env.STG_COMMON_NAMESPACE }} --max 3
            echo "--OPERATOR--"
            helm history $OPERATOR_RELEASE_NAME -n ${{ env.STG_COMMON_NAMESPACE }} --max 3

            echo "------------------------ Newly deployed image [same for all apps] ------------------------"
            echo "$DEV_IMAGE_TAG"

            echo "------------------------ Healthchecks ------------------------"
            sleep 55

            ENDPOINT=$INDEXER_RELEASE_NAME-health.${{ env.STG_DOMAIN }}
            echo "curl -k -H \"Host: $ENDPOINT\" $LB_URL/healthcheck"
            curl -k -H "Host: $ENDPOINT" $LB_URL/healthcheck | jq '.status'

            ENDPOINT=$OPERATOR_RELEASE_NAME-health.${{ env.STG_DOMAIN }}
            echo "curl -k -H \"Host: $ENDPOINT\" $LB_URL/healthcheck"
            curl -k -H "Host: $ENDPOINT" $LB_URL/healthcheck | jq '.status'<|MERGE_RESOLUTION|>--- conflicted
+++ resolved
@@ -34,10 +34,6 @@
   #
   ABI_ENVIRONMENT: develop # same for all apps [indexer,operator]
   #
-<<<<<<< HEAD
-=======
-
->>>>>>> 381a976f
   STG_COMMON_NAMESPACE: holocli-dev # notice <---
   STG_DOMAIN: "cxipchain.xyz"
 
