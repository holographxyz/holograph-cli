name: Deploy holoclis to staging

permissions:
  id-token: write
  contents: read # This is required for actions/checkout@v2

env:
  AWS_REGION    : us-west-2
  IAM_ROLE      : arn:aws:iam::177635894328:role/Github_role_to_access_ECR
  ECR_REPOSITORY: holo-cli-dev # notice: the same for all 3 cli apps
  #
  DEV_IMAGE_TAG : dev-ed4db2cbf7883ec835d46b35b338732b2d98bdf9 #dev-${{ github.sha }}
  #######################################
  STG_HOLO_INDEXER_HELM_CHART_VERSION   : 0.0.17
  STG_HOLO_OPERATOR_HELM_CHART_VERSION  : 0.0.15
  #######################################
  CLUSTER_NAME   : staging
  #
  AWS_KEY_ID     : ${{ secrets.NEWSTAGE_USER_AWS_ACCESS_KEY_ID }}
  AWS_ACCESS_KEY : ${{ secrets.NEWSTAGE_USER_AWS_SECRET_ACCESS_KEY }}
  #
  #TODO - create new gh secret for prod. should be different from staging????
  STG_HOLO_INDEXER_OPERATOR_API_KEY: ${{ secrets.HOLO_INDEXER_OPERATOR_API_KEY }}
<<<<<<< HEAD
  # TODO -> HOLO_INDEXER_HOST <----- replace with k8s service endpoint
  STG_HOLO_INDEXER_HOST: https://develop.cxipchain.xyz
=======
  #
  STG_HOLO_INDEXER_HOST: http://dev-nest-api.develop.svc.cluster.local:443
>>>>>>> 6d310d34
  #
  # notice: all 3 have the same password
  STG_HOLO_INDEXER_PASSWORD  : ${{ secrets.STG_HOLO_INDEXER_PASSWORD }}
  STG_HOLO_OPERATOR_PASSWORD : ${{ secrets.STG_HOLO_OPERATOR_PASSWORD }}
  #
  # switching between the keys in the config map
  HOLO_CONFIG_FILE_DATA: stg-config-file # [stg-config-file/prod-config-file]
  #
  ABI_ENVIRONMENT: develop # same for all apps [indexer,operator]
  #
  STG_COMMON_NAMESPACE: holocli-dev
  STG_DOMAIN: "cxipchain.xyz"

# notice: the trigger
on:
  push:
    branches:
<<<<<<< HEAD
      - 'holocli'
#      - 'develop' # notice: the actual staging branch -> [the deployment is happening into the holocli namespace!]
      #
      - '!main'     # EXCLUDES this branch
      - '!master'   # EXCLUDES this branch
=======
      - 'develop'
      # Excluded branches
      - '!testnet'
      - '!main'
      - '!master'
>>>>>>> 6d310d34

jobs:
  deploy-to-staging:
    name: deploy-to-staging
    runs-on: ubuntu-latest

    steps:
      - name: Use Githubs federated identity with AWS
        uses: aws-actions/configure-aws-credentials@v1
        with:
          role-to-assume: ${{ env.IAM_ROLE }}
          aws-region    : ${{ env.AWS_REGION }}

      - name: Checkout code
        uses: actions/checkout@v2
<<<<<<< HEAD

      - name: Login to ECR
        id: login-ecr
        uses: aws-actions/amazon-ecr-login@v1

      - name: Build image
        run : docker build -t ${{ steps.login-ecr.outputs.registry }}/${{ env.ECR_REPOSITORY }}:${{ env.DEV_IMAGE_TAG }} .

      - name: Push image to ECR
        run : docker push ${{ steps.login-ecr.outputs.registry }}/${{ env.ECR_REPOSITORY }}:${{ env.DEV_IMAGE_TAG }}

#      - name: Configure AWS creds to access EKS
#        # notice: TIP: the deployment user must be in the masters group in the aws-auth config map in the cluster
#        uses: aws-actions/configure-aws-credentials@v1
#        with:
#          aws-access-key-id    : ${{ env.AWS_KEY_ID }}     #notice: unique for each env
#          aws-secret-access-key: ${{ env.AWS_ACCESS_KEY }} #notice: unique for each env
#          aws-region           : ${{ env.AWS_REGION }}
#
#      - name: Create holocli dev ns
#        uses: tensor-hq/eksctl-helm-action@main
#        with:
#          eks_cluster: ${{ env.CLUSTER_NAME }}
#          command: |-
#            kubectl create namespace ${{ env.STG_COMMON_NAMESPACE }} --dry-run=client -o yaml | kubectl apply -f -
#      #
#      #
#      # NOTICE: --- INDEXER ---
#      - name: Pull the holo-indexer helm chart version x.x.x from ECR
#        shell: bash
#        env:
#          #
#          CHART_REPO   : holo-indexer
#          CHART_VERSION: ${{ env.STG_HOLO_INDEXER_HELM_CHART_VERSION }}
#          #
#          ECR_REGISTRY: ${{ steps.login-ecr.outputs.registry }}
#        run : |
#          helm pull oci://$ECR_REGISTRY/$CHART_REPO --version $CHART_VERSION
#
#      - name: -> Deploy INDEXER cli in staging [namespace -> ${{ steps.STG_COMMON_NAMESPACE }}]
#        uses: tensor-hq/eksctl-helm-action@main
#        env:
#          RELEASE_NAME: indexer-dev #notice
#        with:
#          eks_cluster: ${{ env.CLUSTER_NAME }}
#          command: |-
#            helm upgrade --install $RELEASE_NAME \
#            holo-indexer-${{ env.STG_HOLO_INDEXER_HELM_CHART_VERSION }}.tgz \
#            -n ${{ env.STG_COMMON_NAMESPACE }} \
#            --set image.repository=${{ env.ECR_REPOSITORY }} \
#            --set image.image_tag=${{ env.DEV_IMAGE_TAG }} \
#            --set config_file_data=${{ env.HOLO_CONFIG_FILE_DATA }} \
#            --set holo_indexer_password=${{ env.STG_HOLO_INDEXER_PASSWORD }} \
#            --set HOLO_INDEXER_HOST=${{ env.STG_HOLO_INDEXER_HOST }} \
#            --set OPERATOR_API_KEY=${{ env.STG_HOLO_INDEXER_OPERATOR_API_KEY }} \
#            --set datadog_tags.env=${{ env.CLUSTER_NAME }} \
#            --set datadog_tags.service=$RELEASE_NAME-holo-indexer \
#            --set datadog_tags.version=chart-${{ env.STG_HOLO_INDEXER_HELM_CHART_VERSION }} \
#            --values .github/values_for_stg_alb_ingress.yaml \
#            --set ingress.ingress_name=ing-$RELEASE_NAME-health \
#            --set ingress.host=$RELEASE_NAME-health.${{ env.STG_DOMAIN }} \
#            --set ingress.target_svc_name=$RELEASE_NAME-holo-indexer \
#            --set ingress.blue_green_deployment=false
#      #
#      #
#      # NOTICE: --- OPERATOR ---
#      - name: Pull the holo-operator helm chart version x.x.x from ECR
#        shell: bash
#        env:
#          #
#          CHART_REPO   : holo-operator
#          CHART_VERSION: ${{ env.STG_HOLO_OPERATOR_HELM_CHART_VERSION }}
#          #
#          ECR_REGISTRY: ${{ steps.login-ecr.outputs.registry }}
#        run : |
#          helm pull oci://$ECR_REGISTRY/$CHART_REPO --version $CHART_VERSION
#
#      - name: -> Deploy OPERATOR cli in staging [namespace -> ${{ env.STG_COMMON_NAMESPACE }}]
#        uses: tensor-hq/eksctl-helm-action@main
#        env:
#          RELEASE_NAME: operator-dev #notice
#        with:
#          eks_cluster: ${{ env.CLUSTER_NAME }}
#          command: |-
#            helm upgrade --install $RELEASE_NAME \
#            holo-operator-${{ env.STG_HOLO_OPERATOR_HELM_CHART_VERSION }}.tgz \
#            -n ${{ env.STG_COMMON_NAMESPACE }} \
#            --set image.repository=${{ env.ECR_REPOSITORY }} \
#            --set image.image_tag=${{ env.DEV_IMAGE_TAG }} \
#            --set config_file_data=${{ env.HOLO_CONFIG_FILE_DATA }} \
#            --set holo_operator_password=${{ env.STG_HOLO_OPERATOR_PASSWORD }} \
#            --set datadog_tags.env=${{ env.CLUSTER_NAME }} \
#            --set datadog_tags.service=$RELEASE_NAME-holo-operator \
#            --set datadog_tags.version=chart-${{ env.STG_HOLO_OPERATOR_HELM_CHART_VERSION }} \
#            --values .github/values_for_stg_alb_ingress.yaml \
#            --set ingress.ingress_name=ing-$RELEASE_NAME-health \
#            --set ingress.host=$RELEASE_NAME-health.${{ env.STG_DOMAIN }} \
#            --set ingress.target_svc_name=$RELEASE_NAME-holo-operator \
#            --set ingress.blue_green_deployment=false
#      #
#      #
#      # NOTICE: --- PROPAGATOR ---
#      - name: Pull the holo-propagator helm chart version x.x.x from ECR
#        shell: bash
#        env:
#          #
#          CHART_REPO   : holo-propagator
#          CHART_VERSION: ${{ env.STG_HOLO_PROPAGATOR_HELM_CHART_VERSION }}
#          #
#          ECR_REGISTRY: ${{ steps.login-ecr.outputs.registry }}
#        run : |
#          helm pull oci://$ECR_REGISTRY/$CHART_REPO --version $CHART_VERSION
#
#      - name: -> Deploy PROPAGATOR cli in staging [namespace -> ${{ env.STG_COMMON_NAMESPACE }}]
#        uses: tensor-hq/eksctl-helm-action@main
#        env:
#          RELEASE_NAME: propagator-dev #notice
#        with:
#          eks_cluster: ${{ env.CLUSTER_NAME }}
#          command: |-
#            helm upgrade --install $RELEASE_NAME \
#            holo-propagator-${{ env.STG_HOLO_PROPAGATOR_HELM_CHART_VERSION }}.tgz \
#            -n ${{ env.STG_COMMON_NAMESPACE }} \
#            --set image.repository=${{ env.ECR_REPOSITORY }} \
#            --set image.image_tag=${{ env.DEV_IMAGE_TAG }} \
#            --set config_file_data=${{ env.HOLO_CONFIG_FILE_DATA }} \
#            --set holo_propagator_password=${{ env.STG_HOLO_PROPAGATOR_PASSWORD }} \
#            --set datadog_tags.env=${{ env.CLUSTER_NAME }} \
#            --set datadog_tags.service=$RELEASE_NAME-holo-propagator \
#            --set datadog_tags.version=chart-${{ env.STG_HOLO_PROPAGATOR_HELM_CHART_VERSION }} \
#            --values .github/values_for_stg_alb_ingress.yaml \
#            --set ingress.ingress_name=ing-$RELEASE_NAME-health \
#            --set ingress.host=$RELEASE_NAME-health.${{ env.STG_DOMAIN }} \
#            --set ingress.target_svc_name=$RELEASE_NAME-holo-propagator \
#            --set ingress.blue_green_deployment=false
#
#      - name: -> Info for the new deployments
#        uses: tensor-hq/eksctl-helm-action@main
#        env:
#          INDEXER_RELEASE_NAME   : indexer-dev
#          OPERATOR_RELEASE_NAME  : operator-dev
#          PROPAGATOR_RELEASE_NAME: propagator-dev
#          LB_URL: staging-alb-1490082055.us-west-2.elb.amazonaws.com
#        with:
#          eks_cluster: ${{ env.CLUSTER_NAME }}
#          command: |-
#            echo "------------------------- Last 5 Helm releases -------------------------"
#            echo "--INDEXER--"
#            helm history $INDEXER_RELEASE_NAME    -n ${{ env.STG_COMMON_NAMESPACE }} --max 3
#            echo "--OPERATOR--"
#            helm history $OPERATOR_RELEASE_NAME   -n ${{ env.STG_COMMON_NAMESPACE }} --max 3
#            echo "--PROPAGATOR--"
#            helm history $PROPAGATOR_RELEASE_NAME -n ${{ env.STG_COMMON_NAMESPACE }} --max 3
#
#            echo "------------------------ Newly deployed image [same for all 3 apps] ------------------------"
#            echo "$DEV_IMAGE_TAG"
#
#            echo "------------------------ Healthchecks ------------------------"
#            ENDPOINT=$INDEXER_RELEASE_NAME-health.${{ env.STG_DOMAIN }}
#            echo "curl -k -H \"Host: $ENDPOINT\" https://$LB_URL/healthcheck"
#            curl -k -H "Host: $ENDPOINT" https://$LB_URL/healthcheck | jq '.status'
#
#            ENDPOINT=$OPERATOR_RELEASE_NAME-health.${{ env.STG_DOMAIN }}
#            echo "curl -k -H \"Host: $ENDPOINT\" https://$LB_URL/healthcheck"
#            curl -k -H "Host: $ENDPOINT" https://$LB_URL/healthcheck | jq '.status'
#
#            ENDPOINT=$PROPAGATOR_RELEASE_NAME-health.${{ env.STG_DOMAIN }}
#            echo "curl -k -H \"Host: $ENDPOINT\" https://$LB_URL/healthcheck"
#            curl -k -H "Host: $ENDPOINT" https://$LB_URL/healthcheck | jq '.status'

#  datadog-log-checks:
#    #####
#    needs: [deploy-to-staging]
#    name: datadog-log-checks
#    runs-on: ubuntu-latest
#    #####
#    env:
#      DD_API_KEY: ${{ secrets.STAGING_DD_API_KEY }}
#      DD_APPLICATION_KEY: ${{ secrets.PYTHON_TESTS_DD_APPLICATION_KEY }}
#      #
#      CHECK_TIMEFRAME: 15 # in minutes
#      RUN_FOR: 1 # in minutes
#
#    steps:
#      - name: Sanitize the branch name to use with Helm
#        id: sanitized_branch
#        shell: bash
#        # replaces '/' to '-' , '_' to '-' , uppercase to lowercase
#        run: echo "##[set-output name=branch;]$( echo ${GITHUB_REF_NAME} | tr '/' '-' | tr '_' '-' | tr '[:upper:]' '[:lower:]' )"
#
#      #TODO -> customize for the custom headers for the green deployment
#      - name: Checkout tests repo
#        uses: actions/checkout@v3
#        with:
#          repository: holographxyz/qa
#          ref  : wip  # notice: main/wip
#          token: ${{ secrets.HOLOGRAPH_GITHUB_PERSONAL_ACCESS_TOKEN }}  # reminder -> created in my personal GH account
#          path : './'
#
#      - name: Setup python
#        uses: actions/setup-python@v2
#        with:
#          python-version: 3.8
#
#      - name: Install Python packages
#        run : |
#          python -m pip install datadog_api_client
#
#      - name: Check Datadog monitor for -> ImgPullBackoff
#        env:
#          ENV: ${{ env.CLUSTER_NAME }}
#          BRANCH_NAME: ${{ steps.sanitized_branch.outputs.branch }} # this is the namespace
#          CHECK_TIMEFRAME: 5 # in minutes
#          RUN_FOR: 5 # in minutes
#          APP: "indexer" # todo - for operator & propagator
#        run: |
#          python python_api_tests/test_dd_k8s_ImgPullBackoff.py
#
#      - name: Check Datadog monitor for -> Too Many Pod Restarts [indexer]
#        env:
#          ENV: ${{ env.CLUSTER_NAME }}
#          BRANCH_NAME: ${{ steps.sanitized_branch.outputs.branch }} # this is the namespace
#          APP: "indexer" # todo - for operator & propagator
#        run: |
#          python python_api_tests/test_dd_k8s_TooManyRestarts.py
=======

      - name: Login to ECR
        id: login-ecr
        uses: aws-actions/amazon-ecr-login@v1

      - name: Build image
        run : docker build -t ${{ steps.login-ecr.outputs.registry }}/${{ env.ECR_REPOSITORY }}:${{ env.DEV_IMAGE_TAG }} .

      - name: Push image to ECR
        run : docker push ${{ steps.login-ecr.outputs.registry }}/${{ env.ECR_REPOSITORY }}:${{ env.DEV_IMAGE_TAG }}

      - name: Configure AWS creds to access EKS
        # notice: TIP: the deployment user must be in the masters group in the aws-auth config map in the cluster
        uses: aws-actions/configure-aws-credentials@v1
        with:
          aws-access-key-id    : ${{ env.AWS_KEY_ID }}     #notice: unique for each env
          aws-secret-access-key: ${{ env.AWS_ACCESS_KEY }} #notice: unique for each env
          aws-region           : ${{ env.AWS_REGION }}

      - name: Create holocli ns
        uses: tensor-hq/eksctl-helm-action@main
        with:
          eks_cluster: ${{ env.CLUSTER_NAME }}
          command: |-
            kubectl create namespace ${{ env.STG_COMMON_NAMESPACE }} --dry-run=client -o yaml | kubectl apply -f -
      #
      #
      # NOTICE: --- INDEXER ---
      - name: Pull the holo-indexer helm chart version x.x.x from ECR
        shell: bash
        env:
          #
          CHART_REPO   : holo-indexer
          CHART_VERSION: ${{ env.STG_HOLO_INDEXER_HELM_CHART_VERSION }}
          #
          ECR_REGISTRY: ${{ steps.login-ecr.outputs.registry }}
        run: |
          helm pull oci://$ECR_REGISTRY/$CHART_REPO --version $CHART_VERSION

      - name: -> Deploy INDEXER cli in staging [namespace -> ${{ steps.STG_COMMON_NAMESPACE }}]
        uses: tensor-hq/eksctl-helm-action@main
        env:
          RELEASE_NAME: indexer-dev #notice
        with:
          eks_cluster: ${{ env.CLUSTER_NAME }}
          command: |-
            helm upgrade --install $RELEASE_NAME \
            holo-indexer-${{ env.STG_HOLO_INDEXER_HELM_CHART_VERSION }}.tgz \
            -n ${{ env.STG_COMMON_NAMESPACE }} \
            --set image.repository=${{ env.ECR_REPOSITORY }} \
            --set image.image_tag=${{ env.DEV_IMAGE_TAG }} \
            --set config_file_data=${{ env.HOLO_CONFIG_FILE_DATA }} \
            --set holo_indexer_password=${{ env.STG_HOLO_INDEXER_PASSWORD }} \
            --set HOLO_INDEXER_HOST=${{ env.STG_HOLO_INDEXER_HOST }} \
            --set OPERATOR_API_KEY=${{ env.STG_HOLO_INDEXER_OPERATOR_API_KEY }} \
            --set ABI_ENVIRONMENT=${{ env.ABI_ENVIRONMENT }} \
            --set datadog_tags.env=${{ env.CLUSTER_NAME }} \
            --set datadog_tags.service=$RELEASE_NAME-holo-indexer \
            --set datadog_tags.version=chart-${{ env.STG_HOLO_INDEXER_HELM_CHART_VERSION }} \
            --values .github/values_for_stg_alb_ingress.yaml \
            --set ingress.ingress_name=ing-$RELEASE_NAME-health \
            --set ingress.host=$RELEASE_NAME-health.${{ env.STG_DOMAIN }} \
            --set ingress.target_svc_name=$RELEASE_NAME-holo-indexer \
            --set ingress.blue_green_deployment=false
      #
      #
      # NOTICE: --- OPERATOR ---
      - name: Pull the holo-operator helm chart version x.x.x from ECR
        shell: bash
        env:
          #
          CHART_REPO   : holo-operator
          CHART_VERSION: ${{ env.STG_HOLO_OPERATOR_HELM_CHART_VERSION }}
          #
          ECR_REGISTRY: ${{ steps.login-ecr.outputs.registry }}
        run: |
          helm pull oci://$ECR_REGISTRY/$CHART_REPO --version $CHART_VERSION

      - name: -> Deploy OPERATOR cli in staging [namespace -> ${{ env.STG_COMMON_NAMESPACE }}]
        uses: tensor-hq/eksctl-helm-action@main
        env:
          RELEASE_NAME: operator-dev #notice
        with:
          eks_cluster: ${{ env.CLUSTER_NAME }}
          command: |-
            helm upgrade --install $RELEASE_NAME \
            holo-operator-${{ env.STG_HOLO_OPERATOR_HELM_CHART_VERSION }}.tgz \
            -n ${{ env.STG_COMMON_NAMESPACE }} \
            --set image.repository=${{ env.ECR_REPOSITORY }} \
            --set image.image_tag=${{ env.DEV_IMAGE_TAG }} \
            --set config_file_data=${{ env.HOLO_CONFIG_FILE_DATA }} \
            --set holo_operator_password=${{ env.STG_HOLO_OPERATOR_PASSWORD }} \
            --set ABI_ENVIRONMENT=${{ env.ABI_ENVIRONMENT }} \
            --set datadog_tags.env=${{ env.CLUSTER_NAME }} \
            --set datadog_tags.version=chart-${{ env.STG_HOLO_OPERATOR_HELM_CHART_VERSION }} \
            --values .github/values_for_stg_alb_ingress.yaml \
            --set ingress.ingress_name=ing-$RELEASE_NAME-health \
            --set ingress.host=$RELEASE_NAME-health.${{ env.STG_DOMAIN }} \
            --set ingress.target_svc_name=$RELEASE_NAME-holo-operator \
            --set ingress.blue_green_deployment=false

      - name: -> Info for the new deployments
        uses: tensor-hq/eksctl-helm-action@main
        env:
          INDEXER_RELEASE_NAME  : indexer-dev
          OPERATOR_RELEASE_NAME : operator-dev
          LB_URL: "https://staging-alb-1490082055.us-west-2.elb.amazonaws.com"
        with:
          eks_cluster: ${{ env.CLUSTER_NAME }}
          command: |-
            echo "------------------------- Last 5 Helm releases -------------------------"
            echo "--INDEXER--"
            helm history $INDEXER_RELEASE_NAME  -n ${{ env.STG_COMMON_NAMESPACE }} --max 3
            echo "--OPERATOR--"
            helm history $OPERATOR_RELEASE_NAME -n ${{ env.STG_COMMON_NAMESPACE }} --max 3

            echo "------------------------ Newly deployed image [same for all apps] ------------------------"
            echo "$DEV_IMAGE_TAG"
            sleep 40

            echo "------------------------ Healthchecks ------------------------"
            ENDPOINT=$INDEXER_RELEASE_NAME-health.${{ env.STG_DOMAIN }}
            echo "curl -k -H \"Host: $ENDPOINT\" $LB_URL/healthcheck"
            curl -k -H "Host: $ENDPOINT" $LB_URL/healthcheck | jq '.status'

            ENDPOINT=$OPERATOR_RELEASE_NAME-health.${{ env.STG_DOMAIN }}
            echo "curl -k -H \"Host: $ENDPOINT\" $LB_URL/healthcheck"
            curl -k -H "Host: $ENDPOINT" $LB_URL/healthcheck | jq '.status'
>>>>>>> 6d310d34
<|MERGE_RESOLUTION|>--- conflicted
+++ resolved
@@ -21,13 +21,8 @@
   #
   #TODO - create new gh secret for prod. should be different from staging????
   STG_HOLO_INDEXER_OPERATOR_API_KEY: ${{ secrets.HOLO_INDEXER_OPERATOR_API_KEY }}
-<<<<<<< HEAD
-  # TODO -> HOLO_INDEXER_HOST <----- replace with k8s service endpoint
-  STG_HOLO_INDEXER_HOST: https://develop.cxipchain.xyz
-=======
-  #
-  STG_HOLO_INDEXER_HOST: http://dev-nest-api.develop.svc.cluster.local:443
->>>>>>> 6d310d34
+  #
+  DEV_STG_HOLO_INDEXER_HOST: http://dev-nest-api.develop.svc.cluster.local:443
   #
   # notice: all 3 have the same password
   STG_HOLO_INDEXER_PASSWORD  : ${{ secrets.STG_HOLO_INDEXER_PASSWORD }}
@@ -38,26 +33,18 @@
   #
   ABI_ENVIRONMENT: develop # same for all apps [indexer,operator]
   #
-  STG_COMMON_NAMESPACE: holocli-dev
-  STG_DOMAIN: "cxipchain.xyz"
+  DEV_STG_COMMON_NAMESPACE: holocli-dev
+  DEV_STG_DOMAIN: "cxipchain.xyz"
 
 # notice: the trigger
 on:
   push:
     branches:
-<<<<<<< HEAD
       - 'holocli'
-#      - 'develop' # notice: the actual staging branch -> [the deployment is happening into the holocli namespace!]
-      #
-      - '!main'     # EXCLUDES this branch
-      - '!master'   # EXCLUDES this branch
-=======
-      - 'develop'
       # Excluded branches
       - '!testnet'
       - '!main'
       - '!master'
->>>>>>> 6d310d34
 
 jobs:
   deploy-to-staging:
@@ -73,7 +60,6 @@
 
       - name: Checkout code
         uses: actions/checkout@v2
-<<<<<<< HEAD
 
       - name: Login to ECR
         id: login-ecr
@@ -98,7 +84,7 @@
 #        with:
 #          eks_cluster: ${{ env.CLUSTER_NAME }}
 #          command: |-
-#            kubectl create namespace ${{ env.STG_COMMON_NAMESPACE }} --dry-run=client -o yaml | kubectl apply -f -
+#            kubectl create namespace ${{ env.DEV_STG_COMMON_NAMESPACE }} --dry-run=client -o yaml | kubectl apply -f -
 #      #
 #      #
 #      # NOTICE: --- INDEXER ---
@@ -113,7 +99,7 @@
 #        run : |
 #          helm pull oci://$ECR_REGISTRY/$CHART_REPO --version $CHART_VERSION
 #
-#      - name: -> Deploy INDEXER cli in staging [namespace -> ${{ steps.STG_COMMON_NAMESPACE }}]
+#      - name: -> Deploy INDEXER cli in staging [namespace -> ${{ steps.DEV_STG_COMMON_NAMESPACE }}]
 #        uses: tensor-hq/eksctl-helm-action@main
 #        env:
 #          RELEASE_NAME: indexer-dev #notice
@@ -122,19 +108,19 @@
 #          command: |-
 #            helm upgrade --install $RELEASE_NAME \
 #            holo-indexer-${{ env.STG_HOLO_INDEXER_HELM_CHART_VERSION }}.tgz \
-#            -n ${{ env.STG_COMMON_NAMESPACE }} \
+#            -n ${{ env.DEV_STG_COMMON_NAMESPACE }} \
 #            --set image.repository=${{ env.ECR_REPOSITORY }} \
 #            --set image.image_tag=${{ env.DEV_IMAGE_TAG }} \
 #            --set config_file_data=${{ env.HOLO_CONFIG_FILE_DATA }} \
 #            --set holo_indexer_password=${{ env.STG_HOLO_INDEXER_PASSWORD }} \
-#            --set HOLO_INDEXER_HOST=${{ env.STG_HOLO_INDEXER_HOST }} \
+#            --set HOLO_INDEXER_HOST=${{ env.DEV_STG_HOLO_INDEXER_HOST }} \
 #            --set OPERATOR_API_KEY=${{ env.STG_HOLO_INDEXER_OPERATOR_API_KEY }} \
 #            --set datadog_tags.env=${{ env.CLUSTER_NAME }} \
 #            --set datadog_tags.service=$RELEASE_NAME-holo-indexer \
 #            --set datadog_tags.version=chart-${{ env.STG_HOLO_INDEXER_HELM_CHART_VERSION }} \
 #            --values .github/values_for_stg_alb_ingress.yaml \
 #            --set ingress.ingress_name=ing-$RELEASE_NAME-health \
-#            --set ingress.host=$RELEASE_NAME-health.${{ env.STG_DOMAIN }} \
+#            --set ingress.host=$RELEASE_NAME-health.${{ env.DEV_STG_DOMAIN }} \
 #            --set ingress.target_svc_name=$RELEASE_NAME-holo-indexer \
 #            --set ingress.blue_green_deployment=false
 #      #
@@ -151,7 +137,7 @@
 #        run : |
 #          helm pull oci://$ECR_REGISTRY/$CHART_REPO --version $CHART_VERSION
 #
-#      - name: -> Deploy OPERATOR cli in staging [namespace -> ${{ env.STG_COMMON_NAMESPACE }}]
+#      - name: -> Deploy OPERATOR cli in staging [namespace -> ${{ env.DEV_STG_COMMON_NAMESPACE }}]
 #        uses: tensor-hq/eksctl-helm-action@main
 #        env:
 #          RELEASE_NAME: operator-dev #notice
@@ -160,7 +146,7 @@
 #          command: |-
 #            helm upgrade --install $RELEASE_NAME \
 #            holo-operator-${{ env.STG_HOLO_OPERATOR_HELM_CHART_VERSION }}.tgz \
-#            -n ${{ env.STG_COMMON_NAMESPACE }} \
+#            -n ${{ env.DEV_STG_COMMON_NAMESPACE }} \
 #            --set image.repository=${{ env.ECR_REPOSITORY }} \
 #            --set image.image_tag=${{ env.DEV_IMAGE_TAG }} \
 #            --set config_file_data=${{ env.HOLO_CONFIG_FILE_DATA }} \
@@ -170,7 +156,7 @@
 #            --set datadog_tags.version=chart-${{ env.STG_HOLO_OPERATOR_HELM_CHART_VERSION }} \
 #            --values .github/values_for_stg_alb_ingress.yaml \
 #            --set ingress.ingress_name=ing-$RELEASE_NAME-health \
-#            --set ingress.host=$RELEASE_NAME-health.${{ env.STG_DOMAIN }} \
+#            --set ingress.host=$RELEASE_NAME-health.${{ env.DEV_STG_DOMAIN }} \
 #            --set ingress.target_svc_name=$RELEASE_NAME-holo-operator \
 #            --set ingress.blue_green_deployment=false
 #      #
@@ -187,7 +173,7 @@
 #        run : |
 #          helm pull oci://$ECR_REGISTRY/$CHART_REPO --version $CHART_VERSION
 #
-#      - name: -> Deploy PROPAGATOR cli in staging [namespace -> ${{ env.STG_COMMON_NAMESPACE }}]
+#      - name: -> Deploy PROPAGATOR cli in staging [namespace -> ${{ env.DEV_STG_COMMON_NAMESPACE }}]
 #        uses: tensor-hq/eksctl-helm-action@main
 #        env:
 #          RELEASE_NAME: propagator-dev #notice
@@ -196,7 +182,7 @@
 #          command: |-
 #            helm upgrade --install $RELEASE_NAME \
 #            holo-propagator-${{ env.STG_HOLO_PROPAGATOR_HELM_CHART_VERSION }}.tgz \
-#            -n ${{ env.STG_COMMON_NAMESPACE }} \
+#            -n ${{ env.DEV_STG_COMMON_NAMESPACE }} \
 #            --set image.repository=${{ env.ECR_REPOSITORY }} \
 #            --set image.image_tag=${{ env.DEV_IMAGE_TAG }} \
 #            --set config_file_data=${{ env.HOLO_CONFIG_FILE_DATA }} \
@@ -206,7 +192,7 @@
 #            --set datadog_tags.version=chart-${{ env.STG_HOLO_PROPAGATOR_HELM_CHART_VERSION }} \
 #            --values .github/values_for_stg_alb_ingress.yaml \
 #            --set ingress.ingress_name=ing-$RELEASE_NAME-health \
-#            --set ingress.host=$RELEASE_NAME-health.${{ env.STG_DOMAIN }} \
+#            --set ingress.host=$RELEASE_NAME-health.${{ env.DEV_STG_DOMAIN }} \
 #            --set ingress.target_svc_name=$RELEASE_NAME-holo-propagator \
 #            --set ingress.blue_green_deployment=false
 #
@@ -216,31 +202,31 @@
 #          INDEXER_RELEASE_NAME   : indexer-dev
 #          OPERATOR_RELEASE_NAME  : operator-dev
 #          PROPAGATOR_RELEASE_NAME: propagator-dev
-#          LB_URL: staging-alb-1490082055.us-west-2.elb.amazonaws.com
+#          LB_URL: "staging-alb-1490082055.us-west-2.elb.amazonaws.com"
 #        with:
 #          eks_cluster: ${{ env.CLUSTER_NAME }}
 #          command: |-
 #            echo "------------------------- Last 5 Helm releases -------------------------"
 #            echo "--INDEXER--"
-#            helm history $INDEXER_RELEASE_NAME    -n ${{ env.STG_COMMON_NAMESPACE }} --max 3
+#            helm history $INDEXER_RELEASE_NAME    -n ${{ env.DEV_STG_COMMON_NAMESPACE }} --max 3
 #            echo "--OPERATOR--"
-#            helm history $OPERATOR_RELEASE_NAME   -n ${{ env.STG_COMMON_NAMESPACE }} --max 3
+#            helm history $OPERATOR_RELEASE_NAME   -n ${{ env.DEV_STG_COMMON_NAMESPACE }} --max 3
 #            echo "--PROPAGATOR--"
-#            helm history $PROPAGATOR_RELEASE_NAME -n ${{ env.STG_COMMON_NAMESPACE }} --max 3
+#            helm history $PROPAGATOR_RELEASE_NAME -n ${{ env.DEV_STG_COMMON_NAMESPACE }} --max 3
 #
 #            echo "------------------------ Newly deployed image [same for all 3 apps] ------------------------"
 #            echo "$DEV_IMAGE_TAG"
 #
 #            echo "------------------------ Healthchecks ------------------------"
-#            ENDPOINT=$INDEXER_RELEASE_NAME-health.${{ env.STG_DOMAIN }}
+#            ENDPOINT=$INDEXER_RELEASE_NAME-health.${{ env.DEV_STG_DOMAIN }}
 #            echo "curl -k -H \"Host: $ENDPOINT\" https://$LB_URL/healthcheck"
 #            curl -k -H "Host: $ENDPOINT" https://$LB_URL/healthcheck | jq '.status'
 #
-#            ENDPOINT=$OPERATOR_RELEASE_NAME-health.${{ env.STG_DOMAIN }}
+#            ENDPOINT=$OPERATOR_RELEASE_NAME-health.${{ env.DEV_STG_DOMAIN }}
 #            echo "curl -k -H \"Host: $ENDPOINT\" https://$LB_URL/healthcheck"
 #            curl -k -H "Host: $ENDPOINT" https://$LB_URL/healthcheck | jq '.status'
 #
-#            ENDPOINT=$PROPAGATOR_RELEASE_NAME-health.${{ env.STG_DOMAIN }}
+#            ENDPOINT=$PROPAGATOR_RELEASE_NAME-health.${{ env.DEV_STG_DOMAIN }}
 #            echo "curl -k -H \"Host: $ENDPOINT\" https://$LB_URL/healthcheck"
 #            curl -k -H "Host: $ENDPOINT" https://$LB_URL/healthcheck | jq '.status'
 
@@ -298,134 +284,4 @@
 #          BRANCH_NAME: ${{ steps.sanitized_branch.outputs.branch }} # this is the namespace
 #          APP: "indexer" # todo - for operator & propagator
 #        run: |
-#          python python_api_tests/test_dd_k8s_TooManyRestarts.py
-=======
-
-      - name: Login to ECR
-        id: login-ecr
-        uses: aws-actions/amazon-ecr-login@v1
-
-      - name: Build image
-        run : docker build -t ${{ steps.login-ecr.outputs.registry }}/${{ env.ECR_REPOSITORY }}:${{ env.DEV_IMAGE_TAG }} .
-
-      - name: Push image to ECR
-        run : docker push ${{ steps.login-ecr.outputs.registry }}/${{ env.ECR_REPOSITORY }}:${{ env.DEV_IMAGE_TAG }}
-
-      - name: Configure AWS creds to access EKS
-        # notice: TIP: the deployment user must be in the masters group in the aws-auth config map in the cluster
-        uses: aws-actions/configure-aws-credentials@v1
-        with:
-          aws-access-key-id    : ${{ env.AWS_KEY_ID }}     #notice: unique for each env
-          aws-secret-access-key: ${{ env.AWS_ACCESS_KEY }} #notice: unique for each env
-          aws-region           : ${{ env.AWS_REGION }}
-
-      - name: Create holocli ns
-        uses: tensor-hq/eksctl-helm-action@main
-        with:
-          eks_cluster: ${{ env.CLUSTER_NAME }}
-          command: |-
-            kubectl create namespace ${{ env.STG_COMMON_NAMESPACE }} --dry-run=client -o yaml | kubectl apply -f -
-      #
-      #
-      # NOTICE: --- INDEXER ---
-      - name: Pull the holo-indexer helm chart version x.x.x from ECR
-        shell: bash
-        env:
-          #
-          CHART_REPO   : holo-indexer
-          CHART_VERSION: ${{ env.STG_HOLO_INDEXER_HELM_CHART_VERSION }}
-          #
-          ECR_REGISTRY: ${{ steps.login-ecr.outputs.registry }}
-        run: |
-          helm pull oci://$ECR_REGISTRY/$CHART_REPO --version $CHART_VERSION
-
-      - name: -> Deploy INDEXER cli in staging [namespace -> ${{ steps.STG_COMMON_NAMESPACE }}]
-        uses: tensor-hq/eksctl-helm-action@main
-        env:
-          RELEASE_NAME: indexer-dev #notice
-        with:
-          eks_cluster: ${{ env.CLUSTER_NAME }}
-          command: |-
-            helm upgrade --install $RELEASE_NAME \
-            holo-indexer-${{ env.STG_HOLO_INDEXER_HELM_CHART_VERSION }}.tgz \
-            -n ${{ env.STG_COMMON_NAMESPACE }} \
-            --set image.repository=${{ env.ECR_REPOSITORY }} \
-            --set image.image_tag=${{ env.DEV_IMAGE_TAG }} \
-            --set config_file_data=${{ env.HOLO_CONFIG_FILE_DATA }} \
-            --set holo_indexer_password=${{ env.STG_HOLO_INDEXER_PASSWORD }} \
-            --set HOLO_INDEXER_HOST=${{ env.STG_HOLO_INDEXER_HOST }} \
-            --set OPERATOR_API_KEY=${{ env.STG_HOLO_INDEXER_OPERATOR_API_KEY }} \
-            --set ABI_ENVIRONMENT=${{ env.ABI_ENVIRONMENT }} \
-            --set datadog_tags.env=${{ env.CLUSTER_NAME }} \
-            --set datadog_tags.service=$RELEASE_NAME-holo-indexer \
-            --set datadog_tags.version=chart-${{ env.STG_HOLO_INDEXER_HELM_CHART_VERSION }} \
-            --values .github/values_for_stg_alb_ingress.yaml \
-            --set ingress.ingress_name=ing-$RELEASE_NAME-health \
-            --set ingress.host=$RELEASE_NAME-health.${{ env.STG_DOMAIN }} \
-            --set ingress.target_svc_name=$RELEASE_NAME-holo-indexer \
-            --set ingress.blue_green_deployment=false
-      #
-      #
-      # NOTICE: --- OPERATOR ---
-      - name: Pull the holo-operator helm chart version x.x.x from ECR
-        shell: bash
-        env:
-          #
-          CHART_REPO   : holo-operator
-          CHART_VERSION: ${{ env.STG_HOLO_OPERATOR_HELM_CHART_VERSION }}
-          #
-          ECR_REGISTRY: ${{ steps.login-ecr.outputs.registry }}
-        run: |
-          helm pull oci://$ECR_REGISTRY/$CHART_REPO --version $CHART_VERSION
-
-      - name: -> Deploy OPERATOR cli in staging [namespace -> ${{ env.STG_COMMON_NAMESPACE }}]
-        uses: tensor-hq/eksctl-helm-action@main
-        env:
-          RELEASE_NAME: operator-dev #notice
-        with:
-          eks_cluster: ${{ env.CLUSTER_NAME }}
-          command: |-
-            helm upgrade --install $RELEASE_NAME \
-            holo-operator-${{ env.STG_HOLO_OPERATOR_HELM_CHART_VERSION }}.tgz \
-            -n ${{ env.STG_COMMON_NAMESPACE }} \
-            --set image.repository=${{ env.ECR_REPOSITORY }} \
-            --set image.image_tag=${{ env.DEV_IMAGE_TAG }} \
-            --set config_file_data=${{ env.HOLO_CONFIG_FILE_DATA }} \
-            --set holo_operator_password=${{ env.STG_HOLO_OPERATOR_PASSWORD }} \
-            --set ABI_ENVIRONMENT=${{ env.ABI_ENVIRONMENT }} \
-            --set datadog_tags.env=${{ env.CLUSTER_NAME }} \
-            --set datadog_tags.version=chart-${{ env.STG_HOLO_OPERATOR_HELM_CHART_VERSION }} \
-            --values .github/values_for_stg_alb_ingress.yaml \
-            --set ingress.ingress_name=ing-$RELEASE_NAME-health \
-            --set ingress.host=$RELEASE_NAME-health.${{ env.STG_DOMAIN }} \
-            --set ingress.target_svc_name=$RELEASE_NAME-holo-operator \
-            --set ingress.blue_green_deployment=false
-
-      - name: -> Info for the new deployments
-        uses: tensor-hq/eksctl-helm-action@main
-        env:
-          INDEXER_RELEASE_NAME  : indexer-dev
-          OPERATOR_RELEASE_NAME : operator-dev
-          LB_URL: "https://staging-alb-1490082055.us-west-2.elb.amazonaws.com"
-        with:
-          eks_cluster: ${{ env.CLUSTER_NAME }}
-          command: |-
-            echo "------------------------- Last 5 Helm releases -------------------------"
-            echo "--INDEXER--"
-            helm history $INDEXER_RELEASE_NAME  -n ${{ env.STG_COMMON_NAMESPACE }} --max 3
-            echo "--OPERATOR--"
-            helm history $OPERATOR_RELEASE_NAME -n ${{ env.STG_COMMON_NAMESPACE }} --max 3
-
-            echo "------------------------ Newly deployed image [same for all apps] ------------------------"
-            echo "$DEV_IMAGE_TAG"
-            sleep 40
-
-            echo "------------------------ Healthchecks ------------------------"
-            ENDPOINT=$INDEXER_RELEASE_NAME-health.${{ env.STG_DOMAIN }}
-            echo "curl -k -H \"Host: $ENDPOINT\" $LB_URL/healthcheck"
-            curl -k -H "Host: $ENDPOINT" $LB_URL/healthcheck | jq '.status'
-
-            ENDPOINT=$OPERATOR_RELEASE_NAME-health.${{ env.STG_DOMAIN }}
-            echo "curl -k -H \"Host: $ENDPOINT\" $LB_URL/healthcheck"
-            curl -k -H "Host: $ENDPOINT" $LB_URL/healthcheck | jq '.status'
->>>>>>> 6d310d34
+#          python python_api_tests/test_dd_k8s_TooManyRestarts.py