name: Deploy holoclis to staging

permissions:
  id-token: write
  contents: read # This is required for actions/checkout@v2

env:
  AWS_REGION: us-west-2
  IAM_ROLE: arn:aws:iam::177635894328:role/Github_role_to_access_ECR
  ECR_REPOSITORY: holo-cli-dev # notice: the same for all 3 cli apps
  #
  DEV_IMAGE_TAG: dev-${{ github.sha }}
  #######################################
<<<<<<< HEAD
#  STG_HOLO_INDEXER_HELM_CHART_VERSION   : 0.0.22
  STG_HOLO_OPERATOR_HELM_CHART_VERSION  : 0.0.98
=======
  STG_HOLO_INDEXER_HELM_CHART_VERSION: 0.0.22
  STG_HOLO_OPERATOR_HELM_CHART_VERSION: 0.0.21
>>>>>>> 9f818c9a
  #######################################
  CLUSTER_NAME: staging
  #
  AWS_KEY_ID: ${{ secrets.NEWSTAGE_USER_AWS_ACCESS_KEY_ID }}
  AWS_ACCESS_KEY: ${{ secrets.NEWSTAGE_USER_AWS_SECRET_ACCESS_KEY }}
  #
  #TODO - create new gh secret for prod. should be different from staging????
#  STG_HOLO_INDEXER_OPERATOR_API_KEY: ${{ secrets.HOLO_INDEXER_OPERATOR_API_KEY }}
  #
#  STG_HOLO_INDEXER_HOST: http://dev-nest-api.develop.svc.cluster.local:443
  #
  # notice: all 3 have the same password
<<<<<<< HEAD
#  STG_HOLO_INDEXER_PASSWORD  :  ${{ secrets.STG_HOLO_INDEXER_PASSWORD }}
  STG_HOLO_OPERATOR_PASSWORD : "d82aFsZdmtVxpWMJLpJu" #${{ secrets.STG_HOLO_OPERATOR_PASSWORD }}
  #
  # set the RPC endpoints config files
#  INDEXER_HOLO_CONFIG_FILE_DATA : stg-config-file #TODO
  OPERATOR_HOLO_CONFIG_FILE_DATA: experimental-config-file #TODO
=======
  STG_HOLO_INDEXER_PASSWORD: ${{ secrets.STG_HOLO_INDEXER_PASSWORD }}
  STG_HOLO_OPERATOR_PASSWORD: ${{ secrets.STG_HOLO_OPERATOR_PASSWORD }}
  #
  # set the RPC endpoints config files
  INDEXER_HOLO_CONFIG_FILE_DATA: stg-config-file
  OPERATOR_HOLO_CONFIG_FILE_DATA: stg-config-file
>>>>>>> 9f818c9a
  #
  ABI_ENVIRONMENT: experimental # same for all apps [indexer,operator]
  #
  STG_COMMON_NAMESPACE: experimental # notice <---
  STG_DOMAIN: "cxipchain.xyz"

# notice: the trigger
on:
  push:
    branches:
      - 'experimental'
      # Excluded branches
      - '!develop'
      - '!testnet'
      - '!main'
      - '!master'

jobs:
  deploy-to-staging:
    name: Deploy-to-staging
    runs-on: ubuntu-latest

    steps:
      - name: Use Githubs federated identity with AWS
        uses: aws-actions/configure-aws-credentials@v1
        with:
          role-to-assume: ${{ env.IAM_ROLE }}
          aws-region: ${{ env.AWS_REGION }}

      - name: Checkout code
        uses: actions/checkout@v2

      - name: Login to ECR
        id: login-ecr
        uses: aws-actions/amazon-ecr-login@v1

      - name: Build image
        run: |
          docker build --platform linux/amd64 --build-arg AWS_ECR_URL=${{ steps.login-ecr.outputs.registry }} \
          -t ${{ steps.login-ecr.outputs.registry }}/${{ env.ECR_REPOSITORY }}:${{ env.DEV_IMAGE_TAG }} .

      - name: Push image to ECR
        run: docker push ${{ steps.login-ecr.outputs.registry }}/${{ env.ECR_REPOSITORY }}:${{ env.DEV_IMAGE_TAG }}

      - name: Configure AWS creds to access EKS
        # notice: TIP: the deployment user must be in the masters group in the aws-auth config map in the cluster
        uses: aws-actions/configure-aws-credentials@v1
        with:
          aws-access-key-id: ${{ env.AWS_KEY_ID }} #notice: unique for each env
          aws-secret-access-key: ${{ env.AWS_ACCESS_KEY }} #notice: unique for each env
          aws-region: ${{ env.AWS_REGION }}

      - name: Create ns [namespace -> ${{ env.STG_COMMON_NAMESPACE }}]
        uses: tensor-hq/eksctl-helm-action@main
        with:
          eks_cluster: ${{ env.CLUSTER_NAME }}
          command: |-
            kubectl create namespace ${{ env.STG_COMMON_NAMESPACE }} --dry-run=client -o yaml | kubectl apply -f -
      #
      #
      # NOTICE: --- INDEXER ---
<<<<<<< HEAD
#      - name: Pull the holo-indexer helm chart version x.x.x from ECR
#        shell: bash
#        env:
#          #
#          CHART_REPO   : holo-indexer
#          CHART_VERSION: ${{ env.STG_HOLO_INDEXER_HELM_CHART_VERSION }}
#          #
#          ECR_REGISTRY: ${{ steps.login-ecr.outputs.registry }}
#        run: |
#          helm pull oci://$ECR_REGISTRY/$CHART_REPO --version $CHART_VERSION
#
#      - name: -> Deploy INDEXER cli in staging [namespace -> ${{ env.STG_COMMON_NAMESPACE }}]
#        uses: tensor-hq/eksctl-helm-action@main
#        env:
#          RELEASE_NAME: indexer-dev #notice
#        with:
#          eks_cluster: ${{ env.CLUSTER_NAME }}
#          command: |-
#            helm upgrade --install $RELEASE_NAME \
#            holo-indexer-${{ env.STG_HOLO_INDEXER_HELM_CHART_VERSION }}.tgz \
#            -n ${{ env.STG_COMMON_NAMESPACE }} \
#            --set image.repository=${{ env.ECR_REPOSITORY }} \
#            --set image.image_tag=${{ env.DEV_IMAGE_TAG }} \
#            --set config_file_data=${{ env.INDEXER_HOLO_CONFIG_FILE_DATA }} \
#            --set holo_indexer_password=${{ env.STG_HOLO_INDEXER_PASSWORD }} \
#            --set HOLO_INDEXER_HOST=${{ env.STG_HOLO_INDEXER_HOST }} \
#            --set OPERATOR_API_KEY=${{ env.STG_HOLO_INDEXER_OPERATOR_API_KEY }} \
#            --set ABI_ENVIRONMENT=${{ env.ABI_ENVIRONMENT }} \
#            --set datadog_tags.env=${{ env.CLUSTER_NAME }} \
#            --set datadog_tags.service=$RELEASE_NAME-holo-indexer \
#            --set datadog_tags.version=chart-${{ env.STG_HOLO_INDEXER_HELM_CHART_VERSION }} \
#            --values .github/values_for_stg_alb_ingress.yaml \
#            --set ingress.ingress_name=ing-$RELEASE_NAME-health \
#            --set ingress.host=$RELEASE_NAME-health.${{ env.STG_DOMAIN }} \
#            --set ingress.target_svc_name=$RELEASE_NAME-holo-indexer \
#            --set ingress.blue_green_deployment=false
=======
      - name: Pull the holo-indexer helm chart version x.x.x from ECR
        shell: bash
        env:
          #
          CHART_REPO: holo-indexer
          CHART_VERSION: ${{ env.STG_HOLO_INDEXER_HELM_CHART_VERSION }}
          #
          ECR_REGISTRY: ${{ steps.login-ecr.outputs.registry }}
        run: |
          helm pull oci://$ECR_REGISTRY/$CHART_REPO --version $CHART_VERSION

      - name: -> Deploy INDEXER cli in staging [namespace -> ${{ env.STG_COMMON_NAMESPACE }}]
        uses: tensor-hq/eksctl-helm-action@main
        env:
          RELEASE_NAME: indexer-dev #notice
        with:
          eks_cluster: ${{ env.CLUSTER_NAME }}
          command: |-
            helm upgrade --install $RELEASE_NAME \
            holo-indexer-${{ env.STG_HOLO_INDEXER_HELM_CHART_VERSION }}.tgz \
            -n ${{ env.STG_COMMON_NAMESPACE }} \
            --set image.repository=${{ env.ECR_REPOSITORY }} \
            --set image.image_tag=${{ env.DEV_IMAGE_TAG }} \
            --set config_file_data=${{ env.INDEXER_HOLO_CONFIG_FILE_DATA }} \
            --set holo_indexer_password=${{ env.STG_HOLO_INDEXER_PASSWORD }} \
            --set HOLO_INDEXER_HOST=${{ env.STG_HOLO_INDEXER_HOST }} \
            --set OPERATOR_API_KEY=${{ env.STG_HOLO_INDEXER_OPERATOR_API_KEY }} \
            --set ABI_ENVIRONMENT=${{ env.ABI_ENVIRONMENT }} \
            --set datadog_tags.env=${{ env.CLUSTER_NAME }} \
            --set datadog_tags.service=$RELEASE_NAME-holo-indexer \
            --set datadog_tags.version=chart-${{ env.STG_HOLO_INDEXER_HELM_CHART_VERSION }} \
            --values .github/values_for_stg_alb_ingress.yaml \
            --set ingress.ingress_name=ing-$RELEASE_NAME-health \
            --set ingress.host=$RELEASE_NAME-health.${{ env.STG_DOMAIN }} \
            --set ingress.target_svc_name=$RELEASE_NAME-holo-indexer \
            --set ingress.blue_green_deployment=false
>>>>>>> 9f818c9a
      #
      #
      # NOTICE: --- OPERATOR ---
      - name: Pull the holo-operator helm chart version x.x.x from ECR
        shell: bash
        env:
          #
          CHART_REPO: holo-operator
          CHART_VERSION: ${{ env.STG_HOLO_OPERATOR_HELM_CHART_VERSION }}
          #
          ECR_REGISTRY: ${{ steps.login-ecr.outputs.registry }}
        run: |
          helm pull oci://$ECR_REGISTRY/$CHART_REPO --version $CHART_VERSION

      - name: -> Deploy OPERATOR cli in staging [namespace -> ${{ env.STG_COMMON_NAMESPACE }}]
        uses: tensor-hq/eksctl-helm-action@main
        env:
          RELEASE_NAME: operator-dev #notice
        with:
          eks_cluster: ${{ env.CLUSTER_NAME }}
          command: |-
            helm upgrade --install $RELEASE_NAME \
            holo-operator-${{ env.STG_HOLO_OPERATOR_HELM_CHART_VERSION }}.tgz \
            -n ${{ env.STG_COMMON_NAMESPACE }} \
            --set image.repository=${{ env.ECR_REPOSITORY }} \
            --set image.image_tag=${{ env.DEV_IMAGE_TAG }} \
            --set config_file_data=${{ env.OPERATOR_HOLO_CONFIG_FILE_DATA }} \
            --set holo_operator_password=${{ env.STG_HOLO_OPERATOR_PASSWORD }} \
            --set ABI_ENVIRONMENT=${{ env.ABI_ENVIRONMENT }} \
            --set datadog_tags.env=${{ env.CLUSTER_NAME }} \
            --set datadog_tags.version=chart-${{ env.STG_HOLO_OPERATOR_HELM_CHART_VERSION }} \
            --values .github/values_for_stg_alb_ingress.yaml \
            --set ingress.ingress_name=ing-$RELEASE_NAME-health \
            --set ingress.host=$RELEASE_NAME-health.${{ env.STG_DOMAIN }} \
            --set ingress.target_svc_name=$RELEASE_NAME-holo-operator \
            --set ingress.blue_green_deployment=false

<<<<<<< HEAD
#      - name: -> Info for the new deployments
#        uses: tensor-hq/eksctl-helm-action@main
#        env:
#          INDEXER_RELEASE_NAME  : indexer-dev
#          OPERATOR_RELEASE_NAME : operator-dev
#          LB_URL: "https://staging-alb-1490082055.us-west-2.elb.amazonaws.com"
#        with:
#          eks_cluster: ${{ env.CLUSTER_NAME }}
#          command: |-
#            echo "------------------------- Last 5 Helm releases -------------------------"
#            echo "--INDEXER--"
#            helm history $INDEXER_RELEASE_NAME  -n ${{ env.STG_COMMON_NAMESPACE }} --max 3
#            echo "--OPERATOR--"
#            helm history $OPERATOR_RELEASE_NAME -n ${{ env.STG_COMMON_NAMESPACE }} --max 3
#
#            echo "------------------------ Newly deployed image [same for all apps] ------------------------"
#            echo "$DEV_IMAGE_TAG"
#
#            echo "------------------------ Healthchecks ------------------------"
#            sleep 55
#
#            ENDPOINT=$INDEXER_RELEASE_NAME-health.${{ env.STG_DOMAIN }}
#            echo "curl -k -H \"Host: $ENDPOINT\" $LB_URL/healthcheck"
#            curl -k -H "Host: $ENDPOINT" $LB_URL/healthcheck | jq '.status'
#
#            ENDPOINT=$OPERATOR_RELEASE_NAME-health.${{ env.STG_DOMAIN }}
#            echo "curl -k -H \"Host: $ENDPOINT\" $LB_URL/healthcheck"
#            curl -k -H "Host: $ENDPOINT" $LB_URL/healthcheck | jq '.status'
=======
      - name: -> Info for the new deployments
        uses: tensor-hq/eksctl-helm-action@main
        env:
          INDEXER_RELEASE_NAME: indexer-dev
          OPERATOR_RELEASE_NAME: operator-dev
          LB_URL: 'https://staging-alb-1490082055.us-west-2.elb.amazonaws.com'
        with:
          eks_cluster: ${{ env.CLUSTER_NAME }}
          command: |-
            echo "------------------------- Last 5 Helm releases -------------------------"
            echo "--INDEXER--"
            helm history $INDEXER_RELEASE_NAME  -n ${{ env.STG_COMMON_NAMESPACE }} --max 3
            echo "--OPERATOR--"
            helm history $OPERATOR_RELEASE_NAME -n ${{ env.STG_COMMON_NAMESPACE }} --max 3

            echo "------------------------ Newly deployed image [same for all apps] ------------------------"
            echo "$DEV_IMAGE_TAG"

            echo "------------------------ Healthchecks ------------------------"
            sleep 55

            ENDPOINT=$INDEXER_RELEASE_NAME-health.${{ env.STG_DOMAIN }}
            echo "curl -k -H \"Host: $ENDPOINT\" $LB_URL/healthcheck"
            curl -k -H "Host: $ENDPOINT" $LB_URL/healthcheck | jq '.status'

            ENDPOINT=$OPERATOR_RELEASE_NAME-health.${{ env.STG_DOMAIN }}
            echo "curl -k -H \"Host: $ENDPOINT\" $LB_URL/healthcheck"
            curl -k -H "Host: $ENDPOINT" $LB_URL/healthcheck | jq '.status'
>>>>>>> 9f818c9a
<|MERGE_RESOLUTION|>--- conflicted
+++ resolved
@@ -11,13 +11,8 @@
   #
   DEV_IMAGE_TAG: dev-${{ github.sha }}
   #######################################
-<<<<<<< HEAD
-#  STG_HOLO_INDEXER_HELM_CHART_VERSION   : 0.0.22
-  STG_HOLO_OPERATOR_HELM_CHART_VERSION  : 0.0.98
-=======
-  STG_HOLO_INDEXER_HELM_CHART_VERSION: 0.0.22
-  STG_HOLO_OPERATOR_HELM_CHART_VERSION: 0.0.21
->>>>>>> 9f818c9a
+#  STG_HOLO_INDEXER_HELM_CHART_VERSION: 0.0.22
+  STG_HOLO_OPERATOR_HELM_CHART_VERSION: 0.0.98
   #######################################
   CLUSTER_NAME: staging
   #
@@ -30,21 +25,12 @@
 #  STG_HOLO_INDEXER_HOST: http://dev-nest-api.develop.svc.cluster.local:443
   #
   # notice: all 3 have the same password
-<<<<<<< HEAD
 #  STG_HOLO_INDEXER_PASSWORD  :  ${{ secrets.STG_HOLO_INDEXER_PASSWORD }}
   STG_HOLO_OPERATOR_PASSWORD : "d82aFsZdmtVxpWMJLpJu" #${{ secrets.STG_HOLO_OPERATOR_PASSWORD }}
   #
   # set the RPC endpoints config files
 #  INDEXER_HOLO_CONFIG_FILE_DATA : stg-config-file #TODO
   OPERATOR_HOLO_CONFIG_FILE_DATA: experimental-config-file #TODO
-=======
-  STG_HOLO_INDEXER_PASSWORD: ${{ secrets.STG_HOLO_INDEXER_PASSWORD }}
-  STG_HOLO_OPERATOR_PASSWORD: ${{ secrets.STG_HOLO_OPERATOR_PASSWORD }}
-  #
-  # set the RPC endpoints config files
-  INDEXER_HOLO_CONFIG_FILE_DATA: stg-config-file
-  OPERATOR_HOLO_CONFIG_FILE_DATA: stg-config-file
->>>>>>> 9f818c9a
   #
   ABI_ENVIRONMENT: experimental # same for all apps [indexer,operator]
   #
@@ -106,7 +92,6 @@
       #
       #
       # NOTICE: --- INDEXER ---
-<<<<<<< HEAD
 #      - name: Pull the holo-indexer helm chart version x.x.x from ECR
 #        shell: bash
 #        env:
@@ -143,44 +128,6 @@
 #            --set ingress.host=$RELEASE_NAME-health.${{ env.STG_DOMAIN }} \
 #            --set ingress.target_svc_name=$RELEASE_NAME-holo-indexer \
 #            --set ingress.blue_green_deployment=false
-=======
-      - name: Pull the holo-indexer helm chart version x.x.x from ECR
-        shell: bash
-        env:
-          #
-          CHART_REPO: holo-indexer
-          CHART_VERSION: ${{ env.STG_HOLO_INDEXER_HELM_CHART_VERSION }}
-          #
-          ECR_REGISTRY: ${{ steps.login-ecr.outputs.registry }}
-        run: |
-          helm pull oci://$ECR_REGISTRY/$CHART_REPO --version $CHART_VERSION
-
-      - name: -> Deploy INDEXER cli in staging [namespace -> ${{ env.STG_COMMON_NAMESPACE }}]
-        uses: tensor-hq/eksctl-helm-action@main
-        env:
-          RELEASE_NAME: indexer-dev #notice
-        with:
-          eks_cluster: ${{ env.CLUSTER_NAME }}
-          command: |-
-            helm upgrade --install $RELEASE_NAME \
-            holo-indexer-${{ env.STG_HOLO_INDEXER_HELM_CHART_VERSION }}.tgz \
-            -n ${{ env.STG_COMMON_NAMESPACE }} \
-            --set image.repository=${{ env.ECR_REPOSITORY }} \
-            --set image.image_tag=${{ env.DEV_IMAGE_TAG }} \
-            --set config_file_data=${{ env.INDEXER_HOLO_CONFIG_FILE_DATA }} \
-            --set holo_indexer_password=${{ env.STG_HOLO_INDEXER_PASSWORD }} \
-            --set HOLO_INDEXER_HOST=${{ env.STG_HOLO_INDEXER_HOST }} \
-            --set OPERATOR_API_KEY=${{ env.STG_HOLO_INDEXER_OPERATOR_API_KEY }} \
-            --set ABI_ENVIRONMENT=${{ env.ABI_ENVIRONMENT }} \
-            --set datadog_tags.env=${{ env.CLUSTER_NAME }} \
-            --set datadog_tags.service=$RELEASE_NAME-holo-indexer \
-            --set datadog_tags.version=chart-${{ env.STG_HOLO_INDEXER_HELM_CHART_VERSION }} \
-            --values .github/values_for_stg_alb_ingress.yaml \
-            --set ingress.ingress_name=ing-$RELEASE_NAME-health \
-            --set ingress.host=$RELEASE_NAME-health.${{ env.STG_DOMAIN }} \
-            --set ingress.target_svc_name=$RELEASE_NAME-holo-indexer \
-            --set ingress.blue_green_deployment=false
->>>>>>> 9f818c9a
       #
       #
       # NOTICE: --- OPERATOR ---
@@ -218,7 +165,6 @@
             --set ingress.target_svc_name=$RELEASE_NAME-holo-operator \
             --set ingress.blue_green_deployment=false
 
-<<<<<<< HEAD
 #      - name: -> Info for the new deployments
 #        uses: tensor-hq/eksctl-helm-action@main
 #        env:
@@ -246,34 +192,4 @@
 #
 #            ENDPOINT=$OPERATOR_RELEASE_NAME-health.${{ env.STG_DOMAIN }}
 #            echo "curl -k -H \"Host: $ENDPOINT\" $LB_URL/healthcheck"
-#            curl -k -H "Host: $ENDPOINT" $LB_URL/healthcheck | jq '.status'
-=======
-      - name: -> Info for the new deployments
-        uses: tensor-hq/eksctl-helm-action@main
-        env:
-          INDEXER_RELEASE_NAME: indexer-dev
-          OPERATOR_RELEASE_NAME: operator-dev
-          LB_URL: 'https://staging-alb-1490082055.us-west-2.elb.amazonaws.com'
-        with:
-          eks_cluster: ${{ env.CLUSTER_NAME }}
-          command: |-
-            echo "------------------------- Last 5 Helm releases -------------------------"
-            echo "--INDEXER--"
-            helm history $INDEXER_RELEASE_NAME  -n ${{ env.STG_COMMON_NAMESPACE }} --max 3
-            echo "--OPERATOR--"
-            helm history $OPERATOR_RELEASE_NAME -n ${{ env.STG_COMMON_NAMESPACE }} --max 3
-
-            echo "------------------------ Newly deployed image [same for all apps] ------------------------"
-            echo "$DEV_IMAGE_TAG"
-
-            echo "------------------------ Healthchecks ------------------------"
-            sleep 55
-
-            ENDPOINT=$INDEXER_RELEASE_NAME-health.${{ env.STG_DOMAIN }}
-            echo "curl -k -H \"Host: $ENDPOINT\" $LB_URL/healthcheck"
-            curl -k -H "Host: $ENDPOINT" $LB_URL/healthcheck | jq '.status'
-
-            ENDPOINT=$OPERATOR_RELEASE_NAME-health.${{ env.STG_DOMAIN }}
-            echo "curl -k -H \"Host: $ENDPOINT\" $LB_URL/healthcheck"
-            curl -k -H "Host: $ENDPOINT" $LB_URL/healthcheck | jq '.status'
->>>>>>> 9f818c9a
+#            curl -k -H "Host: $ENDPOINT" $LB_URL/healthcheck | jq '.status'