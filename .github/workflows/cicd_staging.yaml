name: Deploy holoclis to staging

permissions:
  id-token: write
  contents: read # This is required for actions/checkout@v2

env:
  AWS_REGION: us-west-2
  IAM_ROLE: arn:aws:iam::177635894328:role/Github_role_to_access_ECR
  ECR_REPOSITORY: holo-cli-dev # notice: the same for all 3 cli apps
  #
  DEV_IMAGE_TAG: dev-${{ github.sha }}
  #######################################
  STG_HOLO_INDEXER_HELM_CHART_VERSION: 0.0.22
  STG_HOLO_OPERATOR_HELM_CHART_VERSION: 0.0.21
  #######################################
  CLUSTER_NAME: staging
  #
  AWS_KEY_ID: ${{ secrets.NEWSTAGE_USER_AWS_ACCESS_KEY_ID }}
  AWS_ACCESS_KEY: ${{ secrets.NEWSTAGE_USER_AWS_SECRET_ACCESS_KEY }}
  #
  #TODO - create new gh secret for prod. should be different from staging????
  STG_HOLO_INDEXER_OPERATOR_API_KEY: ${{ secrets.HOLO_INDEXER_OPERATOR_API_KEY }}
  #
  STG_HOLO_INDEXER_HOST: http://dev-nest-api.develop.svc.cluster.local:443
  #
  # notice: all 3 have the same password
  STG_HOLO_INDEXER_PASSWORD: ${{ secrets.STG_HOLO_INDEXER_PASSWORD }}
  STG_HOLO_OPERATOR_PASSWORD: ${{ secrets.STG_HOLO_OPERATOR_PASSWORD }}
  #
  # set the RPC endpoints config files
  INDEXER_HOLO_CONFIG_FILE_DATA: stg-config-file
  OPERATOR_HOLO_CONFIG_FILE_DATA: stg-config-file
  #
  ABI_ENVIRONMENT: develop # same for all apps [indexer,operator]
  #
<<<<<<< HEAD
  STG_COMMON_NAMESPACE: holocli-dev
  STG_DOMAIN: 'cxipchain.xyz'
=======
  STG_COMMON_NAMESPACE: holocli-dev # notice <---
  STG_DOMAIN: "cxipchain.xyz"
>>>>>>> e6ee2d6a

# notice: the trigger
on:
  push:
    branches:
      - 'develop'
      # Excluded branches
      - '!testnet'
      - '!main'
      - '!master'

jobs:
  deploy-to-staging:
    name: Deploy-to-staging
    runs-on: ubuntu-latest

    steps:
      - name: Use Githubs federated identity with AWS
        uses: aws-actions/configure-aws-credentials@v1
        with:
          role-to-assume: ${{ env.IAM_ROLE }}
          aws-region: ${{ env.AWS_REGION }}

      - name: Checkout code
        uses: actions/checkout@v2

      - name: Login to ECR
        id: login-ecr
        uses: aws-actions/amazon-ecr-login@v1

      - name: Build image
<<<<<<< HEAD
        run: docker build -t ${{ steps.login-ecr.outputs.registry }}/${{ env.ECR_REPOSITORY }}:${{ env.DEV_IMAGE_TAG }} .
=======
        run: |
          docker build --platform linux/amd64 --build-arg AWS_ECR_URL=${{ steps.login-ecr.outputs.registry }} \
          -t ${{ steps.login-ecr.outputs.registry }}/${{ env.ECR_REPOSITORY }}:${{ env.DEV_IMAGE_TAG }} .
>>>>>>> e6ee2d6a

      - name: Push image to ECR
        run: docker push ${{ steps.login-ecr.outputs.registry }}/${{ env.ECR_REPOSITORY }}:${{ env.DEV_IMAGE_TAG }}

      - name: Configure AWS creds to access EKS
        # notice: TIP: the deployment user must be in the masters group in the aws-auth config map in the cluster
        uses: aws-actions/configure-aws-credentials@v1
        with:
          aws-access-key-id: ${{ env.AWS_KEY_ID }} #notice: unique for each env
          aws-secret-access-key: ${{ env.AWS_ACCESS_KEY }} #notice: unique for each env
          aws-region: ${{ env.AWS_REGION }}

      - name: Create ns
        uses: tensor-hq/eksctl-helm-action@main
        with:
          eks_cluster: ${{ env.CLUSTER_NAME }}
          command: |-
            kubectl create namespace ${{ env.STG_COMMON_NAMESPACE }} --dry-run=client -o yaml | kubectl apply -f -
      #
      #
      # NOTICE: --- INDEXER ---
      - name: Pull the holo-indexer helm chart version x.x.x from ECR
        shell: bash
        env:
          #
          CHART_REPO: holo-indexer
          CHART_VERSION: ${{ env.STG_HOLO_INDEXER_HELM_CHART_VERSION }}
          #
          ECR_REGISTRY: ${{ steps.login-ecr.outputs.registry }}
        run: |
          helm pull oci://$ECR_REGISTRY/$CHART_REPO --version $CHART_VERSION

      - name: -> Deploy INDEXER cli in staging [namespace -> ${{ env.STG_COMMON_NAMESPACE }}]
        uses: tensor-hq/eksctl-helm-action@main
        env:
          RELEASE_NAME: indexer-dev #notice
        with:
          eks_cluster: ${{ env.CLUSTER_NAME }}
          command: |-
            helm upgrade --install $RELEASE_NAME \
            holo-indexer-${{ env.STG_HOLO_INDEXER_HELM_CHART_VERSION }}.tgz \
            -n ${{ env.STG_COMMON_NAMESPACE }} \
            --set image.repository=${{ env.ECR_REPOSITORY }} \
            --set image.image_tag=${{ env.DEV_IMAGE_TAG }} \
            --set config_file_data=${{ env.INDEXER_HOLO_CONFIG_FILE_DATA }} \
            --set holo_indexer_password=${{ env.STG_HOLO_INDEXER_PASSWORD }} \
            --set HOLO_INDEXER_HOST=${{ env.STG_HOLO_INDEXER_HOST }} \
            --set OPERATOR_API_KEY=${{ env.STG_HOLO_INDEXER_OPERATOR_API_KEY }} \
            --set ABI_ENVIRONMENT=${{ env.ABI_ENVIRONMENT }} \
            --set datadog_tags.env=${{ env.CLUSTER_NAME }} \
            --set datadog_tags.service=$RELEASE_NAME-holo-indexer \
            --set datadog_tags.version=chart-${{ env.STG_HOLO_INDEXER_HELM_CHART_VERSION }} \
            --values .github/values_for_stg_alb_ingress.yaml \
            --set ingress.ingress_name=ing-$RELEASE_NAME-health \
            --set ingress.host=$RELEASE_NAME-health.${{ env.STG_DOMAIN }} \
            --set ingress.target_svc_name=$RELEASE_NAME-holo-indexer \
            --set ingress.blue_green_deployment=false
      #
      #
      # NOTICE: --- OPERATOR ---
      - name: Pull the holo-operator helm chart version x.x.x from ECR
        shell: bash
        env:
          #
          CHART_REPO: holo-operator
          CHART_VERSION: ${{ env.STG_HOLO_OPERATOR_HELM_CHART_VERSION }}
          #
          ECR_REGISTRY: ${{ steps.login-ecr.outputs.registry }}
        run: |
          helm pull oci://$ECR_REGISTRY/$CHART_REPO --version $CHART_VERSION

      - name: -> Deploy OPERATOR cli in staging [namespace -> ${{ env.STG_COMMON_NAMESPACE }}]
        uses: tensor-hq/eksctl-helm-action@main
        env:
          RELEASE_NAME: operator-dev #notice
        with:
          eks_cluster: ${{ env.CLUSTER_NAME }}
          command: |-
            helm upgrade --install $RELEASE_NAME \
            holo-operator-${{ env.STG_HOLO_OPERATOR_HELM_CHART_VERSION }}.tgz \
            -n ${{ env.STG_COMMON_NAMESPACE }} \
            --set image.repository=${{ env.ECR_REPOSITORY }} \
            --set image.image_tag=${{ env.DEV_IMAGE_TAG }} \
            --set config_file_data=${{ env.OPERATOR_HOLO_CONFIG_FILE_DATA }} \
            --set holo_operator_password=${{ env.STG_HOLO_OPERATOR_PASSWORD }} \
            --set ABI_ENVIRONMENT=${{ env.ABI_ENVIRONMENT }} \
            --set datadog_tags.env=${{ env.CLUSTER_NAME }} \
            --set datadog_tags.version=chart-${{ env.STG_HOLO_OPERATOR_HELM_CHART_VERSION }} \
            --values .github/values_for_stg_alb_ingress.yaml \
            --set ingress.ingress_name=ing-$RELEASE_NAME-health \
            --set ingress.host=$RELEASE_NAME-health.${{ env.STG_DOMAIN }} \
            --set ingress.target_svc_name=$RELEASE_NAME-holo-operator \
            --set ingress.blue_green_deployment=false

      - name: -> Info for the new deployments
        uses: tensor-hq/eksctl-helm-action@main
        env:
          INDEXER_RELEASE_NAME: indexer-dev
          OPERATOR_RELEASE_NAME: operator-dev
          LB_URL: 'https://staging-alb-1490082055.us-west-2.elb.amazonaws.com'
        with:
          eks_cluster: ${{ env.CLUSTER_NAME }}
          command: |-
            echo "------------------------- Last 5 Helm releases -------------------------"
            echo "--INDEXER--"
            helm history $INDEXER_RELEASE_NAME  -n ${{ env.STG_COMMON_NAMESPACE }} --max 3
            echo "--OPERATOR--"
            helm history $OPERATOR_RELEASE_NAME -n ${{ env.STG_COMMON_NAMESPACE }} --max 3

            echo "------------------------ Newly deployed image [same for all apps] ------------------------"
            echo "$DEV_IMAGE_TAG"

            echo "------------------------ Healthchecks ------------------------"
            sleep 55

            ENDPOINT=$INDEXER_RELEASE_NAME-health.${{ env.STG_DOMAIN }}
            echo "curl -k -H \"Host: $ENDPOINT\" $LB_URL/healthcheck"
            curl -k -H "Host: $ENDPOINT" $LB_URL/healthcheck | jq '.status'

            ENDPOINT=$OPERATOR_RELEASE_NAME-health.${{ env.STG_DOMAIN }}
            echo "curl -k -H \"Host: $ENDPOINT\" $LB_URL/healthcheck"
            curl -k -H "Host: $ENDPOINT" $LB_URL/healthcheck | jq '.status'<|MERGE_RESOLUTION|>--- conflicted
+++ resolved
@@ -34,13 +34,9 @@
   #
   ABI_ENVIRONMENT: develop # same for all apps [indexer,operator]
   #
-<<<<<<< HEAD
-  STG_COMMON_NAMESPACE: holocli-dev
-  STG_DOMAIN: 'cxipchain.xyz'
-=======
+
   STG_COMMON_NAMESPACE: holocli-dev # notice <---
   STG_DOMAIN: "cxipchain.xyz"
->>>>>>> e6ee2d6a
 
 # notice: the trigger
 on:
@@ -72,13 +68,9 @@
         uses: aws-actions/amazon-ecr-login@v1
 
       - name: Build image
-<<<<<<< HEAD
-        run: docker build -t ${{ steps.login-ecr.outputs.registry }}/${{ env.ECR_REPOSITORY }}:${{ env.DEV_IMAGE_TAG }} .
-=======
         run: |
           docker build --platform linux/amd64 --build-arg AWS_ECR_URL=${{ steps.login-ecr.outputs.registry }} \
           -t ${{ steps.login-ecr.outputs.registry }}/${{ env.ECR_REPOSITORY }}:${{ env.DEV_IMAGE_TAG }} .
->>>>>>> e6ee2d6a
 
       - name: Push image to ECR
         run: docker push ${{ steps.login-ecr.outputs.registry }}/${{ env.ECR_REPOSITORY }}:${{ env.DEV_IMAGE_TAG }}
