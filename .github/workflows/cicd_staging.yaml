name: Deploy holoclis to staging

permissions:
  id-token: write
  contents: read # This is required for actions/checkout@v2

env:
  AWS_REGION    : us-west-2
  IAM_ROLE      : arn:aws:iam::177635894328:role/Github_role_to_access_ECR
  ECR_REPOSITORY: holo-cli-dev # notice: the same for all 3 cli apps
  #
  DEV_IMAGE_TAG : dev-fd85bcd1df55c11bd487b7a9fc6028208e7b0d6c #dev-${{ github.sha }}
  #######################################
  STG_HOLO_INDEXER_HELM_CHART_VERSION   : 0.0.22
  STG_HOLO_OPERATOR_HELM_CHART_VERSION  : 0.0.21
  #######################################
  CLUSTER_NAME   : staging
  #
  AWS_KEY_ID     : ${{ secrets.NEWSTAGE_USER_AWS_ACCESS_KEY_ID }}
  AWS_ACCESS_KEY : ${{ secrets.NEWSTAGE_USER_AWS_SECRET_ACCESS_KEY }}
  #
  #TODO - create new gh secret for prod. should be different from staging????
  STG_HOLO_INDEXER_OPERATOR_API_KEY: ${{ secrets.HOLO_INDEXER_OPERATOR_API_KEY }}
  #
  DEV_STG_HOLO_INDEXER_HOST: http://dev-nest-api.develop.svc.cluster.local:443
  #
  # notice: all 3 have the same password
  STG_HOLO_INDEXER_PASSWORD  : ${{ secrets.STG_HOLO_INDEXER_PASSWORD }}
  STG_HOLO_OPERATOR_PASSWORD : ${{ secrets.STG_HOLO_OPERATOR_PASSWORD }}
  #
<<<<<<< HEAD
=======
  # set the RPC endpoints config files
>>>>>>> e6ee2d6a
  INDEXER_HOLO_CONFIG_FILE_DATA : stg-config-file
  OPERATOR_HOLO_CONFIG_FILE_DATA: stg-config-file
  #
  ABI_ENVIRONMENT: develop # same for all apps [indexer,operator]
  #
<<<<<<< HEAD
  DEV_STG_COMMON_NAMESPACE: testholo
  DEV_STG_DOMAIN: "cxipchain.xyz"
=======
  STG_COMMON_NAMESPACE: holocli-dev # notice <---
  STG_DOMAIN: "cxipchain.xyz"
>>>>>>> e6ee2d6a

# notice: the trigger
on:
  push:
    branches:
      - 'holocli'
      # Excluded branches
      - '!testnet'
      - '!main'
      - '!master'

jobs:
  deploy-to-staging:
<<<<<<< HEAD
    name: deploy-to-staging
=======
    name: Deploy-to-staging
>>>>>>> e6ee2d6a
    runs-on: ubuntu-latest

    steps:
      - name: Use Githubs federated identity with AWS
        uses: aws-actions/configure-aws-credentials@v1
        with:
          role-to-assume: ${{ env.IAM_ROLE }}
          aws-region    : ${{ env.AWS_REGION }}

      - name: Checkout code
        uses: actions/checkout@v2

      - name: Login to ECR
        id  : login-ecr
        uses: aws-actions/amazon-ecr-login@v1

<<<<<<< HEAD
#      - name: Build image
#        run : docker build -t ${{ steps.login-ecr.outputs.registry }}/${{ env.ECR_REPOSITORY }}:${{ env.DEV_IMAGE_TAG }} .
#
#      - name: Push image to ECR
#        run : docker push ${{ steps.login-ecr.outputs.registry }}/${{ env.ECR_REPOSITORY }}:${{ env.DEV_IMAGE_TAG }}
=======
      - name: Build image
        run: |
          docker build --platform linux/amd64 --build-arg AWS_ECR_URL=${{ steps.login-ecr.outputs.registry }} \
          -t ${{ steps.login-ecr.outputs.registry }}/${{ env.ECR_REPOSITORY }}:${{ env.DEV_IMAGE_TAG }} .

      - name: Push image to ECR
        run : docker push ${{ steps.login-ecr.outputs.registry }}/${{ env.ECR_REPOSITORY }}:${{ env.DEV_IMAGE_TAG }}
>>>>>>> e6ee2d6a

      - name: Configure AWS creds to access EKS
        # notice: TIP: the deployment user must be in the masters group in the aws-auth config map in the cluster
        uses: aws-actions/configure-aws-credentials@v1
        with:
          aws-access-key-id    : ${{ env.AWS_KEY_ID }}     #notice: unique for each env
          aws-secret-access-key: ${{ env.AWS_ACCESS_KEY }} #notice: unique for each env
          aws-region           : ${{ env.AWS_REGION }}

      - name: Create ns
        uses: tensor-hq/eksctl-helm-action@main
        with:
          eks_cluster: ${{ env.CLUSTER_NAME }}
          command: |-
            kubectl create namespace ${{ env.DEV_STG_COMMON_NAMESPACE }} --dry-run=client -o yaml | kubectl apply -f -
      #
      #
      # NOTICE: --- INDEXER ---
      - name: Pull the holo-indexer helm chart version x.x.x from ECR
        shell: bash
        env:
          #
          CHART_REPO   : holo-indexer
          CHART_VERSION: ${{ env.STG_HOLO_INDEXER_HELM_CHART_VERSION }}
          #
          ECR_REGISTRY: ${{ steps.login-ecr.outputs.registry }}
        run: |
          helm pull oci://$ECR_REGISTRY/$CHART_REPO --version $CHART_VERSION

      - name: -> Deploy INDEXER cli in staging [namespace -> ${{ env.STG_COMMON_NAMESPACE }}]
        uses: tensor-hq/eksctl-helm-action@main
        env:
          RELEASE_NAME: indexer-dev #notice
        with:
          eks_cluster: ${{ env.CLUSTER_NAME }}
          command: |-
            helm upgrade --install $RELEASE_NAME \
            holo-indexer-${{ env.STG_HOLO_INDEXER_HELM_CHART_VERSION }}.tgz \
            -n ${{ env.DEV_STG_COMMON_NAMESPACE }} \
            --set image.repository=${{ env.ECR_REPOSITORY }} \
            --set image.image_tag=${{ env.DEV_IMAGE_TAG }} \
            --set config_file_data=${{ env.INDEXER_HOLO_CONFIG_FILE_DATA }} \
            --set holo_indexer_password=${{ env.STG_HOLO_INDEXER_PASSWORD }} \
            --set HOLO_INDEXER_HOST=${{ env.DEV_STG_HOLO_INDEXER_HOST }} \
            --set OPERATOR_API_KEY=${{ env.STG_HOLO_INDEXER_OPERATOR_API_KEY }} \
            --set ABI_ENVIRONMENT=${{ env.ABI_ENVIRONMENT }} \
            --set datadog_tags.env=${{ env.CLUSTER_NAME }} \
            --set datadog_tags.service=$RELEASE_NAME-holo-indexer \
            --set datadog_tags.version=chart-${{ env.STG_HOLO_INDEXER_HELM_CHART_VERSION }} \
            --values .github/values_for_stg_alb_ingress.yaml \
            --set ingress.ingress_name=ing-$RELEASE_NAME-health \
            --set ingress.host=$RELEASE_NAME-health.${{ env.STG_DOMAIN }} \
            --set ingress.target_svc_name=$RELEASE_NAME-holo-indexer \
            --set ingress.blue_green_deployment=false
<<<<<<< HEAD
#      #
#      #
#      # NOTICE: --- OPERATOR ---
#      - name: Pull the holo-operator helm chart version x.x.x from ECR
#        shell: bash
#        env:
#          #
#          CHART_REPO   : holo-operator
#          CHART_VERSION: ${{ env.STG_HOLO_OPERATOR_HELM_CHART_VERSION }}
#          #
#          ECR_REGISTRY: ${{ steps.login-ecr.outputs.registry }}
#        run : |
#          helm pull oci://$ECR_REGISTRY/$CHART_REPO --version $CHART_VERSION
#
#      - name: -> Deploy OPERATOR cli in staging [namespace -> ${{ env.DEV_STG_COMMON_NAMESPACE }}]
#        uses: tensor-hq/eksctl-helm-action@main
#        env:
#          RELEASE_NAME: operator-dev #notice
#        with:
#          eks_cluster: ${{ env.CLUSTER_NAME }}
#          command: |-
#            helm upgrade --install $RELEASE_NAME \
#            --namespace ${{ env.DEV_STG_COMMON_NAMESPACE }} --create-namespace  \
#            holo-operator-${{ env.STG_HOLO_OPERATOR_HELM_CHART_VERSION }}.tgz \
#            -n ${{ env.DEV_STG_COMMON_NAMESPACE }} \
#            --set image.repository=${{ env.ECR_REPOSITORY }} \
#            --set image.image_tag=${{ env.DEV_IMAGE_TAG }} \
#            --set config_file_data=${{ env.HOLO_CONFIG_FILE_DATA }} \
#            --set holo_operator_password=${{ env.STG_HOLO_OPERATOR_PASSWORD }} \
#            --set datadog_tags.env=${{ env.CLUSTER_NAME }} \
#            --set datadog_tags.service=$RELEASE_NAME-holo-operator \
#            --set datadog_tags.version=chart-${{ env.STG_HOLO_OPERATOR_HELM_CHART_VERSION }} \
#            --values .github/values_for_stg_alb_ingress.yaml \
#            --set ingress.ingress_name=ing-$RELEASE_NAME-health \
#            --set ingress.host=$RELEASE_NAME-health.${{ env.DEV_STG_DOMAIN }} \
#            --set ingress.target_svc_name=$RELEASE_NAME-holo-operator \
#            --set ingress.blue_green_deployment=false
#
=======
      #
      #
      # NOTICE: --- OPERATOR ---
      - name: Pull the holo-operator helm chart version x.x.x from ECR
        shell: bash
        env:
          #
          CHART_REPO   : holo-operator
          CHART_VERSION: ${{ env.STG_HOLO_OPERATOR_HELM_CHART_VERSION }}
          #
          ECR_REGISTRY: ${{ steps.login-ecr.outputs.registry }}
        run: |
          helm pull oci://$ECR_REGISTRY/$CHART_REPO --version $CHART_VERSION

      - name: -> Deploy OPERATOR cli in staging [namespace -> ${{ env.STG_COMMON_NAMESPACE }}]
        uses: tensor-hq/eksctl-helm-action@main
        env:
          RELEASE_NAME: operator-dev #notice
        with:
          eks_cluster: ${{ env.CLUSTER_NAME }}
          command: |-
            helm upgrade --install $RELEASE_NAME \
            holo-operator-${{ env.STG_HOLO_OPERATOR_HELM_CHART_VERSION }}.tgz \
            -n ${{ env.STG_COMMON_NAMESPACE }} \
            --set image.repository=${{ env.ECR_REPOSITORY }} \
            --set image.image_tag=${{ env.DEV_IMAGE_TAG }} \
            --set config_file_data=${{ env.OPERATOR_HOLO_CONFIG_FILE_DATA }} \
            --set holo_operator_password=${{ env.STG_HOLO_OPERATOR_PASSWORD }} \
            --set ABI_ENVIRONMENT=${{ env.ABI_ENVIRONMENT }} \
            --set datadog_tags.env=${{ env.CLUSTER_NAME }} \
            --set datadog_tags.version=chart-${{ env.STG_HOLO_OPERATOR_HELM_CHART_VERSION }} \
            --values .github/values_for_stg_alb_ingress.yaml \
            --set ingress.ingress_name=ing-$RELEASE_NAME-health \
            --set ingress.host=$RELEASE_NAME-health.${{ env.STG_DOMAIN }} \
            --set ingress.target_svc_name=$RELEASE_NAME-holo-operator \
            --set ingress.blue_green_deployment=false

>>>>>>> e6ee2d6a
      - name: -> Info for the new deployments
        uses: tensor-hq/eksctl-helm-action@main
        env:
          INDEXER_RELEASE_NAME   : indexer-dev
          OPERATOR_RELEASE_NAME  : operator-dev
          LB_URL: "https://staging-alb-1490082055.us-west-2.elb.amazonaws.com"
        with:
          eks_cluster: ${{ env.CLUSTER_NAME }}
          command: |-
            echo "------------------------- Last 5 Helm releases -------------------------"
            echo "--INDEXER--"
            helm history $INDEXER_RELEASE_NAME    -n ${{ env.DEV_STG_COMMON_NAMESPACE }} --max 3
            echo "--OPERATOR--"
            helm history $OPERATOR_RELEASE_NAME   -n ${{ env.DEV_STG_COMMON_NAMESPACE }} --max 3

            echo "------------------------ Newly deployed image [same for all 3 apps] ------------------------"
            echo "$DEV_IMAGE_TAG"

            echo "------------------------ Healthchecks ------------------------"
<<<<<<< HEAD

            ENDPOINT=$INDEXER_RELEASE_NAME-health.${{ env.DEV_STG_DOMAIN }}
=======
            sleep 55

            ENDPOINT=$INDEXER_RELEASE_NAME-health.${{ env.STG_DOMAIN }}
>>>>>>> e6ee2d6a
            echo "curl -k -H \"Host: $ENDPOINT\" $LB_URL/healthcheck"
            curl -k -H "Host: $ENDPOINT" $LB_URL/healthcheck | jq '.status'

            ENDPOINT=$OPERATOR_RELEASE_NAME-health.${{ env.DEV_STG_DOMAIN }}
            echo "curl -k -H \"Host: $ENDPOINT\" $LB_URL/healthcheck"
            curl -k -H "Host: $ENDPOINT" $LB_URL/healthcheck | jq '.status'

  datadog-log-checks:
    #####
    needs: [deploy-to-staging]
    name: datadog-log-checks
    runs-on: ubuntu-latest
    #####
    env:
      DD_API_KEY: ${{ secrets.STAGING_DD_API_KEY }}
      DD_APPLICATION_KEY: ${{ secrets.PYTHON_TESTS_DD_APPLICATION_KEY }}
      #
      CHECK_TIMEFRAME: 15 # in minutes
      RUN_FOR: 1 # in minutes

    steps:
      - name: Sanitize the branch name to use with Helm
        id: sanitized_branch
        shell: bash
        # replaces '/' to '-' , '_' to '-' , uppercase to lowercase
        run: echo "##[set-output name=branch;]$( echo ${GITHUB_REF_NAME} | tr '/' '-' | tr '_' '-' | tr '[:upper:]' '[:lower:]' )"

      - name: Checkout tests repo
        uses: actions/checkout@v3
        with:
          repository: holographxyz/qa
          ref  : wip  # notice: main/wip
          token: ${{ secrets.HOLOGRAPH_GITHUB_PERSONAL_ACCESS_TOKEN }}  # reminder -> created in my personal GH account
          path : './'

      - name: Setup python
        uses: actions/setup-python@v2
        with:
          python-version: 3.8

      - name: Install Python packages
        run : |
          python -m pip install datadog_api_client

      - name: Check Datadog monitor for -> Too Many Pod Restarts [indexer]
        env:
          ENV: ${{ env.CLUSTER_NAME }}
          BRANCH_NAME: ${{ steps.sanitized_branch.outputs.branch }} # this is the namespace
          APP: "indexer" # todo - for operator & propagator
        run: |
          python python_api_tests/test_dd_k8s_TooManyRestarts.py

      - name: Check Datadog monitor for -> Too Many Pod Restarts [operator]
        env:
          ENV: ${{ env.CLUSTER_NAME }}
          BRANCH_NAME: ${{ steps.sanitized_branch.outputs.branch }} # this is the namespace
          APP: "operator"
        run: |
          python python_api_tests/test_dd_k8s_TooManyRestarts.py

#      - name: Check Datadog monitor for -> ImgPullBackoff
#        env:
#          ENV: ${{ env.CLUSTER_NAME }}
#          BRANCH_NAME: ${{ steps.sanitized_branch.outputs.branch }} # this is the namespace
#          CHECK_TIMEFRAME: 5 # in minutes
#          RUN_FOR: 5 # in minutes
#          APP: "indexer" # todo - for operator & propagator
#        run: |
#          python python_api_tests/test_dd_k8s_ImgPullBackoff.py<|MERGE_RESOLUTION|>--- conflicted
+++ resolved
@@ -28,22 +28,14 @@
   STG_HOLO_INDEXER_PASSWORD  : ${{ secrets.STG_HOLO_INDEXER_PASSWORD }}
   STG_HOLO_OPERATOR_PASSWORD : ${{ secrets.STG_HOLO_OPERATOR_PASSWORD }}
   #
-<<<<<<< HEAD
-=======
   # set the RPC endpoints config files
->>>>>>> e6ee2d6a
   INDEXER_HOLO_CONFIG_FILE_DATA : stg-config-file
   OPERATOR_HOLO_CONFIG_FILE_DATA: stg-config-file
   #
   ABI_ENVIRONMENT: develop # same for all apps [indexer,operator]
   #
-<<<<<<< HEAD
   DEV_STG_COMMON_NAMESPACE: testholo
   DEV_STG_DOMAIN: "cxipchain.xyz"
-=======
-  STG_COMMON_NAMESPACE: holocli-dev # notice <---
-  STG_DOMAIN: "cxipchain.xyz"
->>>>>>> e6ee2d6a
 
 # notice: the trigger
 on:
@@ -57,11 +49,7 @@
 
 jobs:
   deploy-to-staging:
-<<<<<<< HEAD
-    name: deploy-to-staging
-=======
     name: Deploy-to-staging
->>>>>>> e6ee2d6a
     runs-on: ubuntu-latest
 
     steps:
@@ -78,13 +66,6 @@
         id  : login-ecr
         uses: aws-actions/amazon-ecr-login@v1
 
-<<<<<<< HEAD
-#      - name: Build image
-#        run : docker build -t ${{ steps.login-ecr.outputs.registry }}/${{ env.ECR_REPOSITORY }}:${{ env.DEV_IMAGE_TAG }} .
-#
-#      - name: Push image to ECR
-#        run : docker push ${{ steps.login-ecr.outputs.registry }}/${{ env.ECR_REPOSITORY }}:${{ env.DEV_IMAGE_TAG }}
-=======
       - name: Build image
         run: |
           docker build --platform linux/amd64 --build-arg AWS_ECR_URL=${{ steps.login-ecr.outputs.registry }} \
@@ -92,7 +73,6 @@
 
       - name: Push image to ECR
         run : docker push ${{ steps.login-ecr.outputs.registry }}/${{ env.ECR_REPOSITORY }}:${{ env.DEV_IMAGE_TAG }}
->>>>>>> e6ee2d6a
 
       - name: Configure AWS creds to access EKS
         # notice: TIP: the deployment user must be in the masters group in the aws-auth config map in the cluster
@@ -147,7 +127,6 @@
             --set ingress.host=$RELEASE_NAME-health.${{ env.STG_DOMAIN }} \
             --set ingress.target_svc_name=$RELEASE_NAME-holo-indexer \
             --set ingress.blue_green_deployment=false
-<<<<<<< HEAD
 #      #
 #      #
 #      # NOTICE: --- OPERATOR ---
@@ -186,45 +165,6 @@
 #            --set ingress.target_svc_name=$RELEASE_NAME-holo-operator \
 #            --set ingress.blue_green_deployment=false
 #
-=======
-      #
-      #
-      # NOTICE: --- OPERATOR ---
-      - name: Pull the holo-operator helm chart version x.x.x from ECR
-        shell: bash
-        env:
-          #
-          CHART_REPO   : holo-operator
-          CHART_VERSION: ${{ env.STG_HOLO_OPERATOR_HELM_CHART_VERSION }}
-          #
-          ECR_REGISTRY: ${{ steps.login-ecr.outputs.registry }}
-        run: |
-          helm pull oci://$ECR_REGISTRY/$CHART_REPO --version $CHART_VERSION
-
-      - name: -> Deploy OPERATOR cli in staging [namespace -> ${{ env.STG_COMMON_NAMESPACE }}]
-        uses: tensor-hq/eksctl-helm-action@main
-        env:
-          RELEASE_NAME: operator-dev #notice
-        with:
-          eks_cluster: ${{ env.CLUSTER_NAME }}
-          command: |-
-            helm upgrade --install $RELEASE_NAME \
-            holo-operator-${{ env.STG_HOLO_OPERATOR_HELM_CHART_VERSION }}.tgz \
-            -n ${{ env.STG_COMMON_NAMESPACE }} \
-            --set image.repository=${{ env.ECR_REPOSITORY }} \
-            --set image.image_tag=${{ env.DEV_IMAGE_TAG }} \
-            --set config_file_data=${{ env.OPERATOR_HOLO_CONFIG_FILE_DATA }} \
-            --set holo_operator_password=${{ env.STG_HOLO_OPERATOR_PASSWORD }} \
-            --set ABI_ENVIRONMENT=${{ env.ABI_ENVIRONMENT }} \
-            --set datadog_tags.env=${{ env.CLUSTER_NAME }} \
-            --set datadog_tags.version=chart-${{ env.STG_HOLO_OPERATOR_HELM_CHART_VERSION }} \
-            --values .github/values_for_stg_alb_ingress.yaml \
-            --set ingress.ingress_name=ing-$RELEASE_NAME-health \
-            --set ingress.host=$RELEASE_NAME-health.${{ env.STG_DOMAIN }} \
-            --set ingress.target_svc_name=$RELEASE_NAME-holo-operator \
-            --set ingress.blue_green_deployment=false
-
->>>>>>> e6ee2d6a
       - name: -> Info for the new deployments
         uses: tensor-hq/eksctl-helm-action@main
         env:
@@ -236,22 +176,18 @@
           command: |-
             echo "------------------------- Last 5 Helm releases -------------------------"
             echo "--INDEXER--"
-            helm history $INDEXER_RELEASE_NAME    -n ${{ env.DEV_STG_COMMON_NAMESPACE }} --max 3
+            helm history $INDEXER_RELEASE_NAME  -n ${{ env.DEV_STG_COMMON_NAMESPACE }} --max 3
             echo "--OPERATOR--"
-            helm history $OPERATOR_RELEASE_NAME   -n ${{ env.DEV_STG_COMMON_NAMESPACE }} --max 3
+            helm history $OPERATOR_RELEASE_NAME -n ${{ env.DEV_STG_COMMON_NAMESPACE }} --max 3
 
             echo "------------------------ Newly deployed image [same for all 3 apps] ------------------------"
             echo "$DEV_IMAGE_TAG"
 
             echo "------------------------ Healthchecks ------------------------"
-<<<<<<< HEAD
+
+            sleep 55
 
             ENDPOINT=$INDEXER_RELEASE_NAME-health.${{ env.DEV_STG_DOMAIN }}
-=======
-            sleep 55
-
-            ENDPOINT=$INDEXER_RELEASE_NAME-health.${{ env.STG_DOMAIN }}
->>>>>>> e6ee2d6a
             echo "curl -k -H \"Host: $ENDPOINT\" $LB_URL/healthcheck"
             curl -k -H "Host: $ENDPOINT" $LB_URL/healthcheck | jq '.status'
 
