name: Deploy holoclis to staging

permissions:
  id-token: write
  contents: read   # This is required for actions/checkout@v2

env:
  AWS_REGION    : us-west-2
  IAM_ROLE      : arn:aws:iam::177635894328:role/Github_role_to_access_ECR
  ECR_REPOSITORY: holo-cli-dev # notice: the same for all 3 cli apps
  #
  DEV_IMAGE_TAG : dev-${{ github.sha }} #NOTICE
  #
  STG_HOLO_INDEXER_HELM_CHART_VERSION   : 0.0.14 # NOTICE
<<<<<<< HEAD
  STG_HOLO_OPERATOR_HELM_CHART_VERSION  : 0.0.9  # NOTICE
  STG_HOLO_PROPAGATOR_HELM_CHART_VERSION: 0.0.10  # NOTICE
=======
  STG_HOLO_OPERATOR_HELM_CHART_VERSION  : 0.0.10  # NOTICE
  STG_HOLO_PROPAGATOR_HELM_CHART_VERSION: 0.0.9  # NOTICE
>>>>>>> 48cf2945
  #
  CLUSTER_NAME   : staging
  AWS_KEY_ID     : ${{ secrets.NEWSTAGE_USER_AWS_ACCESS_KEY_ID }}
  AWS_ACCESS_KEY : ${{ secrets.NEWSTAGE_USER_AWS_SECRET_ACCESS_KEY }}
  #
  #TODO - create new gh secret for prod. should be different from staging????
  STG_HOLO_INDEXER_OPERATOR_API_KEY: ${{ secrets.HOLO_INDEXER_OPERATOR_API_KEY }}
  # TODO -> HOLO_INDEXER_HOST <----- replace with k8s service endpoint [angello,alex should make code chamges]
  STG_HOLO_INDEXER_HOST: https://develop.cxipchain.xyz
  #
  # notice: all 3 have the same password
  STG_HOLO_INDEXER_PASSWORD   : ${{ secrets.STG_HOLO_INDEXER_PASSWORD }}
  STG_HOLO_OPERATOR_PASSWORD  : ${{ secrets.STG_HOLO_OPERATOR_PASSWORD }}
  STG_HOLO_PROPAGATOR_PASSWORD: ${{ secrets.STG_HOLO_PROPAGATOR_PASSWORD }}
  #
  # switching between the keys in the config map
  HOLO_CONFIG_FILE_DATA: stg-config-file # [stg-config-file/prod-config-file]
  #
  STG_COMMON_NAMESPACE: holocli
  STG_DOMAIN: "cxipchain.xyz"

# notice: the trigger
on:
  push:
    branches:
      - 'holocli'
      - 'develop' # notice: the actual staging branch -> [the deployment is happening into the holocli namespace!]
      #
      - '!main'     # EXCLUDES this branch
      - '!master'   # EXCLUDES this branch

jobs:
  deploy-to-new-staging:
    name: deploy-to-staging
    runs-on: ubuntu-latest

    steps:
      - name: Use Githubs federated identity with AWS
        uses: aws-actions/configure-aws-credentials@v1
        with:
          role-to-assume: ${{ env.IAM_ROLE }}
          aws-region    : ${{ env.AWS_REGION }}

      - name: Login to ECR
        id: login-ecr
        uses: aws-actions/amazon-ecr-login@v1

      - name: Checkout code
        uses: actions/checkout@v2

      - name: Build and push image to ECR
        env:
          ECR_REGISTRY  : ${{ steps.login-ecr.outputs.registry }}
          ECR_REPOSITORY: ${{ env.ECR_REPOSITORY }}
        run: |
          docker build -t $ECR_REGISTRY/$ECR_REPOSITORY:$DEV_IMAGE_TAG .
          docker push     $ECR_REGISTRY/$ECR_REPOSITORY:$DEV_IMAGE_TAG

      - name: Configure AWS creds to access EKS
        # notice: TIP: the deployment user must be in the masters group in the aws-auth config map in the cluster
        uses: aws-actions/configure-aws-credentials@v1
        with:
          aws-access-key-id    : ${{ env.AWS_KEY_ID }}     #notice: unique for each env
          aws-secret-access-key: ${{ env.AWS_ACCESS_KEY }} #notice: unique for each env
          aws-region           : ${{ env.AWS_REGION }}

      - name: Create holocli dev ns
        uses: tensor-hq/eksctl-helm-action@main
        with:
          eks_cluster: ${{ env.CLUSTER_NAME }}
          command: |-
            kubectl create namespace ${{ env.STG_COMMON_NAMESPACE }} --dry-run=client -o yaml | kubectl apply -f -
      #
      #
      # NOTICE: --- INDEXER ---
      - name: Pull the holo-indexer helm chart version x.x.x from ECR
        shell: bash
        env:
          #
          CHART_REPO   : holo-indexer
          CHART_VERSION: ${{ env.STG_HOLO_INDEXER_HELM_CHART_VERSION }}
          #
          ECR_REGISTRY: ${{ steps.login-ecr.outputs.registry }}
        run : |
          helm pull oci://$ECR_REGISTRY/$CHART_REPO --version $CHART_VERSION

      - name: -> Deploy INDEXER cli in staging [namespace -> ${{ steps.STG_COMMON_NAMESPACE }}]
        uses: tensor-hq/eksctl-helm-action@main
        env:
          RELEASE_NAME: indexer-dev #notice
        with:
          eks_cluster: ${{ env.CLUSTER_NAME }}
          command: |-
            helm upgrade --install $RELEASE_NAME \
            holo-indexer-${{ env.STG_HOLO_INDEXER_HELM_CHART_VERSION }}.tgz \
            -n ${{ env.STG_COMMON_NAMESPACE }} \
            --set image.repository=${{ env.ECR_REPOSITORY }} \
            --set image.image_tag=${{ env.DEV_IMAGE_TAG }} \
            --set config_file_data=${{ env.HOLO_CONFIG_FILE_DATA }} \
            --set holo_indexer_password=${{ env.STG_HOLO_INDEXER_PASSWORD }} \
            --set HOLO_INDEXER_HOST=${{ env.STG_HOLO_INDEXER_HOST }} \
            --set OPERATOR_API_KEY=${{ env.STG_HOLO_INDEXER_OPERATOR_API_KEY }} \
            --set datadog_tags.env=${{ env.CLUSTER_NAME }} \
            --set datadog_tags.service=$RELEASE_NAME-holo-indexer \
            --set datadog_tags.version=chart-${{ env.STG_HOLO_INDEXER_HELM_CHART_VERSION }} \
            --values .github/values_for_stg_alb_ingress.yaml \
            --set ingress.ingress_name=ing-$RELEASE_NAME-health \
            --set ingress.host=$RELEASE_NAME-health.${{ env.STG_DOMAIN }} \
            --set ingress.target_svc_name=$RELEASE_NAME-holo-indexer \
            --set ingress.blue_green_deployment=false
      #
      #
      # NOTICE: --- OPERATOR ---
      - name: Pull the holo-operator helm chart version x.x.x from ECR
        shell: bash
        env:
          #
          CHART_REPO   : holo-operator
          CHART_VERSION: ${{ env.STG_HOLO_OPERATOR_HELM_CHART_VERSION }}
          #
          ECR_REGISTRY: ${{ steps.login-ecr.outputs.registry }}
        run : |
          helm pull oci://$ECR_REGISTRY/$CHART_REPO --version $CHART_VERSION

      - name: -> Deploy OPERATOR cli in staging [namespace -> ${{ env.STG_COMMON_NAMESPACE }}]
        uses: tensor-hq/eksctl-helm-action@main
        env:
          RELEASE_NAME: operator-dev #notice
        with:
          eks_cluster: ${{ env.CLUSTER_NAME }}
          command: |-
            helm upgrade --install $RELEASE_NAME \
            holo-operator-${{ env.STG_HOLO_OPERATOR_HELM_CHART_VERSION }}.tgz \
            -n ${{ env.STG_COMMON_NAMESPACE }} \
            --set image.repository=${{ env.ECR_REPOSITORY }} \
            --set image.image_tag=${{ env.DEV_IMAGE_TAG }} \
            --set config_file_data=${{ env.HOLO_CONFIG_FILE_DATA }} \
            --set holo_operator_password=${{ env.STG_HOLO_OPERATOR_PASSWORD }} \
            --set datadog_tags.env=${{ env.CLUSTER_NAME }} \
            --set datadog_tags.service=$RELEASE_NAME-holo-operator \
            --set datadog_tags.version=chart-${{ env.STG_HOLO_OPERATOR_HELM_CHART_VERSION }} \
            --values .github/values_for_stg_alb_ingress.yaml \
            --set ingress.ingress_name=ing-$RELEASE_NAME-health \
            --set ingress.host=$RELEASE_NAME-health.${{ env.STG_DOMAIN }} \
            --set ingress.target_svc_name=$RELEASE_NAME-holo-operator \
            --set ingress.blue_green_deployment=false
      #
      #
      # NOTICE: --- PROPAGATOR ---
      - name: Pull the holo-propagator helm chart version x.x.x from ECR
        shell: bash
        env:
          #
          CHART_REPO   : holo-propagator
          CHART_VERSION: ${{ env.STG_HOLO_PROPAGATOR_HELM_CHART_VERSION }}
          #
          ECR_REGISTRY: ${{ steps.login-ecr.outputs.registry }}
        run : |
          helm pull oci://$ECR_REGISTRY/$CHART_REPO --version $CHART_VERSION

      - name: -> Deploy PROPAGATOR cli in staging [namespace -> ${{ env.STG_COMMON_NAMESPACE }}]
        uses: tensor-hq/eksctl-helm-action@main
        env:
          RELEASE_NAME: propagator-dev #notice
        with:
          eks_cluster: ${{ env.CLUSTER_NAME }}
          command: |-
            helm upgrade --install $RELEASE_NAME \
            holo-propagator-${{ env.STG_HOLO_PROPAGATOR_HELM_CHART_VERSION }}.tgz \
            -n ${{ env.STG_COMMON_NAMESPACE }} \
            --set image.repository=${{ env.ECR_REPOSITORY }} \
            --set image.image_tag=${{ env.DEV_IMAGE_TAG }} \
            --set config_file_data=${{ env.HOLO_CONFIG_FILE_DATA }} \
            --set holo_propagator_password=${{ env.STG_HOLO_PROPAGATOR_PASSWORD }} \
            --set datadog_tags.env=${{ env.CLUSTER_NAME }} \
            --set datadog_tags.service=$RELEASE_NAME-holo-propagator \
            --set datadog_tags.version=chart-${{ env.STG_HOLO_PROPAGATOR_HELM_CHART_VERSION }} \
            --values .github/values_for_stg_alb_ingress.yaml \
            --set ingress.ingress_name=ing-$RELEASE_NAME-health \
            --set ingress.host=$RELEASE_NAME-health.${{ env.STG_DOMAIN }} \
            --set ingress.target_svc_name=$RELEASE_NAME-holo-propagator \
            --set ingress.blue_green_deployment=false

      - name: -> Info for the new deployments
        uses: tensor-hq/eksctl-helm-action@main
        env:
          INDEXER_RELEASE_NAME   : indexer-dev
          OPERATOR_RELEASE_NAME  : operator-dev
          PROPAGATOR_RELEASE_NAME: propagator-dev
          LB_URL: staging-alb-1490082055.us-west-2.elb.amazonaws.com
        with:
          eks_cluster: ${{ env.CLUSTER_NAME }}
          command: |-
            echo "------------------------- Last 5 Helm releases -------------------------"
            echo "--INDEXER--"
            helm history $INDEXER_RELEASE_NAME    -n ${{ env.STG_COMMON_NAMESPACE }} --max 3
            echo "--OPERATOR--"
            helm history $OPERATOR_RELEASE_NAME   -n ${{ env.STG_COMMON_NAMESPACE }} --max 3
            echo "--PROPAGATOR--"
            helm history $PROPAGATOR_RELEASE_NAME -n ${{ env.STG_COMMON_NAMESPACE }} --max 3

            echo "------------------------ Newly deployed image [same for all 3 apps] ------------------------"
            echo "$DEV_IMAGE_TAG"

            echo "------------------------ Healthchecks ------------------------"
            ENDPOINT=$INDEXER_RELEASE_NAME-health.${{ env.STG_DOMAIN }}
            echo "curl -k -H \"Host: $ENDPOINT\" https://$LB_URL/healthcheck"
            curl -k -H "Host: $ENDPOINT" https://$LB_URL/healthcheck | jq '.status'

            ENDPOINT=$OPERATOR_RELEASE_NAME-health.${{ env.STG_DOMAIN }}
            echo "curl -k -H \"Host: $ENDPOINT\" https://$LB_URL/healthcheck"
            curl -k -H "Host: $ENDPOINT" https://$LB_URL/healthcheck | jq '.status'

            ENDPOINT=$PROPAGATOR_RELEASE_NAME-health.${{ env.STG_DOMAIN }}
            echo "curl -k -H \"Host: $ENDPOINT\" https://$LB_URL/healthcheck"
            curl -k -H "Host: $ENDPOINT" https://$LB_URL/healthcheck | jq '.status'<|MERGE_RESOLUTION|>--- conflicted
+++ resolved
@@ -12,13 +12,8 @@
   DEV_IMAGE_TAG : dev-${{ github.sha }} #NOTICE
   #
   STG_HOLO_INDEXER_HELM_CHART_VERSION   : 0.0.14 # NOTICE
-<<<<<<< HEAD
-  STG_HOLO_OPERATOR_HELM_CHART_VERSION  : 0.0.9  # NOTICE
-  STG_HOLO_PROPAGATOR_HELM_CHART_VERSION: 0.0.10  # NOTICE
-=======
   STG_HOLO_OPERATOR_HELM_CHART_VERSION  : 0.0.10  # NOTICE
-  STG_HOLO_PROPAGATOR_HELM_CHART_VERSION: 0.0.9  # NOTICE
->>>>>>> 48cf2945
+  STG_HOLO_PROPAGATOR_HELM_CHART_VERSION: 0.0.9  # NOTICE   --> not 0.0.10 ????
   #
   CLUSTER_NAME   : staging
   AWS_KEY_ID     : ${{ secrets.NEWSTAGE_USER_AWS_ACCESS_KEY_ID }}
