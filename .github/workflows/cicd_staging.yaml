name: Deploy holoclis to staging

permissions:
  id-token: write
  contents: read # This is required for actions/checkout@v2

env:
  AWS_REGION    : us-west-2
  IAM_ROLE      : arn:aws:iam::177635894328:role/Github_role_to_access_ECR
  ECR_REPOSITORY: holo-cli-dev # notice: the same for all 3 cli apps
  #
  DEV_IMAGE_TAG : dev-${{ github.sha }}
  #######################################
<<<<<<< HEAD
  STG_HOLO_INDEXER_HELM_CHART_VERSION   : 0.0.21
  STG_HOLO_OPERATOR_HELM_CHART_VERSION  : 0.0.19
=======
  STG_HOLO_INDEXER_HELM_CHART_VERSION   : 0.0.17
  STG_HOLO_OPERATOR_HELM_CHART_VERSION  : 0.0.12
  STG_HOLO_PROPAGATOR_HELM_CHART_VERSION: 0.0.13
>>>>>>> 90e4debb
  #######################################
  CLUSTER_NAME   : staging
  #
  AWS_KEY_ID     : ${{ secrets.NEWSTAGE_USER_AWS_ACCESS_KEY_ID }}
  AWS_ACCESS_KEY : ${{ secrets.NEWSTAGE_USER_AWS_SECRET_ACCESS_KEY }}
  #
  #TODO - create new gh secret for prod. should be different from staging????
  STG_HOLO_INDEXER_OPERATOR_API_KEY: ${{ secrets.HOLO_INDEXER_OPERATOR_API_KEY }}
  #
  STG_HOLO_INDEXER_HOST: http://api-test-holo-api.testnet.svc.cluster.local:443
  #
  # notice: all 3 have the same password
  STG_HOLO_INDEXER_PASSWORD  : ${{ secrets.STG_HOLO_INDEXER_PASSWORD }}
  STG_HOLO_OPERATOR_PASSWORD : ${{ secrets.STG_HOLO_OPERATOR_PASSWORD }}
  #
  # switching between the keys in the config map
  HOLO_CONFIG_FILE_DATA: stg-config-file # [stg-config-file/prod-config-file]
  #
<<<<<<< HEAD
  ABI_ENVIRONMENT: develop # same for all apps [indexer,operator]
  #
  STG_COMMON_NAMESPACE: holocli-dev
=======
  ABI_ENVIRONMENT: testnet # same for all 3 [indexer,operator,propagator]
  #
  STG_COMMON_NAMESPACE: holocli-test
>>>>>>> 90e4debb
  STG_DOMAIN: "cxipchain.xyz"

# notice: the trigger
on:
  push:
    branches:
<<<<<<< HEAD
      - 'develop'
      # Excluded branches
      - '!testnet'
=======
      - 'testnet'
      # Excluded branches
      - '!develop'
>>>>>>> 90e4debb
      - '!main'
      - '!master'

jobs:
  deploy-to-new-staging:
    name: deploy-to-staging
    runs-on: ubuntu-latest

    steps:
      - name: Use Githubs federated identity with AWS
        uses: aws-actions/configure-aws-credentials@v1
        with:
          role-to-assume: ${{ env.IAM_ROLE }}
          aws-region    : ${{ env.AWS_REGION }}

      - name: Checkout code
        uses: actions/checkout@v2

      - name: Login to ECR
        id  : login-ecr
        uses: aws-actions/amazon-ecr-login@v1

      - name: Build image
        run : docker build -t ${{ steps.login-ecr.outputs.registry }}/${{ env.ECR_REPOSITORY }}:${{ env.DEV_IMAGE_TAG }} .

      - name: Push image to ECR
        run : docker push ${{ steps.login-ecr.outputs.registry }}/${{ env.ECR_REPOSITORY }}:${{ env.DEV_IMAGE_TAG }}

      - name: Configure AWS creds to access EKS
        # notice: TIP: the deployment user must be in the masters group in the aws-auth config map in the cluster
        uses: aws-actions/configure-aws-credentials@v1
        with:
          aws-access-key-id    : ${{ env.AWS_KEY_ID }}     #notice: unique for each env
          aws-secret-access-key: ${{ env.AWS_ACCESS_KEY }} #notice: unique for each env
          aws-region           : ${{ env.AWS_REGION }}

      - name: Create holocli ns
        uses: tensor-hq/eksctl-helm-action@main
        with:
          eks_cluster: ${{ env.CLUSTER_NAME }}
          command: |-
            kubectl create namespace ${{ env.STG_COMMON_NAMESPACE }} --dry-run=client -o yaml | kubectl apply -f -
      #
      #
      # NOTICE: --- INDEXER ---
      - name: Pull the holo-indexer helm chart version x.x.x from ECR
        shell: bash
        env:
          #
          CHART_REPO   : holo-indexer
          CHART_VERSION: ${{ env.STG_HOLO_INDEXER_HELM_CHART_VERSION }}
          #
          ECR_REGISTRY: ${{ steps.login-ecr.outputs.registry }}
        run: |
          helm pull oci://$ECR_REGISTRY/$CHART_REPO --version $CHART_VERSION

      - name: -> Deploy INDEXER cli in staging [namespace -> ${{ steps.STG_COMMON_NAMESPACE }}]
        uses: tensor-hq/eksctl-helm-action@main
        env:
          RELEASE_NAME: indexer-test #notice
        with:
          eks_cluster: ${{ env.CLUSTER_NAME }}
          command: |-
            helm upgrade --install $RELEASE_NAME \
            holo-indexer-${{ env.STG_HOLO_INDEXER_HELM_CHART_VERSION }}.tgz \
            -n ${{ env.STG_COMMON_NAMESPACE }} \
            --set image.repository=${{ env.ECR_REPOSITORY }} \
            --set image.image_tag=${{ env.DEV_IMAGE_TAG }} \
            --set config_file_data=${{ env.HOLO_CONFIG_FILE_DATA }} \
            --set holo_indexer_password=${{ env.STG_HOLO_INDEXER_PASSWORD }} \
            --set HOLO_INDEXER_HOST=${{ env.STG_HOLO_INDEXER_HOST }} \
            --set OPERATOR_API_KEY=${{ env.STG_HOLO_INDEXER_OPERATOR_API_KEY }} \
            --set ABI_ENVIRONMENT=${{ env.ABI_ENVIRONMENT }} \
            --set datadog_tags.env=${{ env.CLUSTER_NAME }} \
            --set datadog_tags.service=$RELEASE_NAME-holo-indexer \
            --set datadog_tags.version=chart-${{ env.STG_HOLO_INDEXER_HELM_CHART_VERSION }} \
            --values .github/values_for_stg_alb_ingress.yaml \
            --set ingress.ingress_name=ing-$RELEASE_NAME-health \
            --set ingress.host=$RELEASE_NAME-health.${{ env.STG_DOMAIN }} \
            --set ingress.target_svc_name=$RELEASE_NAME-holo-indexer \
            --set ingress.blue_green_deployment=false
      #
      #
      # NOTICE: --- OPERATOR ---
      - name: Pull the holo-operator helm chart version x.x.x from ECR
        shell: bash
        env:
          #
          CHART_REPO   : holo-operator
          CHART_VERSION: ${{ env.STG_HOLO_OPERATOR_HELM_CHART_VERSION }}
          #
          ECR_REGISTRY: ${{ steps.login-ecr.outputs.registry }}
        run: |
          helm pull oci://$ECR_REGISTRY/$CHART_REPO --version $CHART_VERSION

      - name: -> Deploy OPERATOR cli in staging [namespace -> ${{ env.STG_COMMON_NAMESPACE }}]
        uses: tensor-hq/eksctl-helm-action@main
        env:
          RELEASE_NAME: operator-test #notice
        with:
          eks_cluster: ${{ env.CLUSTER_NAME }}
          command: |-
            helm upgrade --install $RELEASE_NAME \
            holo-operator-${{ env.STG_HOLO_OPERATOR_HELM_CHART_VERSION }}.tgz \
            -n ${{ env.STG_COMMON_NAMESPACE }} \
            --set image.repository=${{ env.ECR_REPOSITORY }} \
            --set image.image_tag=${{ env.DEV_IMAGE_TAG }} \
            --set config_file_data=${{ env.HOLO_CONFIG_FILE_DATA }} \
            --set holo_operator_password=${{ env.STG_HOLO_OPERATOR_PASSWORD }} \
            --set ABI_ENVIRONMENT=${{ env.ABI_ENVIRONMENT }} \
            --set datadog_tags.env=${{ env.CLUSTER_NAME }} \
            --set datadog_tags.version=chart-${{ env.STG_HOLO_OPERATOR_HELM_CHART_VERSION }} \
            --values .github/values_for_stg_alb_ingress.yaml \
            --set ingress.ingress_name=ing-$RELEASE_NAME-health \
            --set ingress.host=$RELEASE_NAME-health.${{ env.STG_DOMAIN }} \
            --set ingress.target_svc_name=$RELEASE_NAME-holo-operator \
            --set ingress.blue_green_deployment=false
<<<<<<< HEAD
=======
      #
      #
      # NOTICE: --- PROPAGATOR ---
      - name: Pull the holo-propagator helm chart version x.x.x from ECR
        shell: bash
        env:
          #
          CHART_REPO   : holo-propagator
          CHART_VERSION: ${{ env.STG_HOLO_PROPAGATOR_HELM_CHART_VERSION }}
          #
          ECR_REGISTRY: ${{ steps.login-ecr.outputs.registry }}
        run: |
          helm pull oci://$ECR_REGISTRY/$CHART_REPO --version $CHART_VERSION

      - name: -> Deploy PROPAGATOR cli in staging [namespace -> ${{ env.STG_COMMON_NAMESPACE }}]
        uses: tensor-hq/eksctl-helm-action@main
        env:
          RELEASE_NAME: propagator-test #notice
        with:
          eks_cluster: ${{ env.CLUSTER_NAME }}
          command: |-
            helm upgrade --install $RELEASE_NAME \
            holo-propagator-${{ env.STG_HOLO_PROPAGATOR_HELM_CHART_VERSION }}.tgz \
            -n ${{ env.STG_COMMON_NAMESPACE }} \
            --set image.repository=${{ env.ECR_REPOSITORY }} \
            --set image.image_tag=${{ env.DEV_IMAGE_TAG }} \
            --set config_file_data=${{ env.HOLO_CONFIG_FILE_DATA }} \
            --set holo_propagator_password=${{ env.STG_HOLO_PROPAGATOR_PASSWORD }} \
            --set ABI_ENVIRONMENT=${{ env.ABI_ENVIRONMENT }} \
            --set datadog_tags.env=${{ env.CLUSTER_NAME }} \
            --set datadog_tags.service=$RELEASE_NAME-holo-propagator \
            --set datadog_tags.version=chart-${{ env.STG_HOLO_PROPAGATOR_HELM_CHART_VERSION }} \
            --values .github/values_for_stg_alb_ingress.yaml \
            --set ingress.ingress_name=ing-$RELEASE_NAME-health \
            --set ingress.host=$RELEASE_NAME-health.${{ env.STG_DOMAIN }} \
            --set ingress.target_svc_name=$RELEASE_NAME-holo-propagator \
            --set ingress.blue_green_deployment=false
>>>>>>> 90e4debb

      - name: -> Info for the new deployments
        uses: tensor-hq/eksctl-helm-action@main
        env:
<<<<<<< HEAD
          INDEXER_RELEASE_NAME  : indexer-dev
          OPERATOR_RELEASE_NAME : operator-dev
=======
          INDEXER_RELEASE_NAME   : indexer-test
          OPERATOR_RELEASE_NAME  : operator-test
          PROPAGATOR_RELEASE_NAME: propagator-test
>>>>>>> 90e4debb
          LB_URL: "https://staging-alb-1490082055.us-west-2.elb.amazonaws.com"
        with:
          eks_cluster: ${{ env.CLUSTER_NAME }}
          command: |-
            echo "------------------------- Last 5 Helm releases -------------------------"
            echo "--INDEXER--"
            helm history $INDEXER_RELEASE_NAME  -n ${{ env.STG_COMMON_NAMESPACE }} --max 3
            echo "--OPERATOR--"
            helm history $OPERATOR_RELEASE_NAME -n ${{ env.STG_COMMON_NAMESPACE }} --max 3

            echo "------------------------ Newly deployed image [same for all apps] ------------------------"
            echo "$DEV_IMAGE_TAG"
            sleep 40

            echo "------------------------ Healthchecks ------------------------"
            ENDPOINT=$INDEXER_RELEASE_NAME-health.${{ env.STG_DOMAIN }}
            echo "curl -k -H \"Host: $ENDPOINT\" $LB_URL/healthcheck"
            curl -k -H "Host: $ENDPOINT" $LB_URL/healthcheck | jq '.status'

            ENDPOINT=$OPERATOR_RELEASE_NAME-health.${{ env.STG_DOMAIN }}
            echo "curl -k -H \"Host: $ENDPOINT\" $LB_URL/healthcheck"
<<<<<<< HEAD
=======
            curl -k -H "Host: $ENDPOINT" $LB_URL/healthcheck | jq '.status'

            ENDPOINT=$PROPAGATOR_RELEASE_NAME-health.${{ env.STG_DOMAIN }}
            echo "curl -k -H \"Host: $ENDPOINT\" https://$LB_URL/healthcheck"
>>>>>>> 90e4debb
            curl -k -H "Host: $ENDPOINT" $LB_URL/healthcheck | jq '.status'<|MERGE_RESOLUTION|>--- conflicted
+++ resolved
@@ -11,14 +11,8 @@
   #
   DEV_IMAGE_TAG : dev-${{ github.sha }}
   #######################################
-<<<<<<< HEAD
   STG_HOLO_INDEXER_HELM_CHART_VERSION   : 0.0.21
   STG_HOLO_OPERATOR_HELM_CHART_VERSION  : 0.0.19
-=======
-  STG_HOLO_INDEXER_HELM_CHART_VERSION   : 0.0.17
-  STG_HOLO_OPERATOR_HELM_CHART_VERSION  : 0.0.12
-  STG_HOLO_PROPAGATOR_HELM_CHART_VERSION: 0.0.13
->>>>>>> 90e4debb
   #######################################
   CLUSTER_NAME   : staging
   #
@@ -37,30 +31,18 @@
   # switching between the keys in the config map
   HOLO_CONFIG_FILE_DATA: stg-config-file # [stg-config-file/prod-config-file]
   #
-<<<<<<< HEAD
   ABI_ENVIRONMENT: develop # same for all apps [indexer,operator]
   #
   STG_COMMON_NAMESPACE: holocli-dev
-=======
-  ABI_ENVIRONMENT: testnet # same for all 3 [indexer,operator,propagator]
-  #
-  STG_COMMON_NAMESPACE: holocli-test
->>>>>>> 90e4debb
   STG_DOMAIN: "cxipchain.xyz"
 
 # notice: the trigger
 on:
   push:
     branches:
-<<<<<<< HEAD
       - 'develop'
       # Excluded branches
       - '!testnet'
-=======
-      - 'testnet'
-      # Excluded branches
-      - '!develop'
->>>>>>> 90e4debb
       - '!main'
       - '!master'
 
@@ -178,58 +160,12 @@
             --set ingress.host=$RELEASE_NAME-health.${{ env.STG_DOMAIN }} \
             --set ingress.target_svc_name=$RELEASE_NAME-holo-operator \
             --set ingress.blue_green_deployment=false
-<<<<<<< HEAD
-=======
-      #
-      #
-      # NOTICE: --- PROPAGATOR ---
-      - name: Pull the holo-propagator helm chart version x.x.x from ECR
-        shell: bash
-        env:
-          #
-          CHART_REPO   : holo-propagator
-          CHART_VERSION: ${{ env.STG_HOLO_PROPAGATOR_HELM_CHART_VERSION }}
-          #
-          ECR_REGISTRY: ${{ steps.login-ecr.outputs.registry }}
-        run: |
-          helm pull oci://$ECR_REGISTRY/$CHART_REPO --version $CHART_VERSION
-
-      - name: -> Deploy PROPAGATOR cli in staging [namespace -> ${{ env.STG_COMMON_NAMESPACE }}]
-        uses: tensor-hq/eksctl-helm-action@main
-        env:
-          RELEASE_NAME: propagator-test #notice
-        with:
-          eks_cluster: ${{ env.CLUSTER_NAME }}
-          command: |-
-            helm upgrade --install $RELEASE_NAME \
-            holo-propagator-${{ env.STG_HOLO_PROPAGATOR_HELM_CHART_VERSION }}.tgz \
-            -n ${{ env.STG_COMMON_NAMESPACE }} \
-            --set image.repository=${{ env.ECR_REPOSITORY }} \
-            --set image.image_tag=${{ env.DEV_IMAGE_TAG }} \
-            --set config_file_data=${{ env.HOLO_CONFIG_FILE_DATA }} \
-            --set holo_propagator_password=${{ env.STG_HOLO_PROPAGATOR_PASSWORD }} \
-            --set ABI_ENVIRONMENT=${{ env.ABI_ENVIRONMENT }} \
-            --set datadog_tags.env=${{ env.CLUSTER_NAME }} \
-            --set datadog_tags.service=$RELEASE_NAME-holo-propagator \
-            --set datadog_tags.version=chart-${{ env.STG_HOLO_PROPAGATOR_HELM_CHART_VERSION }} \
-            --values .github/values_for_stg_alb_ingress.yaml \
-            --set ingress.ingress_name=ing-$RELEASE_NAME-health \
-            --set ingress.host=$RELEASE_NAME-health.${{ env.STG_DOMAIN }} \
-            --set ingress.target_svc_name=$RELEASE_NAME-holo-propagator \
-            --set ingress.blue_green_deployment=false
->>>>>>> 90e4debb
 
       - name: -> Info for the new deployments
         uses: tensor-hq/eksctl-helm-action@main
         env:
-<<<<<<< HEAD
           INDEXER_RELEASE_NAME  : indexer-dev
           OPERATOR_RELEASE_NAME : operator-dev
-=======
-          INDEXER_RELEASE_NAME   : indexer-test
-          OPERATOR_RELEASE_NAME  : operator-test
-          PROPAGATOR_RELEASE_NAME: propagator-test
->>>>>>> 90e4debb
           LB_URL: "https://staging-alb-1490082055.us-west-2.elb.amazonaws.com"
         with:
           eks_cluster: ${{ env.CLUSTER_NAME }}
@@ -251,11 +187,4 @@
 
             ENDPOINT=$OPERATOR_RELEASE_NAME-health.${{ env.STG_DOMAIN }}
             echo "curl -k -H \"Host: $ENDPOINT\" $LB_URL/healthcheck"
-<<<<<<< HEAD
-=======
-            curl -k -H "Host: $ENDPOINT" $LB_URL/healthcheck | jq '.status'
-
-            ENDPOINT=$PROPAGATOR_RELEASE_NAME-health.${{ env.STG_DOMAIN }}
-            echo "curl -k -H \"Host: $ENDPOINT\" https://$LB_URL/healthcheck"
->>>>>>> 90e4debb
             curl -k -H "Host: $ENDPOINT" $LB_URL/healthcheck | jq '.status'