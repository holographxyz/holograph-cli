name: Deploy holoclis to staging[testnet]

permissions:
  id-token: write
  contents: read # This is required for actions/checkout@v2

env:
  AWS_REGION: us-west-2
  IAM_ROLE: arn:aws:iam::177635894328:role/Github_role_to_access_ECR
  ECR_REPOSITORY: holo-cli-dev # notice: the same for all 3 cli apps
  #
  DEV_IMAGE_TAG: dev-${{ github.sha }}
  #######################################
  STG_HOLO_INDEXER_HELM_CHART_VERSION: 0.0.22
  STG_HOLO_OPERATOR_HELM_CHART_VERSION: 0.0.21
  #######################################
  CLUSTER_NAME: staging
  #
<<<<<<< HEAD
  AWS_KEY_ID: ${{ secrets.NEWSTAGE_USER_AWS_ACCESS_KEY_ID }}
  AWS_ACCESS_KEY: ${{ secrets.NEWSTAGE_USER_AWS_SECRET_ACCESS_KEY }}
=======
  AWS_KEY_ID     : ${{ secrets.NEWSTAGE_USER_AWS_ACCESS_KEY_ID }}
  AWS_ACCESS_KEY : ${{ secrets.NEWSTAGE_USER_AWS_SECRET_ACCESS_KEY }}
  ALB_CERT_ARN: ${{ secrets.STG_ALB_CERT_ARN_FOR_CXIPCHAIN_XYZ }}
>>>>>>> fbbd0b8d
  #
  #TODO - create new gh secret for prod. should be different from staging????
  STG_HOLO_INDEXER_OPERATOR_API_KEY: ${{ secrets.HOLO_INDEXER_OPERATOR_API_KEY }}
  #
  STG_HOLO_INDEXER_HOST: http://api-test-holo-api.testnet.svc.cluster.local:443
  #
  # notice: all 3 have the same password
  STG_HOLO_INDEXER_PASSWORD: ${{ secrets.STG_HOLO_INDEXER_PASSWORD }}
  STG_HOLO_OPERATOR_PASSWORD: ${{ secrets.STG_HOLO_OPERATOR_PASSWORD }}
  #
  # set the RPC endpoints config files
  INDEXER_HOLO_CONFIG_FILE_DATA: stg-config-file
  OPERATOR_HOLO_CONFIG_FILE_DATA: stg-config-file
  #
  ABI_ENVIRONMENT: testnet # same for all apps [indexer,operator]
  #
  STG_DOMAIN: "cxipchain.xyz"
  #
  STG_COMMON_NAMESPACE: holocli-test # NOTICE <---

# notice: the trigger
#on:
#  push:
#    branches:
#      - '...............'
#      # Excluded branches
#      - '!develop'
#      - '!main'
#      - '!master'
# notice: the trigger
on:
  pull_request:
    branches:
      - 'testnet'
    types: [closed]

jobs:
  deploy-to-staging:
    name: Deploy-to-staging[testnet]
    runs-on: ubuntu-latest

    steps:
      - name: Use Githubs federated identity with AWS
        uses: aws-actions/configure-aws-credentials@v1
        with:
          role-to-assume: ${{ env.IAM_ROLE }}
          aws-region: ${{ env.AWS_REGION }}

      - name: Checkout code
        uses: actions/checkout@v2

      - name: Login to ECR
        id: login-ecr
        uses: aws-actions/amazon-ecr-login@v1

      - name: Build image
        run: |
          docker build --platform linux/amd64 --build-arg AWS_ECR_URL=${{ steps.login-ecr.outputs.registry }} \
          -t ${{ steps.login-ecr.outputs.registry }}/${{ env.ECR_REPOSITORY }}:${{ env.DEV_IMAGE_TAG }} .

      - name: Push image
        run: docker push ${{ steps.login-ecr.outputs.registry }}/${{ env.ECR_REPOSITORY }}:${{ env.DEV_IMAGE_TAG }}

      - name: Configure AWS creds to access EKS
        # notice: TIP: the deployment user must be in the masters group in the aws-auth config map in the cluster
        uses: aws-actions/configure-aws-credentials@v1
        with:
          aws-access-key-id: ${{ env.AWS_KEY_ID }} #notice: unique for each env
          aws-secret-access-key: ${{ env.AWS_ACCESS_KEY }} #notice: unique for each env
          aws-region: ${{ env.AWS_REGION }}

      - name: Create ns [${{ env.STG_COMMON_NAMESPACE }}]
        uses: tensor-hq/eksctl-helm-action@main
        with:
          eks_cluster: ${{ env.CLUSTER_NAME }}
          command: |-
            kubectl create namespace ${{ env.STG_COMMON_NAMESPACE }} --dry-run=client -o yaml | kubectl apply -f -
      #
      #
      # NOTICE: --- INDEXER ---
      - name: Pull the holo-indexer helm chart version x.x.x from ECR
        shell: bash
        env:
          #
          CHART_REPO: holo-indexer
          CHART_VERSION: ${{ env.STG_HOLO_INDEXER_HELM_CHART_VERSION }}
          #
          ECR_REGISTRY: ${{ steps.login-ecr.outputs.registry }}
        run: |
          helm pull oci://$ECR_REGISTRY/$CHART_REPO --version $CHART_VERSION

      - name: -> Deploy INDEXER cli in staging [namespace -> ${{ env.STG_COMMON_NAMESPACE }}]
        uses: tensor-hq/eksctl-helm-action@main
        env:
          RELEASE_NAME: indexer-test #notice
        with:
          eks_cluster: ${{ env.CLUSTER_NAME }}
          command: |-
            helm upgrade --install $RELEASE_NAME \
            holo-indexer-${{ env.STG_HOLO_INDEXER_HELM_CHART_VERSION }}.tgz \
            -n ${{ env.STG_COMMON_NAMESPACE }} \
            --set image.repository=${{ env.ECR_REPOSITORY }} \
            --set image.image_tag=${{ env.DEV_IMAGE_TAG }} \
            --set config_file_data=${{ env.INDEXER_HOLO_CONFIG_FILE_DATA }} \
            --set holo_indexer_password=${{ env.STG_HOLO_INDEXER_PASSWORD }} \
            --set HOLO_INDEXER_HOST=${{ env.STG_HOLO_INDEXER_HOST }} \
            --set OPERATOR_API_KEY=${{ env.STG_HOLO_INDEXER_OPERATOR_API_KEY }} \
            --set ABI_ENVIRONMENT=${{ env.ABI_ENVIRONMENT }} \
            --set datadog_tags.env=${{ env.CLUSTER_NAME }} \
            --set datadog_tags.service=$RELEASE_NAME-holo-indexer \
            --set datadog_tags.version=chart-${{ env.STG_HOLO_INDEXER_HELM_CHART_VERSION }} \
            --values .github/values_for_stg_alb_ingress.yaml \
            --set ingress.annotations."alb\.ingress\.kubernetes\.io/certificate-arn"='${{ env.ALB_CERT_ARN }}' \
            --set ingress.ingress_name=ing-$RELEASE_NAME-health \
            --set ingress.host=$RELEASE_NAME-health.${{ env.STG_DOMAIN }} \
            --set ingress.target_svc_name=$RELEASE_NAME-holo-indexer \
            --set ingress.blue_green_deployment=false
      #
      #
      # NOTICE: --- OPERATOR ---
      - name: Pull the holo-operator helm chart version x.x.x from ECR
        shell: bash
        env:
          #
          CHART_REPO: holo-operator
          CHART_VERSION: ${{ env.STG_HOLO_OPERATOR_HELM_CHART_VERSION }}
          #
          ECR_REGISTRY: ${{ steps.login-ecr.outputs.registry }}
        run: |
          helm pull oci://$ECR_REGISTRY/$CHART_REPO --version $CHART_VERSION

      - name: -> Deploy OPERATOR cli in staging [namespace -> ${{ env.STG_COMMON_NAMESPACE }}]
        uses: tensor-hq/eksctl-helm-action@main
        env:
          RELEASE_NAME: operator-test #notice
        with:
          eks_cluster: ${{ env.CLUSTER_NAME }}
          command: |-
            helm upgrade --install $RELEASE_NAME \
            holo-operator-${{ env.STG_HOLO_OPERATOR_HELM_CHART_VERSION }}.tgz \
            -n ${{ env.STG_COMMON_NAMESPACE }} \
            --set image.repository=${{ env.ECR_REPOSITORY }} \
            --set image.image_tag=${{ env.DEV_IMAGE_TAG }} \
            --set config_file_data=${{ env.OPERATOR_HOLO_CONFIG_FILE_DATA }} \
            --set holo_operator_password=${{ env.STG_HOLO_OPERATOR_PASSWORD }} \
            --set ABI_ENVIRONMENT=${{ env.ABI_ENVIRONMENT }} \
            --set datadog_tags.env=${{ env.CLUSTER_NAME }} \
            --set datadog_tags.version=chart-${{ env.STG_HOLO_OPERATOR_HELM_CHART_VERSION }} \
            --values .github/values_for_stg_alb_ingress.yaml \
            --set ingress.annotations."alb\.ingress\.kubernetes\.io/certificate-arn"='${{ env.ALB_CERT_ARN }}' \
            --set ingress.ingress_name=ing-$RELEASE_NAME-health \
            --set ingress.host=$RELEASE_NAME-health.${{ env.STG_DOMAIN }} \
            --set ingress.target_svc_name=$RELEASE_NAME-holo-operator \
            --set ingress.blue_green_deployment=false

      - name: -> Info for the new deployments
        uses: tensor-hq/eksctl-helm-action@main
        env:
          INDEXER_RELEASE_NAME: indexer-test
          OPERATOR_RELEASE_NAME: operator-test
          LB_URL: 'https://staging-alb-1490082055.us-west-2.elb.amazonaws.com'
        with:
          eks_cluster: ${{ env.CLUSTER_NAME }}
          command: |-
            echo "------------------------- Last 5 Helm releases -------------------------"
            echo "--INDEXER--"
            helm history $INDEXER_RELEASE_NAME  -n ${{ env.STG_COMMON_NAMESPACE }} --max 3
            echo "--OPERATOR--"
            helm history $OPERATOR_RELEASE_NAME -n ${{ env.STG_COMMON_NAMESPACE }} --max 3

            echo "------------------------ Newly deployed image [same for all apps] ------------------------"
            echo "$DEV_IMAGE_TAG"

            echo "------------------------ Healthchecks ------------------------"
            sleep 55

            ENDPOINT=$INDEXER_RELEASE_NAME-health.${{ env.STG_DOMAIN }}
            echo "curl -k -H \"Host: $ENDPOINT\" $LB_URL/healthcheck"
            curl -k -H "Host: $ENDPOINT" $LB_URL/healthcheck | jq '.status'

            ENDPOINT=$OPERATOR_RELEASE_NAME-health.${{ env.STG_DOMAIN }}
            echo "curl -k -H \"Host: $ENDPOINT\" $LB_URL/healthcheck"
            curl -k -H "Host: $ENDPOINT" $LB_URL/healthcheck | jq '.status'<|MERGE_RESOLUTION|>--- conflicted
+++ resolved
@@ -16,14 +16,9 @@
   #######################################
   CLUSTER_NAME: staging
   #
-<<<<<<< HEAD
-  AWS_KEY_ID: ${{ secrets.NEWSTAGE_USER_AWS_ACCESS_KEY_ID }}
-  AWS_ACCESS_KEY: ${{ secrets.NEWSTAGE_USER_AWS_SECRET_ACCESS_KEY }}
-=======
   AWS_KEY_ID     : ${{ secrets.NEWSTAGE_USER_AWS_ACCESS_KEY_ID }}
   AWS_ACCESS_KEY : ${{ secrets.NEWSTAGE_USER_AWS_SECRET_ACCESS_KEY }}
   ALB_CERT_ARN: ${{ secrets.STG_ALB_CERT_ARN_FOR_CXIPCHAIN_XYZ }}
->>>>>>> fbbd0b8d
   #
   #TODO - create new gh secret for prod. should be different from staging????
   STG_HOLO_INDEXER_OPERATOR_API_KEY: ${{ secrets.HOLO_INDEXER_OPERATOR_API_KEY }}
