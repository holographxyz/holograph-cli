--- conflicted
+++ resolved
@@ -40,7 +40,6 @@
 # Commands
 
 <!-- commands -->
-<<<<<<< HEAD
 
 - [Overview](#overview)
 - [Usage](#usage)
@@ -77,27 +76,6 @@
     - [Suggestions / Desires](#suggestions--desires)
     - [Pull Requests](#pull-requests)
   - [Official Links](#official-links)
-=======
-* [`holograph bridge`](#holograph-bridge)
-* [`holograph bridge:contract`](#holograph-bridgecontract)
-* [`holograph bridge:nft`](#holograph-bridgenft)
-* [`holograph config`](#holograph-config)
-* [`holograph config:networks`](#holograph-confignetworks)
-* [`holograph config:user`](#holograph-configuser)
-* [`holograph config:view`](#holograph-configview)
-* [`holograph create`](#holograph-create)
-* [`holograph create:contract`](#holograph-createcontract)
-* [`holograph create:nft`](#holograph-createnft)
-* [`holograph faucet`](#holograph-faucet)
-* [`holograph help [COMMAND]`](#holograph-help-command)
-* [`holograph operator`](#holograph-operator)
-* [`holograph operator:bond`](#holograph-operatorbond)
-* [`holograph operator:recover`](#holograph-operatorrecover)
-* [`holograph operator:unbond`](#holograph-operatorunbond)
-* [`holograph status`](#holograph-status)
-* [`holograph status:contract`](#holograph-statuscontract)
-* [`holograph status:nft`](#holograph-statusnft)
->>>>>>> 0ec56899
 
 ## `holograph bridge`
 
@@ -122,14 +100,11 @@
   Learn how to bridge a Holographable NFT
 
     $ holograph bridge:nft --help --env mainnet|testnet|develop|experimental
-<<<<<<< HEAD
 
 COMMANDS
   bridge:contract  Bridge a Holographable contract from source chain to destination chain. You need to have a deployment config JSON
                    file. Use the "contract:create" command to create or extract one.
   bridge:nft       Bridge a Holographable NFT from one network to another.
-=======
->>>>>>> 0ec56899
 ```
 
 _See code: [dist/commands/bridge/index.ts](https://github.com/holographxyz/holograph-cli/blob/v0.0.11/dist/commands/bridge/index.ts)_
@@ -142,13 +117,8 @@
 Bridge a Holographable contract from source chain to destination chain. You need to have a deployment config JSON file. Use the "contract:create" command to create or extract one.
 
 USAGE
-<<<<<<< HEAD
   $ holograph bridge:contract [--sourceNetwork goerli|mumbai|fuji|rinkeby] [--destinationNetwork goerli|mumbai|fuji|rinkeby]
     [--deploymentConfig <value>] [--env mainnet|testnet|develop|experimental]
-=======
-  $ holograph bridge:contract [--sourceNetwork goerli|mumbai|fuji|rinkeby] [--destinationNetwork
-    goerli|mumbai|fuji|rinkeby] [--deploymentConfig <value>] [--env mainnet|testnet|develop|experimental]
->>>>>>> 0ec56899
 
 FLAGS
   --deploymentConfig=<value>     The config file to use
@@ -175,14 +145,8 @@
 
 ```
 USAGE
-<<<<<<< HEAD
   $ holograph bridge:nft [--collectionAddress <value>] [--tokenId <value>] [--sourceNetwork goerli|mumbai|fuji|rinkeby]
     [--destinationNetwork goerli|mumbai|fuji|rinkeby] [--env mainnet|testnet|develop|experimental]
-=======
-  $ holograph bridge:nft [--collectionAddress <value>] [--tokenId <value>] [--sourceNetwork
-    goerli|mumbai|fuji|rinkeby] [--destinationNetwork goerli|mumbai|fuji|rinkeby] [--env
-    mainnet|testnet|develop|experimental]
->>>>>>> 0ec56899
 
 FLAGS
   --collectionAddress=<value>    The address of the collection smart contract
@@ -338,7 +302,6 @@
 
 EXAMPLES
   $ holograph create --env mainnet|testnet|develop|experimental
-<<<<<<< HEAD
 
   $ holograph create:contract --env mainnet|testnet|develop|experimental
 
@@ -347,12 +310,6 @@
 COMMANDS
   create:contract  Deploy a Holographable contract.
   create:nft       Mint a Holographable NFT.
-=======
-
-  $ holograph create:contract --env mainnet|testnet|develop|experimental
-
-  $ holograph create:nft --env mainnet|testnet|develop|experimental
->>>>>>> 0ec56899
 ```
 
 _See code: [dist/commands/create/index.ts](https://github.com/holographxyz/holograph-cli/blob/v0.0.11/dist/commands/create/index.ts)_
@@ -363,15 +320,9 @@
 
 ```
 USAGE
-<<<<<<< HEAD
   $ holograph create:contract [--tx <value>] [--txNetwork goerli|mumbai|fuji|rinkeby] [--targetNetwork goerli|mumbai|fuji|rinkeby]
     [--deploymentType deployedTx|deploymentConfig|createConfig] [--deploymentConfig <value>] [--env
     mainnet|testnet|develop|experimental]
-=======
-  $ holograph create:contract [--tx <value>] [--txNetwork goerli|mumbai|fuji|rinkeby] [--targetNetwork
-    goerli|mumbai|fuji|rinkeby] [--deploymentType deployedTx|deploymentConfig|createConfig] [--deploymentConfig <value>]
-    [--env mainnet|testnet|develop|experimental]
->>>>>>> 0ec56899
 
 FLAGS
   --deploymentConfig=<value>  The config file to use
@@ -400,13 +351,8 @@
 
 ```
 USAGE
-<<<<<<< HEAD
   $ holograph create:nft [--collectionAddress <value>] [--tokenId <value>] [--tokenUriType ipfs|https|arweave] [--tokenUri
     <value>] [--network goerli|mumbai|fuji|rinkeby] [--env mainnet|testnet|develop|experimental]
-=======
-  $ holograph create:nft [--collectionAddress <value>] [--tokenId <value>] [--tokenUriType ipfs|https|arweave]
-    [--tokenUri <value>] [--network goerli|mumbai|fuji|rinkeby] [--env mainnet|testnet|develop|experimental]
->>>>>>> 0ec56899
 
 FLAGS
   --collectionAddress=<value>  The address of the collection smart contract
@@ -479,13 +425,8 @@
 
 ```
 USAGE
-<<<<<<< HEAD
   $ holograph operator [-m listen|manual|auto] [--sync] [--unsafePassword <value>] [--networks goerli|mumbai|fuji|rinkeby]
     [--healthCheckPort <value> --healthCheck] [--env mainnet|testnet|develop|experimental]
-=======
-  $ holograph operator [-m listen|manual|auto] [--sync] [--unsafePassword <value>] [--networks
-    goerli|mumbai|fuji|rinkeby] [--healthCheckPort <value> --healthCheck] [--env mainnet|testnet|develop|experimental]
->>>>>>> 0ec56899
 
 FLAGS
   -m, --mode=<option>        The mode in which to run the operator
@@ -493,12 +434,7 @@
   --env=<option>             [default: testnet] Holograph environment to use
                              <options: mainnet|testnet|develop|experimental>
   --healthCheck              Launch server on http://localhost:6000 to make sure command is still running
-<<<<<<< HEAD
   --healthCheckPort=<value>  [default: 6000] This flag allows you to choose what port the health check sever is running on.
-=======
-  --healthCheckPort=<value>  [default: 6000] This flag allows you to choose what port the health check sever is running
-                             on.
->>>>>>> 0ec56899
   --networks=<option>...     Space separated list of networks to use
                              <options: goerli|mumbai|fuji|rinkeby>
   --sync                     Start from last saved block position instead of latest block position
@@ -509,14 +445,11 @@
 
 EXAMPLES
   $ holograph operator --networks goerli fuji mumbai --mode=auto --sync --env mainnet|testnet|develop|experimental
-<<<<<<< HEAD
 
 COMMANDS
   operator:bond     Bond in to a pod.
   operator:recover  Attempt to re-run/recover a specific job.
   operator:unbond   Un-bond an operator from a pod
-=======
->>>>>>> 0ec56899
 ```
 
 _See code: [dist/commands/operator/index.ts](https://github.com/holographxyz/holograph-cli/blob/v0.0.11/dist/commands/operator/index.ts)_
@@ -553,19 +486,13 @@
 
 ```
 USAGE
-<<<<<<< HEAD
   $ holograph operator:recover [--network goerli|mumbai|fuji|rinkeby] [--tx <value>] [--healthCheckPort <value> --healthCheck] [--env
     mainnet|testnet|develop|experimental]
-=======
-  $ holograph operator:recover [--network goerli|mumbai|fuji|rinkeby] [--tx <value>] [--healthCheckPort <value>
-    --healthCheck] [--env mainnet|testnet|develop|experimental]
->>>>>>> 0ec56899
 
 FLAGS
   --env=<option>             [default: testnet] Holograph environment to use
                              <options: mainnet|testnet|develop|experimental>
   --healthCheck              Launch server on http://localhost:6000 to make sure command is still running
-<<<<<<< HEAD
   --healthCheckPort=<value>  [default: 6000] This flag allows you to choose what port the health check sever is running on.
   --network=<option>         The network on which the transaction was executed
                              <options: goerli|mumbai|fuji|rinkeby>
@@ -621,57 +548,20 @@
 ```
 
 _See code: [dist/commands/operator/unbond.ts](https://github.com/holographxyz/holograph-cli/blob/v0.0.9/dist/commands/operator/unbond.ts)_
-=======
-  --healthCheckPort=<value>  [default: 6000] This flag allows you to choose what port the health check sever is running
-                             on.
-  --network=<option>         The network on which the transaction was executed
-                             <options: goerli|mumbai|fuji|rinkeby>
-  --tx=<value>               The hash of transaction that we want to attempt to execute
-
-DESCRIPTION
-  Attempt to re-run/recover a specific job.
-
-EXAMPLES
-  $ holograph operator:recover --network="ethereumTestnetGoerli" --tx="0x..." --env mainnet|testnet|develop|experimental
-```
-
-_See code: [dist/commands/operator/recover.ts](https://github.com/holographxyz/holograph-cli/blob/v0.0.11/dist/commands/operator/recover.ts)_
-
-## `holograph operator:unbond`
-
-Un-bond an operator from a pod
-
-```
-USAGE
-  $ holograph operator:unbond [--env mainnet|testnet|develop|experimental]
+
+## `holograph status`
+
+Get the status of a contract or NFT.
+
+```
+USAGE
+  $ holograph status [--env mainnet|testnet|develop|experimental]
 
 FLAGS
   --env=<option>  [default: testnet] Holograph environment to use
                   <options: mainnet|testnet|develop|experimental>
 
 DESCRIPTION
-  Un-bond an operator from a pod
-
-EXAMPLES
-  $ holograph operator:unbond --env mainnet|testnet|develop|experimental
-```
-
-_See code: [dist/commands/operator/unbond.ts](https://github.com/holographxyz/holograph-cli/blob/v0.0.11/dist/commands/operator/unbond.ts)_
->>>>>>> 0ec56899
-
-## `holograph status`
-
-Get the status of a contract or NFT.
-
-```
-USAGE
-  $ holograph status [--env mainnet|testnet|develop|experimental]
-
-FLAGS
-  --env=<option>  [default: testnet] Holograph environment to use
-                  <options: mainnet|testnet|develop|experimental>
-
-DESCRIPTION
   Get the status of a contract or NFT.
 
 EXAMPLES
@@ -682,13 +572,10 @@
   Learn how to get the status of an NFT
 
     $ holograph status:nft --help --env mainnet|testnet|develop|experimental
-<<<<<<< HEAD
 
 COMMANDS
   status:contract  Check the status of a contract across all networks defined in the config.
   status:nft       Check the status of an NFT across all networks defined in the config.
-=======
->>>>>>> 0ec56899
 ```
 
 _See code: [dist/commands/status/index.ts](https://github.com/holographxyz/holograph-cli/blob/v0.0.11/dist/commands/status/index.ts)_
@@ -699,12 +586,7 @@
 
 ```
 USAGE
-<<<<<<< HEAD
   $ holograph status:contract [--address <value>] [--output csv|json|yaml|] [--env mainnet|testnet|develop|experimental]
-=======
-  $ holograph status:contract [--address <value>] [--output csv|json|yaml|] [--env
-    mainnet|testnet|develop|experimental]
->>>>>>> 0ec56899
 
 FLAGS
   --address=<value>  The address of contract to check status of
@@ -747,10 +629,7 @@
 ```
 
 _See code: [dist/commands/status/nft.ts](https://github.com/holographxyz/holograph-cli/blob/v0.0.11/dist/commands/status/nft.ts)_
-<<<<<<< HEAD
-
-=======
->>>>>>> 0ec56899
+
 <!-- commandsstop -->
 
 ## Developing
