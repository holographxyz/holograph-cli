--- conflicted
+++ resolved
@@ -43,12 +43,8 @@
     "inquirer": "^8.0.0",
     "joi": "^17.6.0",
     "web3": "^1.7.4",
-<<<<<<< HEAD
-    "web3-providers-ws": "^1.7.4"
-=======
     "web3-providers-ws": "^1.7.4",
     "yaml": "^2.1.1"
->>>>>>> 5f830eb5
   },
   "devDependencies": {
     "@oclif/test": "2.1.0",
