{
  "name": "@holographxyz/cli",
<<<<<<< HEAD
  "version": "0.0.6",
  "license": "Holograph Limited Public License (H-LPL) 1.0.0",
=======
  "version": "0.0.1",
  "license": "MIT",
>>>>>>> c3e5db88
  "description": "Holograph operator CLI",
  "author": "@holographxyz",
  "homepage": "https://holograph.xyz",
  "keywords": [
    "holograph",
    "holograph protocol",
    "holograph cli"
  ],
  "repository": {
    "type": "git",
    "url": "https://github.com/holographxyz/holograph-cli.git"
  },
  "bugs": {
    "url": "https://github.com/holographxyz/holograph-cli/issues"
  },
  "bin": {
    "holograph": "./bin/run"
  },
  "main": "dist/index.js",
  "types": "dist/index.d.ts",
  "files": [
    "/src/abi",
    "/bin",
    "/dist",
    "/npm-shrinkwrap.json",
    "/oclif.manifest.json"
  ],
  "scripts": {
    "build": "shx rm -rf dist && tsc -b",
    "lint": "eslint . --ext .ts --config .eslintrc",
    "lint:fix": "eslint . --ext .ts --config .eslintrc --fix",
    "postpack": "shx rm -f oclif.manifest.json",
    "posttest": "yarn lint",
    "prepack": "yarn build && oclif manifest && oclif readme",
    "test": "mocha --forbid-only \"test/**/*.test.ts\"",
    "version": "oclif readme && git add README.md",
    "prettier:check": "prettier --loglevel error --ignore-path .gitignore --list-different .",
    "prettier:fix": "prettier --loglevel error --ignore-path .gitignore --write ."
  },
  "dependencies": {
    "@ethereumjs/common": "^2.6.4",
    "@ethereumjs/tx": "^3.5.2",
    "@ethersproject/abi": "^5.7.0",
    "@ethersproject/abstract-provider": "^5.6.1",
    "@ethersproject/bignumber": "^5.7.0",
    "@ethersproject/bytes": "^5.7.0",
    "@ethersproject/contracts": "^5.7.0",
    "@ethersproject/keccak256": "^5.7.0",
    "@ethersproject/providers": "^5.7.2",
    "@ethersproject/units": "^5.7.0",
    "@ethersproject/wallet": "^5.6.1",
<<<<<<< HEAD
    "@holographxyz/environment": "0.1.10",
    "@holographxyz/networks": "0.1.10",
=======
    "@holographxyz/environment": "0.1.8",
    "@holographxyz/networks": "0.1.8",
>>>>>>> c3e5db88
    "@oclif/color": "^1.0.1",
    "@oclif/core": "1.16.4",
    "@oclif/plugin-help": "5.1.14",
    "@oclif/plugin-plugins": "2.1.1",
    "@truffle/hdwallet-provider": "^2.0.16",
    "@types/axios": "^0.14.0",
    "abortcontroller-polyfill": "^1.7.3",
    "axios": "^0.27.2",
    "cross-fetch": "^3.1.5",
    "crypto": "^1.0.1",
    "dotenv": "^16.0.3",
    "es6-promise": "^4.2.8",
    "ethereum-cryptography": "^1.1.0",
    "ethereumjs-abi": "^0.6.8",
    "ethereumjs-util": "^7.1.5",
    "ethereumjs-wallet": "^1.0.2",
    "ethers": "^5.7.1",
    "fs-extra": "^10.1.0",
    "http": "^0.0.1-security",
    "https": "^1.0.0",
    "husky": "^8.0.1",
    "inquirer": "^8.0.0",
    "joi": "^17.6.2",
    "node-fetch": "^3.2.10",
    "supports-color": "^9.2.3",
    "web3": "^1.8.0",
    "web3-core-helpers": "^1.8.0",
    "web3-providers-ws": "^1.8.0",
    "yaml": "^2.1.1"
  },
  "devDependencies": {
    "@oclif/test": "2.2.1",
    "@types/chai": "^4.3.1",
    "@types/fs-extra": "^9.0.13",
    "@types/inquirer": "^8.2.1",
    "@types/mocha": "^9.1.1",
    "@types/node": "18.7.23",
    "@types/unorm": "^1.3.28",
    "bip39": "^3.0.4",
    "chai": "4.3.6",
    "dotenv": "^16.0.3",
    "eslint": "7.32.0",
    "eslint-config-oclif": "^4",
    "eslint-config-oclif-typescript": "^1.0.3",
    "eslint-config-prettier": "^8.5.0",
    "eslint-plugin-prettier": "^4.0.0",
    "mocha": "10.0.0",
    "oclif": "^3",
    "prettier": "^2.7.1",
    "shx": "0.3.4",
    "ts-node": "10.9.1",
    "tslib": "2.4.0",
    "typescript": "4.8.4"
  },
  "oclif": {
    "bin": "holograph",
    "dirname": "holograph",
    "commands": "./dist/commands",
    "plugins": [
      "@oclif/plugin-help"
    ],
    "topicSeparator": ":",
    "topics": {}
  },
  "engines": {
    "node": ">=12.0.0"
  }
}<|MERGE_RESOLUTION|>--- conflicted
+++ resolved
@@ -1,12 +1,7 @@
 {
   "name": "@holographxyz/cli",
-<<<<<<< HEAD
   "version": "0.0.6",
   "license": "Holograph Limited Public License (H-LPL) 1.0.0",
-=======
-  "version": "0.0.1",
-  "license": "MIT",
->>>>>>> c3e5db88
   "description": "Holograph operator CLI",
   "author": "@holographxyz",
   "homepage": "https://holograph.xyz",
@@ -58,13 +53,8 @@
     "@ethersproject/providers": "^5.7.2",
     "@ethersproject/units": "^5.7.0",
     "@ethersproject/wallet": "^5.6.1",
-<<<<<<< HEAD
     "@holographxyz/environment": "0.1.10",
     "@holographxyz/networks": "0.1.10",
-=======
-    "@holographxyz/environment": "0.1.8",
-    "@holographxyz/networks": "0.1.8",
->>>>>>> c3e5db88
     "@oclif/color": "^1.0.1",
     "@oclif/core": "1.16.4",
     "@oclif/plugin-help": "5.1.14",
