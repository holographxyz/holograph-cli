{
  "name": "holo-cli",
  "version": "0.0.1",
  "description": "holograph operator cli",
  "author": "sogoiii @sogoiii",
  "bin": {
    "holo": "./bin/run"
  },
  "homepage": "https://github.com/cxip-labs/holo-cli",
  "license": "MIT",
  "main": "dist/index.js",
  "repository": "cxip-labs/holo-cli",
  "files": [
    "/bin",
    "/dist",
    "/npm-shrinkwrap.json",
    "/oclif.manifest.json"
  ],
  "scripts": {
    "build": "shx rm -rf dist && tsc -b",
    "lint": "eslint . --ext .ts --config .eslintrc",
    "lint:fix": "eslint . --ext .ts --config .eslintrc --fix",
    "postpack": "shx rm -f oclif.manifest.json",
    "posttest": "yarn lint",
    "prepack": "yarn build && oclif manifest && oclif readme",
    "test": "mocha --forbid-only \"test/**/*.test.ts\"",
    "version": "oclif readme && git add README.md",
    "prettier:check": "prettier --loglevel error --ignore-path .gitignore --list-different .",
    "prettier:fix": "prettier --loglevel error --ignore-path .gitignore --write ."
  },
  "dependencies": {
    "@ethereumjs/common": "^2.6.4",
    "@ethereumjs/tx": "^3.5.2",
    "@ethersproject/abstract-provider": "^5.6.1",
    "@oclif/color": "^1.0.1",
<<<<<<< HEAD
    "@oclif/core": "1.16.0",
    "@oclif/plugin-help": "5.1.14",
=======
    "@oclif/core": "1.16.4",
    "@oclif/plugin-help": "5.1.12",
>>>>>>> 7010fd7d
    "@oclif/plugin-plugins": "2.1.0",
    "@truffle/hdwallet-provider": "^2.0.16",
    "@types/axios": "^0.14.0",
    "abortcontroller-polyfill": "^1.7.3",
    "axios": "^0.27.2",
    "cross-fetch": "^3.1.5",
    "crypto": "^1.0.1",
    "dotenv": "^16.0.3",
    "es6-promise": "^4.2.8",
    "ethereum-cryptography": "^1.1.0",
    "ethereumjs-abi": "^0.6.8",
    "ethereumjs-util": "^7.1.5",
    "ethereumjs-wallet": "^1.0.2",
    "ethers": "^5.7.1",
    "fs-extra": "^10.1.0",
    "http": "^0.0.1-security",
    "https": "^1.0.0",
    "husky": "^8.0.1",
    "inquirer": "^8.0.0",
    "joi": "^17.6.2",
    "node-fetch": "^3.2.10",
    "supports-color": "^9.2.3",
    "web3": "^1.8.0",
    "web3-core-helpers": "^1.8.0",
    "web3-providers-ws": "^1.7.4",
    "yaml": "^2.1.1"
  },
  "devDependencies": {
    "@oclif/test": "2.2.1",
    "@types/chai": "^4.3.1",
    "@types/fs-extra": "^9.0.13",
    "@types/inquirer": "^8.2.1",
    "@types/mocha": "^9.1.1",
    "@types/node": "18.7.23",
    "@types/unorm": "^1.3.28",
    "bip39": "^3.0.4",
    "chai": "4.3.6",
    "dotenv": "^16.0.3",
    "eslint": "7.32.0",
    "eslint-config-oclif": "^4",
    "eslint-config-oclif-typescript": "^1.0.3",
    "eslint-config-prettier": "^8.5.0",
    "eslint-plugin-prettier": "^4.0.0",
    "mocha": "10.0.0",
    "oclif": "^3",
    "prettier": "^2.7.1",
    "shx": "0.3.4",
    "ts-node": "10.9.1",
    "tslib": "2.4.0",
    "typescript": "4.8.4"
  },
  "oclif": {
    "bin": "holo",
    "dirname": "holo",
    "commands": "./dist/commands",
    "plugins": [
      "@oclif/plugin-help",
      "@oclif/plugin-plugins"
    ],
    "topicSeparator": ":",
    "topics": {
      "hello": {
        "description": "Say hello to the world and others"
      }
    }
  },
  "engines": {
    "node": ">=12.0.0"
  },
  "bugs": "https://github.com/cxip-labs/holo-cli/issues",
  "keywords": [
    "oclif"
  ],
  "types": "dist/index.d.ts"
}<|MERGE_RESOLUTION|>--- conflicted
+++ resolved
@@ -33,13 +33,8 @@
     "@ethereumjs/tx": "^3.5.2",
     "@ethersproject/abstract-provider": "^5.6.1",
     "@oclif/color": "^1.0.1",
-<<<<<<< HEAD
-    "@oclif/core": "1.16.0",
+    "@oclif/core": "1.16.4",
     "@oclif/plugin-help": "5.1.14",
-=======
-    "@oclif/core": "1.16.4",
-    "@oclif/plugin-help": "5.1.12",
->>>>>>> 7010fd7d
     "@oclif/plugin-plugins": "2.1.0",
     "@truffle/hdwallet-provider": "^2.0.16",
     "@types/axios": "^0.14.0",
