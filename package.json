--- conflicted
+++ resolved
@@ -32,7 +32,6 @@
     "@oclif/core": "1.9.5",
     "@oclif/plugin-help": "5.1.12",
     "@oclif/plugin-plugins": "2.1.0",
-<<<<<<< HEAD
     "@truffle/hdwallet-provider": "^2.0.9",
     "dotenv": "^16.0.1",
     "ethereum-cryptography": "^1.1.0",
@@ -40,12 +39,10 @@
     "ethereumjs-wallet": "^1.0.2",
     "web3": "^1.7.4",
     "web3-providers-ws": "^1.7.4"
-=======
     "ethers": "^5.6.9",
     "fs-extra": "^10.1.0",
     "inquirer": "^8.0.0",
     "joi": "^17.6.0"
->>>>>>> 52c8a674
   },
   "devDependencies": {
     "@oclif/test": "2.1.0",
