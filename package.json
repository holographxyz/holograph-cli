--- conflicted
+++ resolved
@@ -33,17 +33,10 @@
     "@ethereumjs/tx": "^3.5.2",
     "@ethersproject/abstract-provider": "^5.6.1",
     "@oclif/color": "^1.0.1",
-<<<<<<< HEAD
     "@oclif/core": "1.16.4",
     "@oclif/plugin-help": "5.1.14",
-    "@oclif/plugin-plugins": "2.1.0",
+    "@oclif/plugin-plugins": "2.1.1",
     "@truffle/hdwallet-provider": "^2.0.16",
-=======
-    "@oclif/core": "1.16.0",
-    "@oclif/plugin-help": "5.1.12",
-    "@oclif/plugin-plugins": "2.1.1",
-    "@truffle/hdwallet-provider": "^2.0.9",
->>>>>>> 8d361204
     "@types/axios": "^0.14.0",
     "abortcontroller-polyfill": "^1.7.3",
     "axios": "^0.27.2",
