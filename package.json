--- conflicted
+++ resolved
@@ -116,24 +116,9 @@
     "bin": "holograph",
     "dirname": "holograph",
     "commands": "./dist/commands",
-<<<<<<< HEAD
     "hooks": {
       "healthCheck": "./dist/hooks/healthCheck"
     },
-    "npmRegistry": "https://registry.npmjs.org",
-    "macos": {
-      "identifier": "com.holograph.cli"
-    },
-    "update": {
-      "node": {
-        "version": "18.9.0"
-      },
-      "s3": {
-        "bucket": "holograph-cli"
-      }
-    },
-=======
->>>>>>> e7f9e962
     "plugins": [
       "@oclif/plugin-help"
     ],
