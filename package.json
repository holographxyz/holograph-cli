--- conflicted
+++ resolved
@@ -32,9 +32,7 @@
     "@oclif/core": "1.9.5",
     "@oclif/plugin-help": "5.1.12",
     "@oclif/plugin-plugins": "2.1.0",
-<<<<<<< HEAD
     "crypto": "^1.0.1",
-=======
     "@truffle/hdwallet-provider": "^2.0.9",
     "dotenv": "^16.0.1",
     "ethereum-cryptography": "^1.1.0",
@@ -42,7 +40,6 @@
     "ethereumjs-wallet": "^1.0.2",
     "web3": "^1.7.4",
     "web3-providers-ws": "^1.7.4",
->>>>>>> ed501f22
     "ethers": "^5.6.9",
     "fs-extra": "^10.1.0",
     "inquirer": "^8.0.0",
