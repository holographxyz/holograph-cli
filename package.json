{
  "name": "holo-cli",
  "version": "0.0.1",
  "description": "holograph operator cli",
  "author": "sogoiii @sogoiii",
  "bin": {
    "holo": "./bin/run"
  },
  "homepage": "https://github.com/cxip-labs/holo-cli",
  "license": "MIT",
  "main": "dist/index.js",
  "repository": "cxip-labs/holo-cli",
  "files": [
    "/bin",
    "/dist",
    "/npm-shrinkwrap.json",
    "/oclif.manifest.json"
  ],
  "scripts": {
    "build": "shx rm -rf dist && tsc -b",
    "lint": "eslint . --ext .ts --config .eslintrc",
    "lint:fix": "eslint . --ext .ts --config .eslintrc --fix",
    "postpack": "shx rm -f oclif.manifest.json",
    "posttest": "yarn lint",
    "prepack": "yarn build && oclif manifest && oclif readme",
    "test": "mocha --forbid-only \"test/**/*.test.ts\"",
    "version": "oclif readme && git add README.md",
    "prettier:check": "prettier --loglevel error --ignore-path .gitignore --list-different .",
    "prettier:fix": "prettier --loglevel error --ignore-path .gitignore --write ."
  },
  "dependencies": {
    "@ethereumjs/common": "^2.6.4",
    "@ethereumjs/tx": "^3.5.2",
    "@ethersproject/abstract-provider": "^5.6.1",
    "@oclif/color": "^1.0.1",
    "@oclif/core": "1.16.0",
    "@oclif/plugin-help": "5.1.12",
    "@oclif/plugin-plugins": "2.1.0",
    "@truffle/hdwallet-provider": "^2.0.9",
    "@types/axios": "^0.14.0",
    "abortcontroller-polyfill": "^1.7.3",
    "axios": "^0.27.2",
    "cross-fetch": "^3.1.5",
    "crypto": "^1.0.1",
    "dotenv": "^16.0.3",
    "es6-promise": "^4.2.8",
    "ethereum-cryptography": "^1.1.0",
    "ethereumjs-abi": "^0.6.8",
    "ethereumjs-util": "^7.1.5",
    "ethereumjs-wallet": "^1.0.2",
    "ethers": "^5.7.1",
    "fs-extra": "^10.1.0",
    "http": "^0.0.1-security",
    "https": "^1.0.0",
    "husky": "^8.0.1",
    "inquirer": "^8.0.0",
    "joi": "^17.6.2",
    "node-fetch": "^3.2.10",
<<<<<<< HEAD
    "supports-color": "^9.2.3",
    "web3": "^1.7.4",
    "web3-core-helpers": "^1.8.0",
=======
    "supports-color": "^9.2.2",
    "web3": "^1.8.0",
    "web3-core-helpers": "^1.7.4",
>>>>>>> b0e6884f
    "web3-providers-ws": "^1.7.4",
    "yaml": "^2.1.1"
  },
  "devDependencies": {
    "@oclif/test": "2.2.1",
    "@types/chai": "^4.3.1",
    "@types/fs-extra": "^9.0.13",
    "@types/inquirer": "^8.2.1",
    "@types/mocha": "^9.1.1",
    "@types/node": "18.7.23",
    "@types/unorm": "^1.3.28",
    "bip39": "^3.0.4",
    "chai": "4.3.6",
    "dotenv": "^16.0.3",
    "eslint": "7.32.0",
    "eslint-config-oclif": "^4",
    "eslint-config-oclif-typescript": "^1.0.3",
    "eslint-config-prettier": "^8.5.0",
    "eslint-plugin-prettier": "^4.0.0",
    "mocha": "10.0.0",
    "oclif": "^3",
    "prettier": "^2.7.1",
    "shx": "0.3.4",
    "ts-node": "10.9.1",
    "tslib": "2.4.0",
    "typescript": "4.8.4"
  },
  "oclif": {
    "bin": "holo",
    "dirname": "holo",
    "commands": "./dist/commands",
    "plugins": [
      "@oclif/plugin-help",
      "@oclif/plugin-plugins"
    ],
    "topicSeparator": ":",
    "topics": {
      "hello": {
        "description": "Say hello to the world and others"
      }
    }
  },
  "engines": {
    "node": ">=12.0.0"
  },
  "bugs": "https://github.com/cxip-labs/holo-cli/issues",
  "keywords": [
    "oclif"
  ],
  "types": "dist/index.d.ts"
}<|MERGE_RESOLUTION|>--- conflicted
+++ resolved
@@ -56,15 +56,9 @@
     "inquirer": "^8.0.0",
     "joi": "^17.6.2",
     "node-fetch": "^3.2.10",
-<<<<<<< HEAD
     "supports-color": "^9.2.3",
-    "web3": "^1.7.4",
+    "web3": "^1.8.0",
     "web3-core-helpers": "^1.8.0",
-=======
-    "supports-color": "^9.2.2",
-    "web3": "^1.8.0",
-    "web3-core-helpers": "^1.7.4",
->>>>>>> b0e6884f
     "web3-providers-ws": "^1.7.4",
     "yaml": "^2.1.1"
   },
