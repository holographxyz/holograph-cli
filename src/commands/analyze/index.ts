import * as fs from 'fs-extra'
import {Command, Flags} from '@oclif/core'
import {BigNumber, Contract} from 'ethers'
import {TransactionResponse, TransactionReceipt} from '@ethersproject/abstract-provider'
import {TransactionDescription} from '@ethersproject/abi'

import {ensureConfigFileIsValid, supportedNetworks} from '../../utils/config'
import {Environment, getEnvironment} from '../../utils/environment'
import {toAscii, getNetworkByHolographId, sha3, storageSlot} from '../../utils/utils'

import {FilterType, BlockJob, NetworkMonitor, TransactionType} from '../../utils/network-monitor'

enum LogType {
  ContractDeployment = 'ContractDeployment',
  AvailableJob = 'AvailableJob',
}

type TransactionLog = {
  messageTx: string
  messageNetwork: string
  messageBlock: number
  logType: LogType
}

interface Scope {
  network: string
  startBlock: number
  endBlock: number
}

interface ContractDeployment extends TransactionLog {
  address: string
  networks: string[]
}

interface AvailableJob extends TransactionLog {
  jobHash: string
  bridgeTx: string
  bridgeNetwork: string
  bridgeBlock: number
  jobType: TransactionType
  completed: boolean
  operatorTx: string
  operatorNetwork: string
  operatorBlock: number
}

export default class Analyze extends Command {
  static hidden = true
  static description = 'Extract all operator jobs and get their status'
  static examples = [
<<<<<<< HEAD
    `$ holograph analyze --scope='{"network":"eht_goerli","startBlock":10857626,"endBlock":11138178}' --scope='{"network":"mumbai","startBlock":26758573,"endBlock":27457918}' --scope='{"network":"fuji","startBlock":11406945,"endBlock":12192217}'`,
=======
    `$ <%= config.bin %> <%= command.id %> --scope='[{"network":"goerli","startBlock":10857626,"endBlock":11138178},{"network":"mumbai","startBlock":26758573,"endBlock":27457918},{"network":"fuji","startBlock":11406945,"endBlock":12192217}]'`,
>>>>>>> 0f89eb7e
  ]

  static flags = {
    scope: Flags.string({
      description: 'JSON object of blocks to analyze "{ network: string, startBlock: number, endBlock: number }"',
      multiple: true,
    }),
    output: Flags.string({
      description: 'Specify a file to output the results to (ie "~/Desktop/analyzeResults.json")',
      default: `./${getEnvironment()}.analyzeResults.json`,
      multiple: false,
    }),
  }

  environment!: Environment
  outputFile!: string
  collectionMap: {[key: string]: boolean} = {}
  operatorJobIndexMap: {[key: string]: number} = {}
  operatorJobCounterMap: {[key: string]: number} = {}
  transactionLogs: (ContractDeployment | AvailableJob)[] = []
  networkMonitor!: NetworkMonitor

  /**
   * Command Entry Point
   */
  async run(): Promise<void> {
    const {flags} = await this.parse(Analyze)
    this.log('Loading user configurations...')
    const {environment, configFile} = await ensureConfigFileIsValid(this.config.configDir, undefined, false)
    this.log('User configurations loaded.')
    this.environment = environment
    const {networks, scopeJobs} = this.scopeItOut(flags.scope as string[])
    this.log(`${JSON.stringify(scopeJobs, undefined, 2)}`)

    this.outputFile = flags.output as string
    if (await fs.pathExists(this.outputFile)) {
      this.transactionLogs = (await fs.readJson(this.outputFile)) as (ContractDeployment | AvailableJob)[]
      let i = 0
      for (const logRaw of this.transactionLogs) {
        if (logRaw.logType === LogType.AvailableJob) {
          const log: AvailableJob = logRaw as AvailableJob
          this.operatorJobIndexMap[log.jobHash] = i
          this.operatorJobCounterMap[log.jobHash] = 0
          if ('messageTx' in log && log.messageTx !== '') {
            this.operatorJobCounterMap[log.jobHash] += 1
          }

          if ('bridgeTx' in log && log.bridgeTx !== '') {
            this.operatorJobCounterMap[log.jobHash] += 1
          }

          if ('operatorTx' in log && log.operatorTx !== '') {
            this.operatorJobCounterMap[log.jobHash] += 1
          }

          if (this.operatorJobIndexMap[log.jobHash] === 3) {
            delete this.operatorJobIndexMap[log.jobHash]
            delete this.operatorJobCounterMap[log.jobHash]
          }
        }

        i++
      }
    }

    this.networkMonitor = new NetworkMonitor({
      parent: this,
      configFile,
      networks,
      debug: this.debug,
      processTransactions: this.processTransactions,
    })

    const blockJobs: {[key: string]: BlockJob[]} = {}

    // Setup websocket subscriptions and start processing blocks
    for (let i = 0, l = networks.length; i < l; i++) {
      const network: string = networks[i]
      blockJobs[network] = []
      for (const scopeJob of scopeJobs) {
        if (scopeJob.network === network) {
          let endBlock: number = scopeJob.endBlock
          // Allow syncing up to current block height if endBlock is set to 0
          if (endBlock === 0) {
            /* eslint-disable no-await-in-loop */
            endBlock = await this.networkMonitor.providers[network].getBlockNumber()
          }

          for (let n = scopeJob.startBlock, nl = endBlock; n <= nl; n++) {
            blockJobs[network].push({
              network: network,
              block: n,
            } as BlockJob)
          }
        }
      }
    }

    this.networkMonitor.exitCallback = this.exitCallback.bind(this)
    await this.networkMonitor.run(false, blockJobs, this.filterBuilder)
  }

  /**
   * Keeps track of the operator jobs
   */
  manageOperatorJobMaps(index: number, operatorJobHash: string, beam: AvailableJob): void {
    if (index >= 0) {
      this.transactionLogs[index] = beam
      this.operatorJobCounterMap[operatorJobHash] = 1
    } else {
      this.operatorJobIndexMap[operatorJobHash] = this.transactionLogs.push(beam) - 1
      this.operatorJobCounterMap[operatorJobHash] += 1
    }

    if (this.operatorJobCounterMap[operatorJobHash] === 3) {
      delete this.operatorJobIndexMap[operatorJobHash]
      delete this.operatorJobCounterMap[operatorJobHash]
    }
  }

  /**
   * Validates that the input scope is valid and using a supported network
   */
  validateScope(scope: Scope, networks: string[], scopeJobs: Scope[]): void {
    if ('network' in scope && 'startBlock' in scope && 'endBlock' in scope) {
      if (supportedNetworks.includes(scope.network)) {
        if (!networks.includes(scope.network)) {
          networks.push(scope.network as string)
        }

        scopeJobs.push(scope)
      } else {
        this.log(`${scope.network} is not a supported network`)
      }
    } else {
      this.log(`${scope} is an invalid Scope object`)
    }
  }

  /**
   * Checks all the input scopes and validates them
   */
  scopeItOut(scopeFlags: string[]): {networks: string[]; scopeJobs: Scope[]} {
    const networks: string[] = []
    const scopeJobs: Scope[] = []
    for (const scopeString of scopeFlags) {
      try {
        const scope: Scope = JSON.parse(scopeString) as Scope
        this.validateScope(scope, networks, scopeJobs)
      } catch {
        this.log(`${scopeString} is an invalid Scope JSON object`)
      }
    }

    return {networks, scopeJobs}
  }

  exitCallback(): void {
    fs.writeFileSync(this.outputFile, JSON.stringify(this.transactionLogs, undefined, 2))
  }

  /**
   * Build the filters to search for events via the network monitor
   */
  async filterBuilder(): Promise<void> {
    this.networkMonitor.filters = [
      {
        type: FilterType.from,
        match: this.networkMonitor.LAYERZERO_RECEIVERS,
        networkDependant: true,
      },
      {
        type: FilterType.to,
        match: this.networkMonitor.bridgeAddress,
        networkDependant: false,
      },
      {
        type: FilterType.to,
        match: this.networkMonitor.operatorAddress,
        networkDependant: false,
      },
    ]
    return Promise.resolve()
  }

  /**
   * Process the transactions in each block job
   */
  async processTransactions(job: BlockJob, transactions: TransactionResponse[]): Promise<void> {
    /* eslint-disable no-await-in-loop */
    if (transactions.length > 0) {
      for (const transaction of transactions) {
        const tags: (string | number)[] = []
        tags.push(transaction.blockNumber as number, this.networkMonitor.randomTag())
        this.networkMonitor.structuredLog(job.network, `Processing transaction ${transaction.hash}`, tags)
        const to: string | undefined = transaction.to?.toLowerCase()
        const from: string | undefined = transaction.from?.toLowerCase()
        if (to === this.networkMonitor.bridgeAddress) {
          // We have bridge job
          this.log('handleBridgeOutEvent')
          await this.handleBridgeOutEvent(transaction, job.network, tags)
        } else if (to === this.networkMonitor.operatorAddress) {
          // We have a bridge job being executed
          // Check that it worked?
          this.log('handleBridgeInEvent')
          await this.handleBridgeInEvent(transaction, job.network, tags)
        } else if (from === this.networkMonitor.LAYERZERO_RECEIVERS[job.network]) {
          // We have an available operator job event
          this.log('handleAvailableOperatorJobEvent')
          await this.handleAvailableOperatorJobEvent(transaction, job.network, tags)
        } else {
          this.networkMonitor.structuredLog(
            job.network,
            `Function processTransactions stumbled on an unknown transaction ${transaction.hash}`,
            tags,
          )
        }
      }
    }
  }

  /**
   * Finds bridge out events and keeps track of them
   */
  async handleBridgeOutEvent(
    transaction: TransactionResponse,
    network: string,
    tags: (string | number)[],
  ): Promise<void> {
    const receipt: TransactionReceipt | null = await this.networkMonitor.getTransactionReceipt({
      network,
      transactionHash: transaction.hash,
      attempts: 10,
      canFail: true,
    })
    if (receipt === null) {
      throw new Error(`Could not get receipt for ${transaction.hash}`)
    }

    if (receipt.status === 1) {
      let operatorJobHash: string | undefined
      let operatorJobPayload: string | undefined
      let args: any[] | undefined
      switch (this.environment) {
        case Environment.localhost:
          operatorJobHash = this.networkMonitor.decodeCrossChainMessageSentEvent(
            receipt,
            this.networkMonitor.operatorAddress,
          )
          if (operatorJobHash !== undefined) {
            args = this.networkMonitor.decodeLzEvent(receipt, this.networkMonitor.lzEndpointAddress[network])
            if (args !== undefined) {
              operatorJobPayload = args[2] as string
            }
          }

          break
        default:
          operatorJobHash = this.networkMonitor.decodeCrossChainMessageSentEvent(
            receipt,
            this.networkMonitor.operatorAddress,
          )
          if (operatorJobHash !== undefined) {
            operatorJobPayload = this.networkMonitor.decodeLzPacketEvent(receipt)
          }

          break
      }

      if (operatorJobHash === undefined) {
        this.networkMonitor.structuredLog(network, `Could not find a bridgeOutRequest for ${transaction.hash}`, tags)
      } else {
        // check that operatorJobPayload and operatorJobHash are the same
        if (sha3(operatorJobPayload) !== operatorJobHash) {
          throw new Error('The hashed operatorJobPayload does not equal operatorJobHash!')
        }

        const index: number =
          operatorJobHash in this.operatorJobIndexMap ? this.operatorJobIndexMap[operatorJobHash] : -1
        const beam: AvailableJob =
          index >= 0 ? (this.transactionLogs[index] as AvailableJob) : ({completed: false} as AvailableJob)
        beam.logType = LogType.AvailableJob
        beam.jobHash = operatorJobHash
        beam.bridgeTx = transaction.hash
        beam.bridgeNetwork = network
        beam.bridgeBlock = transaction.blockNumber!
        const parsedTransaction: TransactionDescription | null =
          this.networkMonitor.bridgeContract.interface.parseTransaction(transaction)
        if (parsedTransaction === null) {
          beam.jobType = TransactionType.unknown
        } else {
          const toNetwork: string = getNetworkByHolographId(parsedTransaction.args[0])
          beam.messageNetwork = toNetwork
          beam.operatorNetwork = toNetwork
          const holographableContractAddress: string = (parsedTransaction.args[1] as string).toLowerCase()
          if (holographableContractAddress === this.networkMonitor.factoryAddress) {
            beam.jobType = TransactionType.deploy
          } else {
            const slot: string = await this.networkMonitor.providers[network].getStorageAt(
              holographableContractAddress,
              storageSlot('eip1967.Holograph.contractType'),
            )
            const contractType: string = toAscii(slot)
            if (contractType === 'HolographERC20') {
              beam.jobType = TransactionType.erc20
            } else if (contractType === 'HolographERC721' || contractType === 'CxipERC721') {
              beam.jobType = TransactionType.erc721
            }
          }
        }

        this.networkMonitor.structuredLog(network, `Found a valid bridgeOutRequest for ${transaction.hash}`, tags)
        this.manageOperatorJobMaps(index, operatorJobHash, beam)
      }
    }
  }

  /**
   * Handle the AvailableOperatorJob event from the Holograph Operator, when one is picked up while processing transactions
   */
  async handleAvailableOperatorJobEvent(
    transaction: TransactionResponse,
    network: string,
    tags: (string | number)[],
  ): Promise<void> {
    const receipt: TransactionReceipt | null = await this.networkMonitor.getTransactionReceipt({
      network,
      transactionHash: transaction.hash,
      attempts: 10,
      canFail: true,
    })
    if (receipt === null) {
      throw new Error(`Could not get receipt for ${transaction.hash}`)
    }

    if (receipt.status === 1) {
      const args: any[] | undefined = this.networkMonitor.decodeAvailableOperatorJobEvent(
        receipt,
        this.networkMonitor.operatorAddress,
      )
      const operatorJobHash: string | undefined = args === undefined ? undefined : sha3(args[0])
      const operatorJobPayload: string | undefined = args === undefined ? undefined : sha3(args[1])
      if (operatorJobHash === undefined) {
        this.networkMonitor.structuredLog(
          network,
          `Could not find an availableOperatorJob event for ${transaction.hash}`,
          tags,
        )
      } else {
        // check that operatorJobPayload and operatorJobHash are the same
        if (sha3(operatorJobPayload) !== operatorJobHash) {
          throw new Error('The hashed operatorJobPayload does not equal operatorJobHash!')
        }

<<<<<<< HEAD
        const index: number =
          operatorJobHash in this.operatorJobIndexMap ? this.operatorJobIndexMap[operatorJobHash] : -1
        const beam: AvailableJob = index >= 0 ? (this.transactionLogs[index] as AvailableJob) : ({} as AvailableJob)
        beam.logType = LogType.AvailableJob
        beam.jobHash = operatorJobHash
        beam.messageTx = transaction.hash
        beam.messageNetwork = network
        beam.messageBlock = transaction.blockNumber!
        if (!beam.completed) {
          beam.completed = await this.validateOperatorJob(transaction.hash, network, operatorJobPayload!, tags)
=======
        if (receipt.status === 1) {
          this.networkMonitor.structuredLog(
            network,
            `Bridge-In event captured: ${parsedTransaction.name} -->> ${parsedTransaction.args}`,
          )
          operatorJobHash = ethers.utils.keccak256(parsedTransaction.args._payload)
          index = operatorJobHash in this.operatorJobIndexMap ? this.operatorJobIndexMap[operatorJobHash] : -1
          operatorJob =
            index >= 0 ? (this.transactionLogs[index] as AvailableJob) : ({completed: false} as AvailableJob)
          operatorJob.logType = LogType.AvailableJob
          operatorJob.operatorTx = transaction.hash
          operatorJob.operatorBlock = transaction.blockNumber!
          operatorJob.completed = true
          bridgeTransaction = this.networkMonitor.bridgeContract.interface.parseTransaction({
            data: parsedTransaction.args._payload,
            value: ethers.BigNumber.from('0'),
          })
          switch (bridgeTransaction.name) {
            case 'deployIn':
              operatorJob.jobType = TransactionType.deploy
              break
            case 'erc20in':
              operatorJob.jobType = TransactionType.erc20
              break
            case 'erc721in':
              operatorJob.jobType = TransactionType.erc721
              break
            default:
              operatorJob.jobType = TransactionType.unknown
              break
          }

          this.manageOperatorJobMaps(index, operatorJobHash, operatorJob)
          this.networkMonitor.structuredLog(
            network,
            `Bridge-In transaction type: ${bridgeTransaction.name} -->> ${bridgeTransaction.args}`,
          )
>>>>>>> 0f89eb7e
        }

        this.networkMonitor.structuredLog(network, `Found a valid availableOperatorJob for ${transaction.hash}`, tags)
        this.manageOperatorJobMaps(index, operatorJobHash, beam)
      }
    }
  }

  /**
   * Finds bridge in events and keeps track of them
   */
  async handleBridgeInEvent(
    transaction: TransactionResponse,
    network: string,
    tags: (string | number)[],
  ): Promise<void> {
    const receipt: TransactionReceipt | null = await this.networkMonitor.getTransactionReceipt({
      network,
      transactionHash: transaction.hash,
      attempts: 10,
      canFail: true,
    })
    if (receipt === null) {
      throw new Error(`Could not get receipt for ${transaction.hash}`)
    }

    if (receipt.status === 1) {
      const parsedTransaction: TransactionDescription =
        this.networkMonitor.operatorContract.interface.parseTransaction(transaction)
      if (parsedTransaction.name === 'executeJob') {
        const args: any[] | undefined = Object.values(parsedTransaction.args)
        const operatorJobPayload: string | undefined = args === undefined ? undefined : sha3(args[0])
        const operatorJobHash: string | undefined =
          operatorJobPayload === undefined ? undefined : sha3(operatorJobPayload)
        if (operatorJobHash === undefined) {
          this.networkMonitor.structuredLog(network, `Could not find a bridgeInRequest for ${transaction.hash}`, tags)
        } else {
          const index: number =
            operatorJobHash in this.operatorJobIndexMap ? this.operatorJobIndexMap[operatorJobHash] : -1
          const beam: AvailableJob =
            index >= 0 ? (this.transactionLogs[index] as AvailableJob) : ({completed: false} as AvailableJob)
          beam.logType = LogType.AvailableJob
          beam.operatorTx = transaction.hash
          beam.operatorBlock = transaction.blockNumber!
          beam.completed = true

          const bridgeTransaction: TransactionDescription | null =
            this.networkMonitor.bridgeContract.interface.parseTransaction(transaction)
          if (parsedTransaction === null) {
            beam.jobType = TransactionType.unknown
          } else {
            const fromNetwork: string = getNetworkByHolographId(bridgeTransaction.args[1])
            beam.bridgeNetwork = fromNetwork
            const holographableContractAddress: string = (bridgeTransaction.args[2] as string).toLowerCase()
            if (holographableContractAddress === this.networkMonitor.factoryAddress) {
              beam.jobType = TransactionType.deploy
            } else {
              const slot: string = await this.networkMonitor.providers[network].getStorageAt(
                holographableContractAddress,
                storageSlot('eip1967.Holograph.contractType'),
              )
              const contractType: string = toAscii(slot)
              if (contractType === 'HolographERC20') {
                beam.jobType = TransactionType.erc20
              } else if (contractType === 'HolographERC721' || contractType === 'CxipERC721') {
                beam.jobType = TransactionType.erc721
              }
            }
          }

          this.networkMonitor.structuredLog(network, `Found a valid bridgeOutRequest for ${transaction.hash}`, tags)
          this.manageOperatorJobMaps(index, operatorJobHash, beam)
        }
      } else {
        this.networkMonitor.structuredLog(network, `Unknown bridge function executed for ${transaction.hash}`, tags)
      }
    }
  }

  /**
   * Checks if the operator job is valid and has not already been executed
   */
  async validateOperatorJob(
    transactionHash: string,
    network: string,
    payload: string,
    tags: (string | number)[],
  ): Promise<boolean> {
    const contract: Contract = this.networkMonitor.operatorContract.connect(this.networkMonitor.providers[network])
    const gasLimit: BigNumber | null = await this.networkMonitor.getGasLimit({
      network,
      contract,
      methodName: 'executeJob',
      args: [payload],
    })
    if (gasLimit === null) {
      this.networkMonitor.structuredLog(network, `Transaction: ${transactionHash} has already been done`, tags)
      return true
    }

    this.networkMonitor.structuredLog(network, `Transaction: ${transactionHash} job needs to be done`, tags)
    return false
  }
}<|MERGE_RESOLUTION|>--- conflicted
+++ resolved
@@ -49,11 +49,7 @@
   static hidden = true
   static description = 'Extract all operator jobs and get their status'
   static examples = [
-<<<<<<< HEAD
-    `$ holograph analyze --scope='{"network":"eht_goerli","startBlock":10857626,"endBlock":11138178}' --scope='{"network":"mumbai","startBlock":26758573,"endBlock":27457918}' --scope='{"network":"fuji","startBlock":11406945,"endBlock":12192217}'`,
-=======
-    `$ <%= config.bin %> <%= command.id %> --scope='[{"network":"goerli","startBlock":10857626,"endBlock":11138178},{"network":"mumbai","startBlock":26758573,"endBlock":27457918},{"network":"fuji","startBlock":11406945,"endBlock":12192217}]'`,
->>>>>>> 0f89eb7e
+    `$ <%= config.bin %> <%= command.id %> --scope='{"network":"eht_goerli","startBlock":10857626,"endBlock":11138178}' --scope='{"network":"mumbai","startBlock":26758573,"endBlock":27457918}' --scope='{"network":"fuji","startBlock":11406945,"endBlock":12192217}'`,
   ]
 
   static flags = {
@@ -408,7 +404,6 @@
           throw new Error('The hashed operatorJobPayload does not equal operatorJobHash!')
         }
 
-<<<<<<< HEAD
         const index: number =
           operatorJobHash in this.operatorJobIndexMap ? this.operatorJobIndexMap[operatorJobHash] : -1
         const beam: AvailableJob = index >= 0 ? (this.transactionLogs[index] as AvailableJob) : ({} as AvailableJob)
@@ -419,45 +414,6 @@
         beam.messageBlock = transaction.blockNumber!
         if (!beam.completed) {
           beam.completed = await this.validateOperatorJob(transaction.hash, network, operatorJobPayload!, tags)
-=======
-        if (receipt.status === 1) {
-          this.networkMonitor.structuredLog(
-            network,
-            `Bridge-In event captured: ${parsedTransaction.name} -->> ${parsedTransaction.args}`,
-          )
-          operatorJobHash = ethers.utils.keccak256(parsedTransaction.args._payload)
-          index = operatorJobHash in this.operatorJobIndexMap ? this.operatorJobIndexMap[operatorJobHash] : -1
-          operatorJob =
-            index >= 0 ? (this.transactionLogs[index] as AvailableJob) : ({completed: false} as AvailableJob)
-          operatorJob.logType = LogType.AvailableJob
-          operatorJob.operatorTx = transaction.hash
-          operatorJob.operatorBlock = transaction.blockNumber!
-          operatorJob.completed = true
-          bridgeTransaction = this.networkMonitor.bridgeContract.interface.parseTransaction({
-            data: parsedTransaction.args._payload,
-            value: ethers.BigNumber.from('0'),
-          })
-          switch (bridgeTransaction.name) {
-            case 'deployIn':
-              operatorJob.jobType = TransactionType.deploy
-              break
-            case 'erc20in':
-              operatorJob.jobType = TransactionType.erc20
-              break
-            case 'erc721in':
-              operatorJob.jobType = TransactionType.erc721
-              break
-            default:
-              operatorJob.jobType = TransactionType.unknown
-              break
-          }
-
-          this.manageOperatorJobMaps(index, operatorJobHash, operatorJob)
-          this.networkMonitor.structuredLog(
-            network,
-            `Bridge-In transaction type: ${bridgeTransaction.name} -->> ${bridgeTransaction.args}`,
-          )
->>>>>>> 0f89eb7e
         }
 
         this.networkMonitor.structuredLog(network, `Found a valid availableOperatorJob for ${transaction.hash}`, tags)
