import * as fs from 'fs-extra'

import {Command, Flags} from '@oclif/core'
import {Contract} from '@ethersproject/contracts'
import {BigNumber} from '@ethersproject/bignumber'
import {TransactionResponse, TransactionReceipt} from '@ethersproject/abstract-provider'
import {TransactionDescription} from '@ethersproject/abi'
import {Environment, getEnvironment} from '@holographxyz/environment'
import {
  networks,
  getNetworkByHolographId,
  supportedNetworks,
  supportedShortNetworks,
  getNetworkByShortKey,
} from '@holographxyz/networks'
<<<<<<< HEAD
=======
import {toAscii, sha3, storageSlot, networkToChainId} from '../../utils/utils'
>>>>>>> bdc13a89

import {ensureConfigFileIsValid} from '../../utils/config'
import {toAscii, sha3, storageSlot} from '../../utils/utils'
import {FilterType, BlockJob, NetworkMonitor, TransactionType} from '../../utils/network-monitor'
import ApiService from '../../services/api-service'
import {CrossChainTransaction, TransactionStatus, Logger} from '../../types/api'

enum LogType {
  ContractDeployment = 'ContractDeployment',
  AvailableJob = 'AvailableJob',
}

type TransactionLog = {
  messageTx: string
  messageNetwork: string
  messageBlock: number
  messageAddress: string
  logType: LogType
}

interface Scope {
  network: string
  startBlock: number
  endBlock: number
}

interface ContractDeployment extends TransactionLog {
  address: string
  networks: string[]
}

interface AvailableJob extends TransactionLog {
  jobType: TransactionType
  jobHash: string
  bridgeTx: string
  bridgeNetwork: string
  bridgeBlock: number
  bridgeAddress: string
  operatorTx: string
  operatorNetwork: string
  operatorBlock: number
  operatorAddress: string
  completed: boolean
}

interface RawData {
  data?: string
  tokenId?: string
  collection?: string
  holographId?: number
  operatorJobPayload?: string
  from?: string
  to?: string
}

export default class Analyze extends Command {
  static hidden = true
  static description = 'Extract all operator jobs and get their status'
  static examples = [
    `$ <%= config.bin %> <%= command.id %> --scope='{"network":"goerli","startBlock":10857626,"endBlock":11138178}' --scope='{"network":"mumbai","startBlock":26758573,"endBlock":27457918}' --scope='{"network":"fuji","startBlock":11406945,"endBlock":12192217}'`,
  ]

  static flags = {
    scope: Flags.string({
      description: 'JSON object of blocks to analyze "{ network: string, startBlock: number, endBlock: number }"',
      multiple: true,
    }),
    scopeFile: Flags.string({
      description: 'JSON file path of blocks to analyze (ie "./scopeFile.json")',
      exclusive: ['scope'],
      required: false,
    }),
    output: Flags.string({
      description: 'Specify a file to output the results to (ie "../../analyzeResults.json")',
      default: `./${getEnvironment()}.analyzeResults.json`,
      multiple: false,
    }),
    updateApiOn: Flags.string({
      description: 'Update DB cross-chain table with correct beam status',
    }),
  }

  environment!: Environment
  outputFile!: string
  collectionMap: {[key: string]: boolean} = {}
  operatorJobIndexMap: {[key: string]: number} = {}
  operatorJobCounterMap: {[key: string]: number} = {}
  transactionLogs: (ContractDeployment | AvailableJob)[] = []
  networkMonitor!: NetworkMonitor
  blockJobs: {[key: string]: BlockJob[]} = {}
  apiService!: ApiService | undefined

  /**
   * Command Entry Point
   */
  async run(): Promise<void> {
    const {flags} = await this.parse(Analyze)
    const updateApiOn = flags.updateApiOn as string

    this.log('Loading user configurations...')
    const {environment, configFile} = await ensureConfigFileIsValid(this.config.configDir, undefined, false)
    this.log('User configurations loaded.')

    this.environment = environment

    if (updateApiOn) {
      try {
        const logger: Logger = {
          log: this.log,
          warn: this.warn,
          debug: this.debug,
          error: this.error,
          jsonEnabled: () => false,
        }
        this.apiService = new ApiService(updateApiOn, logger)
        await this.apiService.operatorLogin()
      } catch (error: any) {
        this.error(error)
      }
    }

    const {networks, scopeJobs} = await this.scopeItOut(flags.scope, flags.scopeFile)
    this.log(`${JSON.stringify(scopeJobs, undefined, 2)}`)

    this.outputFile = flags.output as string
    if (await fs.pathExists(this.outputFile)) {
      this.transactionLogs = (await fs.readJson(this.outputFile)) as (ContractDeployment | AvailableJob)[]
      let i = 0
      for (const logRaw of this.transactionLogs) {
        if (logRaw.logType === LogType.AvailableJob) {
          const log: AvailableJob = logRaw as AvailableJob
          this.operatorJobIndexMap[log.jobHash] = i
          this.operatorJobCounterMap[log.jobHash] = 0
          if ('messageTx' in log && log.messageTx !== '') {
            this.operatorJobCounterMap[log.jobHash] += 1
          }

          if ('bridgeTx' in log && log.bridgeTx !== '') {
            this.operatorJobCounterMap[log.jobHash] += 1
          }

          if ('operatorTx' in log && log.operatorTx !== '') {
            this.operatorJobCounterMap[log.jobHash] += 1
          }

          if (this.operatorJobIndexMap[log.jobHash] === 3) {
            delete this.operatorJobIndexMap[log.jobHash]
            delete this.operatorJobCounterMap[log.jobHash]
          }
        }

        i++
      }
    }

    this.networkMonitor = new NetworkMonitor({
      parent: this,
      configFile,
      networks,
      debug: this.debug,
      processTransactions: this.processTransactions,
    })

    const blockJobs: {[key: string]: BlockJob[]} = {}

    const injectBlocks = async (): Promise<void> => {
      // Setup websocket subscriptions and start processing blocks
      for (let i = 0, l = networks.length; i < l; i++) {
        const network: string = networks[i]
        blockJobs[network] = []
        for (const scopeJob of scopeJobs) {
          if (scopeJob.network === network) {
            let endBlock: number = scopeJob.endBlock
            // Allow syncing up to current block height if endBlock is set to 0
            if (endBlock === 0) {
              /* eslint-disable no-await-in-loop */
              endBlock = await this.networkMonitor.providers[network].getBlockNumber()
            }

            for (let n = scopeJob.startBlock, nl = endBlock; n <= nl; n++) {
              blockJobs[network].push({
                network: network,
                block: n,
              } as BlockJob)
            }
          }
        }
      }

      await this.filterBuilder()
    }

    this.networkMonitor.exitCallback = this.exitCallback.bind(this)
    await this.networkMonitor.run(false, blockJobs, injectBlocks.bind(this))
  }

  /**
   * Keeps track of the operator jobs
   */
  manageOperatorJobMaps(index: number, operatorJobHash: string, beam: AvailableJob): void {
    if (index >= 0) {
      this.transactionLogs[index] = beam
      this.operatorJobCounterMap[operatorJobHash] = 1
    } else {
      this.operatorJobIndexMap[operatorJobHash] = this.transactionLogs.push(beam) - 1
      this.operatorJobCounterMap[operatorJobHash] += 1
    }

    if (this.operatorJobCounterMap[operatorJobHash] === 3) {
      delete this.operatorJobIndexMap[operatorJobHash]
      delete this.operatorJobCounterMap[operatorJobHash]
    }
  }

  /**
   * Validates that the input scope is valid and using a supported network
   */
  validateScope(scope: Scope, networks: string[], scopeJobs: Scope[]): void {
    if ('network' in scope && 'startBlock' in scope && 'endBlock' in scope) {
      if (supportedShortNetworks.includes(scope.network)) {
        scope.network = getNetworkByShortKey(scope.network).key
      }

      if (supportedNetworks.includes(scope.network)) {
        if (!networks.includes(scope.network)) {
          networks.push(scope.network as string)
        }

        scopeJobs.push(scope)
      } else {
        this.log(`${scope.network} is not a supported network`)
      }
    } else {
      this.log(`${scope} is an invalid Scope object`)
    }
  }

  /**
   * Checks all the input scopes and validates them
   */
  async scopeItOut(scopeFlags?: string[], scopeFile?: string): Promise<{networks: string[]; scopeJobs: Scope[]}> {
    const networks: string[] = []
    const scopeJobs: Scope[] = []

    if (scopeFlags === undefined && scopeFile === undefined) {
      this.error('scope or scopeFile should be informed')
    }

    if (scopeFlags) {
      for (const scopeString of scopeFlags) {
        try {
          const scope: Scope = JSON.parse(scopeString) as Scope
          this.validateScope(scope, networks, scopeJobs)
        } catch {
          this.log(`${scopeString} is an invalid Scope JSON object`)
        }
      }
    } else if (scopeFile) {
      if (!(await fs.pathExists(scopeFile))) {
        this.error(`Problem reading ${scopeFile}`)
      }

      try {
        const scopes = (await fs.readJson(scopeFile)) as Scope[]
        scopes.forEach(scope => this.validateScope(scope, networks, scopeJobs))
      } catch {
        this.error(`One or more lines are an invalid Scope JSON object`)
      }
    } else {
      this.error(`Invalid scope`)
    }

    return {networks, scopeJobs}
  }

  exitCallback(): void {
    fs.writeFileSync(this.outputFile, JSON.stringify(this.transactionLogs, undefined, 2))
  }

  /**
   * Build the filters to search for events via the network monitor
   */
  async filterBuilder(): Promise<void> {
    this.networkMonitor.filters = [
      {
        type: FilterType.from,
        match: this.networkMonitor.LAYERZERO_RECEIVERS,
        networkDependant: true,
      },
      {
        type: FilterType.to,
        match: this.networkMonitor.bridgeAddress,
        networkDependant: false,
      },
      {
        type: FilterType.to,
        match: this.networkMonitor.operatorAddress,
        networkDependant: false,
      },
    ]
    return Promise.resolve()
  }

  /**
   * Update cross chain transaction on DB
   */
  async updateBeamStatusDB(beam: AvailableJob, rawData?: RawData) {
    if (this.apiService === undefined) {
      return
    }

    let crossChainTx, updatedTx: CrossChainTransaction

    try {
      crossChainTx = await this.apiService.getCrossChainTransaction(beam.jobHash)
    } catch (error: any) {
      this.error(error)
    }

    const sourceChainId: number = networkToChainId[beam.bridgeNetwork]
    const messageChainId: number = networkToChainId[beam.messageNetwork]
    const operatorChainId: number = networkToChainId[beam.operatorNetwork]
    const getCorrectValue = (val1: any, val2: any) => (val1 && val1 !== val2 ? val1 : val2)
    const getTxStatus = (tx?: string) => (tx ? TransactionStatus.COMPLETED : TransactionStatus.PENDING)

    if (crossChainTx) {
      if (
        crossChainTx.sourceStatus === TransactionStatus.COMPLETED &&
        crossChainTx.messageStatus === TransactionStatus.COMPLETED &&
        crossChainTx.operatorStatus === TransactionStatus.COMPLETED &&
        crossChainTx.sourceAddress != undefined &&
        crossChainTx.messageAddress != undefined &&
        crossChainTx.operatorAddress != undefined &&
        crossChainTx.data != undefined
      ) {
        this.log('Beaming is completed')
        return
      }

      if (
        (crossChainTx.sourceChainId && crossChainTx.sourceChainId !== sourceChainId) ||
        (crossChainTx.messageChainId && crossChainTx.messageChainId !== messageChainId) ||
        (crossChainTx.operatorChainId && crossChainTx.operatorChainId !== operatorChainId)
      ) {
        this.log('Job hash collision')
        return
      }

      updatedTx = crossChainTx

      updatedTx = {
        ...updatedTx,
        sourceTx: getCorrectValue(beam.bridgeTx, crossChainTx.sourceTx),
        sourceChainId: getCorrectValue(sourceChainId, crossChainTx.sourceChainId),
        sourceBlockNumber: getCorrectValue(beam.bridgeBlock, crossChainTx.sourceBlockNumber),
        sourceAddress: getCorrectValue(beam.operatorAddress, crossChainTx.sourceAddress),
        sourceStatus: getTxStatus(beam.bridgeTx),
        messageTx: getCorrectValue(beam.messageTx, crossChainTx.messageTx),
        messageChainId: getCorrectValue(messageChainId, crossChainTx.messageChainId),
        messageBlockNumber: getCorrectValue(beam.messageBlock, crossChainTx.messageBlockNumber),
        messageAddress: getCorrectValue(beam.messageAddress, crossChainTx.messageAddress),
        messageStatus: getTxStatus(beam.messageTx),
        operatorTx: getCorrectValue(beam.operatorTx, crossChainTx.operatorTx),
        operatorChainId: getCorrectValue(operatorChainId, crossChainTx.operatorChainId),
        operatorBlockNumber: getCorrectValue(beam.operatorBlock, crossChainTx.operatorBlockNumber),
        operatorAddress: getCorrectValue(beam.operatorAddress, crossChainTx.operatorAddress),
        operatorStatus: getTxStatus(beam.bridgeTx),
      }

      if (rawData !== undefined && crossChainTx.data == undefined) {
        updatedTx.data = JSON.stringify(rawData)
      } else if (rawData === undefined && crossChainTx.data == undefined) {
        delete updatedTx.data
      }

      delete updatedTx.id
    } else {
      this.log('No source job found in DB')

      if (!beam.jobType) return

      this.log('Creating job instance in DB...')

      updatedTx = {
        jobType: beam.jobType.toUpperCase(),
        jobHash: beam.jobHash,
        sourceTx: beam.bridgeTx,
        sourceChainId: sourceChainId,
        sourceBlockNumber: beam.bridgeBlock,
        sourceAddress: beam.bridgeAddress,
        sourceStatus: getTxStatus(beam.bridgeTx),
        messageTx: beam.messageTx,
        messageChainId: messageChainId,
        messageBlockNumber: beam.messageBlock,
        messageAddress: beam.messageAddress,
        messageStatus: getTxStatus(beam.messageTx),
        operatorTx: beam.operatorTx,
        operatorChainId: operatorChainId,
        operatorBlockNumber: beam.operatorBlock,
        operatorAddress: beam.operatorAddress,
        operatorStatus: getTxStatus(beam.operatorTx),
      }

      if (rawData !== undefined) {
        updatedTx.data = JSON.stringify(rawData)
      }
    }

    try {
      const response = await this.apiService.updateCrossChainTransactionStatus(updatedTx)
      this.log(`Updated cross chain transaction ${response.id}`)
    } catch (error: any) {
      this.error(error)
    }
  }

  /**
   * Process the transactions in each block job
   */
  async processTransactions(job: BlockJob, transactions: TransactionResponse[]): Promise<void> {
    /* eslint-disable no-await-in-loop */
    if (transactions.length > 0) {
      for (const transaction of transactions) {
        const tags: (string | number)[] = []
        tags.push(transaction.blockNumber as number, this.networkMonitor.randomTag())
        this.networkMonitor.structuredLog(job.network, `Processing transaction ${transaction.hash}`, tags)
        const to: string | undefined = transaction.to?.toLowerCase()
        const from: string | undefined = transaction.from?.toLowerCase()
        if (to === this.networkMonitor.bridgeAddress) {
          // We have bridge job
          this.log('handleBridgeOutEvent')
          await this.handleBridgeOutEvent(transaction, job.network, tags)
        } else if (to === this.networkMonitor.operatorAddress) {
          // We have a bridge job being executed
          // Check that it worked?
          this.log('handleBridgeInEvent')
          await this.handleBridgeInEvent(transaction, job.network, tags)
        } else if (from === this.networkMonitor.LAYERZERO_RECEIVERS[job.network]) {
          // We have an available operator job event
          this.log('handleAvailableOperatorJobEvent')
          await this.handleAvailableOperatorJobEvent(transaction, job.network, tags)
        } else {
          this.networkMonitor.structuredLog(
            job.network,
            `Function processTransactions stumbled on an unknown transaction ${transaction.hash}`,
            tags,
          )
        }
      }
    }
  }

  /**
   * Finds bridge out events and keeps track of them
   */
  async handleBridgeOutEvent(
    transaction: TransactionResponse,
    network: string,
    tags: (string | number)[],
  ): Promise<void> {
    const receipt: TransactionReceipt | null = await this.networkMonitor.getTransactionReceipt({
      network,
      transactionHash: transaction.hash,
      attempts: 10,
      canFail: true,
    })
    if (receipt === null) {
      throw new Error(`Could not get receipt for ${transaction.hash}`)
    }

    if (receipt.status === 1) {
      let operatorJobHash: string | undefined
      let operatorJobPayload: string | undefined
      let args: any[] | undefined
      let rawData: RawData | undefined

      switch (this.environment) {
        case Environment.localhost:
          operatorJobHash = this.networkMonitor.decodeCrossChainMessageSentEvent(
            receipt,
            this.networkMonitor.operatorAddress,
          )
          if (operatorJobHash !== undefined) {
            args = this.networkMonitor.decodeLzEvent(receipt, this.networkMonitor.lzEndpointAddress[network])
            if (args !== undefined) {
              operatorJobPayload = args[2] as string
            }
          }

          break
        default:
          operatorJobHash = this.networkMonitor.decodeCrossChainMessageSentEvent(
            receipt,
            this.networkMonitor.operatorAddress,
          )
          if (operatorJobHash !== undefined) {
            operatorJobPayload = this.networkMonitor.decodeLzPacketEvent(receipt)
          }

          break
      }

      if (operatorJobHash === undefined) {
        this.networkMonitor.structuredLog(network, `Could not find a bridgeOutRequest for ${transaction.hash}`, tags)
      } else {
        // check that operatorJobPayload and operatorJobHash are the same
        if (sha3(operatorJobPayload) !== operatorJobHash) {
          throw new Error('The hashed operatorJobPayload does not equal operatorJobHash!')
        }

        const index: number =
          operatorJobHash in this.operatorJobIndexMap ? this.operatorJobIndexMap[operatorJobHash] : -1
        const beam: AvailableJob =
          index >= 0 ? (this.transactionLogs[index] as AvailableJob) : ({completed: false} as AvailableJob)
        beam.logType = LogType.AvailableJob
        beam.jobHash = operatorJobHash
        beam.bridgeTx = transaction.hash
        beam.bridgeNetwork = network
        beam.bridgeBlock = transaction.blockNumber!
        beam.bridgeAddress = transaction.from
        const parsedTransaction: TransactionDescription | null =
          this.networkMonitor.bridgeContract.interface.parseTransaction(transaction)
        if (parsedTransaction === null) {
          beam.jobType = TransactionType.unknown
        } else {
          const toNetwork: string = getNetworkByHolographId(parsedTransaction.args[0]).key
          beam.messageNetwork = toNetwork
          beam.operatorNetwork = toNetwork
          const holographableContractAddress: string = (parsedTransaction.args[1] as string).toLowerCase()
          if (holographableContractAddress === this.networkMonitor.factoryAddress) {
            beam.jobType = TransactionType.deploy
          } else {
            const slot: string = await this.networkMonitor.providers[network].getStorageAt(
              holographableContractAddress,
              storageSlot('eip1967.Holograph.contractType'),
            )
            const contractType: string = toAscii(slot)
            if (contractType === 'HolographERC20') {
              beam.jobType = TransactionType.erc20
            } else if (contractType === 'HolographERC721') {
              beam.jobType = TransactionType.erc721

              // creating json data field
              const erc721TransferEvent: any[] | undefined = this.networkMonitor.decodeErc721TransferEvent(
                receipt,
                holographableContractAddress,
              )

              if (erc721TransferEvent === undefined) {
                this.warn("Couldn't create raw json data, since the tokenId is undefined")
                this.exit()
              }

              //@ts-ignore
              const from = erc721TransferEvent[0]
              //@ts-ignore
              const to = erc721TransferEvent[1]
              //@ts-ignore
              const tokenId = erc721TransferEvent[2].toNumber()

              rawData = {
                operatorJobPayload,
                from,
                to,
                tokenId,
                holographId: networks[beam.bridgeNetwork].holographId,
                collection: holographableContractAddress,
              }
            }
          }
        }

        this.networkMonitor.structuredLog(network, `Found a valid bridgeOutRequest for ${transaction.hash}`, tags)
        this.manageOperatorJobMaps(index, operatorJobHash, beam)
        await this.updateBeamStatusDB(beam, rawData)
      }
    }
  }

  /**
   * Handle the AvailableOperatorJob event from the Holograph Operator, when one is picked up while processing transactions
   */
  async handleAvailableOperatorJobEvent(
    transaction: TransactionResponse,
    network: string,
    tags: (string | number)[],
  ): Promise<void> {
    const receipt: TransactionReceipt | null = await this.networkMonitor.getTransactionReceipt({
      network,
      transactionHash: transaction.hash,
      attempts: 10,
      canFail: true,
    })
    if (receipt === null) {
      throw new Error(`Could not get receipt for ${transaction.hash}`)
    }

    if (receipt.status === 1) {
      const args: any[] | undefined = this.networkMonitor.decodeAvailableOperatorJobEvent(
        receipt,
        this.networkMonitor.operatorAddress,
      )
      const operatorJobHash: string | undefined = args === undefined ? undefined : args[0]
      const operatorJobPayload: string | undefined = args === undefined ? undefined : args[1]
      if (operatorJobHash === undefined) {
        this.networkMonitor.structuredLog(
          network,
          `Could not find an availableOperatorJob event for ${transaction.hash}`,
          tags,
        )
      } else {
        // check that operatorJobPayload and operatorJobHash are the same
        if (sha3(operatorJobPayload) !== operatorJobHash) {
          throw new Error('The hashed operatorJobPayload does not equal operatorJobHash!')
        }

        const index: number =
          operatorJobHash in this.operatorJobIndexMap ? this.operatorJobIndexMap[operatorJobHash] : -1
        const beam: AvailableJob = index >= 0 ? (this.transactionLogs[index] as AvailableJob) : ({} as AvailableJob)
        beam.logType = LogType.AvailableJob
        beam.jobHash = operatorJobHash
        beam.messageTx = transaction.hash
        beam.messageNetwork = network
        beam.messageBlock = transaction.blockNumber!
        beam.messageAddress = transaction.from
        if (beam.completed !== true) {
          beam.completed = await this.validateOperatorJob(transaction.hash, network, operatorJobPayload!, tags)
        }

        this.networkMonitor.structuredLog(network, `Found a valid availableOperatorJob for ${transaction.hash}`, tags)
        this.manageOperatorJobMaps(index, operatorJobHash, beam)
        await this.updateBeamStatusDB(beam)
      }
    }
  }

  /**
   * Finds bridge in events and keeps track of them
   */
  async handleBridgeInEvent(
    transaction: TransactionResponse,
    network: string,
    tags: (string | number)[],
  ): Promise<void> {
    const receipt: TransactionReceipt | null = await this.networkMonitor.getTransactionReceipt({
      network,
      transactionHash: transaction.hash,
      attempts: 10,
      canFail: true,
    })
    if (receipt === null) {
      throw new Error(`Could not get receipt for ${transaction.hash}`)
    }

    if (receipt.status === 1) {
      const parsedTransaction: TransactionDescription =
        this.networkMonitor.operatorContract.interface.parseTransaction(transaction)
      if (parsedTransaction.name === 'executeJob') {
        const args: any[] | undefined = Object.values(parsedTransaction.args)
        const operatorJobPayload: string | undefined = args === undefined ? undefined : args[0]
        const operatorJobHash: string | undefined =
          operatorJobPayload === undefined ? undefined : sha3(operatorJobPayload)
        if (operatorJobHash === undefined) {
          this.networkMonitor.structuredLog(network, `Could not find a bridgeInRequest for ${transaction.hash}`, tags)
        } else {
          const index: number =
            operatorJobHash in this.operatorJobIndexMap ? this.operatorJobIndexMap[operatorJobHash] : -1
          const beam: AvailableJob =
            index >= 0 ? (this.transactionLogs[index] as AvailableJob) : ({completed: false} as AvailableJob)
          beam.logType = LogType.AvailableJob
          beam.operatorTx = transaction.hash
          beam.operatorBlock = transaction.blockNumber!
          beam.operatorAddress = transaction.from
          beam.completed = true

          const bridgeTransaction: TransactionDescription | null =
            this.networkMonitor.bridgeContract.interface.parseTransaction({data: operatorJobPayload!})
          if (parsedTransaction === null) {
            beam.jobType = TransactionType.unknown
          } else {
            const fromNetwork: string = getNetworkByHolographId(bridgeTransaction.args[1]).key
            beam.bridgeNetwork = fromNetwork
            const holographableContractAddress: string = (bridgeTransaction.args[2] as string).toLowerCase()
            if (holographableContractAddress === this.networkMonitor.factoryAddress) {
              beam.jobType = TransactionType.deploy
            } else {
              const slot: string = await this.networkMonitor.providers[network].getStorageAt(
                holographableContractAddress,
                storageSlot('eip1967.Holograph.contractType'),
              )
              const contractType: string = toAscii(slot)
              if (contractType === 'HolographERC20') {
                beam.jobType = TransactionType.erc20
              } else if (contractType === 'HolographERC721') {
                beam.jobType = TransactionType.erc721
              }
            }
          }

          this.networkMonitor.structuredLog(network, `Found a valid bridgeOutRequest for ${transaction.hash}`, tags)
          this.manageOperatorJobMaps(index, operatorJobHash, beam)
          await this.updateBeamStatusDB(beam)
        }
      } else {
        this.networkMonitor.structuredLog(network, `Unknown bridge function executed for ${transaction.hash}`, tags)
      }
    }
  }

  /**
   * Checks if the operator job is valid and has not already been executed
   */
  async validateOperatorJob(
    transactionHash: string,
    network: string,
    payload: string,
    tags: (string | number)[],
  ): Promise<boolean> {
    const contract: Contract = this.networkMonitor.operatorContract.connect(this.networkMonitor.providers[network])
    const gasLimit: BigNumber | null = await this.networkMonitor.getGasLimit({
      network,
      contract,
      methodName: 'executeJob',
      args: [payload],
    })
    if (gasLimit === null) {
      this.networkMonitor.structuredLog(network, `Transaction: ${transactionHash} has already been done`, tags)
      return true
    }

    this.networkMonitor.structuredLog(network, `Transaction: ${transactionHash} job needs to be done`, tags)
    return false
  }
}<|MERGE_RESOLUTION|>--- conflicted
+++ resolved
@@ -13,10 +13,6 @@
   supportedShortNetworks,
   getNetworkByShortKey,
 } from '@holographxyz/networks'
-<<<<<<< HEAD
-=======
-import {toAscii, sha3, storageSlot, networkToChainId} from '../../utils/utils'
->>>>>>> bdc13a89
 
 import {ensureConfigFileIsValid} from '../../utils/config'
 import {toAscii, sha3, storageSlot} from '../../utils/utils'
@@ -119,7 +115,6 @@
     this.log('Loading user configurations...')
     const {environment, configFile} = await ensureConfigFileIsValid(this.config.configDir, undefined, false)
     this.log('User configurations loaded.')
-
     this.environment = environment
 
     if (updateApiOn) {
@@ -266,14 +261,14 @@
     }
 
     if (scopeFlags) {
-      for (const scopeString of scopeFlags) {
-        try {
-          const scope: Scope = JSON.parse(scopeString) as Scope
-          this.validateScope(scope, networks, scopeJobs)
-        } catch {
-          this.log(`${scopeString} is an invalid Scope JSON object`)
-        }
-      }
+    for (const scopeString of scopeFlags) {
+      try {
+        const scope: Scope = JSON.parse(scopeString) as Scope
+        this.validateScope(scope, networks, scopeJobs)
+      } catch {
+        this.log(`${scopeString} is an invalid Scope JSON object`)
+      }
+    }
     } else if (scopeFile) {
       if (!(await fs.pathExists(scopeFile))) {
         this.error(`Problem reading ${scopeFile}`)
@@ -336,9 +331,9 @@
       this.error(error)
     }
 
-    const sourceChainId: number = networkToChainId[beam.bridgeNetwork]
-    const messageChainId: number = networkToChainId[beam.messageNetwork]
-    const operatorChainId: number = networkToChainId[beam.operatorNetwork]
+    const sourceChainId: number = networks[beam.bridgeNetwork].chain
+    const messageChainId: number = networks[beam.messageNetwork].chain
+    const operatorChainId: number = networks[beam.operatorNetwork].hain
     const getCorrectValue = (val1: any, val2: any) => (val1 && val1 !== val2 ? val1 : val2)
     const getTxStatus = (tx?: string) => (tx ? TransactionStatus.COMPLETED : TransactionStatus.PENDING)
 
