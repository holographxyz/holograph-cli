--- conflicted
+++ resolved
@@ -15,23 +15,11 @@
     'Bridge a Holographable contract from source chain to destination chain. You need to have a deployment config JSON file. Use the "contract:create" command to create or extract one.'
 
   static examples = [
-<<<<<<< HEAD
-    '$ holograph bridge:contract --sourceNetwork="eth_goerli" --destinationNetwork="fuji" --deploymentConfig="./MyContract.json"',
-=======
-    {
-      description: 'Bridge a contract using bridge source and destination networks from the config',
-      command: '$ <%= config.bin %> <%= command.id %> --tx="0x42703541786f900187dbf909de281b4fda7ef9256f0006d3c11d886e6e678845"'
-    },
-    {
-      description: 'Bridge a contract and manually set the source and destination networks',
-      command: '$ <%= config.bin %> <%= command.id %> --sourceNetwork fuji --destinationNetwork goerli --address="0x1318d3420b0169522eB8F3EF0830aceE700A2eda" --tokenId=1',
-    }
->>>>>>> 0f89eb7e
+    '$ <%= config.bin %> <%= command.id %> --sourceNetwork="eth_goerli" --destinationNetwork="fuji" --deploymentConfig="./MyContract.json"',
   ]
 
   static flags = {
     sourceNetwork: Flags.string({
-<<<<<<< HEAD
       description: 'The network from which contract deploy request will be sent',
       parse: validateNetwork,
       multiple: false,
@@ -48,14 +36,6 @@
       parse: validateNonEmptyString,
       multiple: false,
       required: false,
-=======
-      description: 'The name of source network, from which to make the bridge request',
-      options: supportedNetworks,
-    }),
-    destinationNetwork: Flags.string({
-      description: 'The name of destination network, where the bridge request is sent to',
-      options: supportedNetworks,
->>>>>>> 0f89eb7e
     }),
   }
 
@@ -160,46 +140,6 @@
         .connect(this.networkMonitor.providers[destinationNetwork])
         .callStatic.jobEstimator(payload as string, {gasLimit: TESTGASLIMIT}),
     )
-<<<<<<< HEAD
-=======
-    CliUx.ux.action.stop()
-
-    CliUx.ux.action.start('Calculating gas amounts and prices')
-    let gasLimit: ethers.BigNumber | undefined
-
-    // Don't modify lzFeeError. It is returned from LZ, so we must check this exact string
-    const lzFeeError = 'execution reverted: LayerZero: not enough native for fees'
-    let startingPayment = ethers.utils.parseUnits('0.000000001', 'ether')
-    const powerOfTen = ethers.BigNumber.from(10)
-    const calculateGas = async function () {
-      if (gasLimit === undefined) {
-        try {
-          gasLimit = await holographBridge.estimateGas.deployOut(
-            holographToChainId,
-            deploymentConfig.config,
-            deploymentConfig.signature,
-            deploymentConfig.signer,
-            {
-              value: startingPayment,
-            },
-          )
-        } catch (error: any) {
-          if (error.reason !== lzFeeError) {
-            throw new Error(error.reason)
-          }
-        }
-
-        startingPayment = startingPayment.mul(powerOfTen)
-        await calculateGas()
-      }
-    }
-
-    try {
-      await calculateGas()
-    } catch (error: any) {
-      this.error(error)
-    }
->>>>>>> 0f89eb7e
 
     payload = await this.networkMonitor.bridgeContract
       .connect(this.networkMonitor.providers[sourceNetwork])
