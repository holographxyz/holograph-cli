--- conflicted
+++ resolved
@@ -14,12 +14,8 @@
   checkTokenIdFlag,
 } from '../../utils/validation'
 import {generateInitCode} from '../../utils/utils'
-<<<<<<< HEAD
-import {networks} from '@holographxyz/networks'
+import {networks, supportedShortNetworks} from '@holographxyz/networks'
 import path from 'node:path'
-=======
-import {networks, supportedShortNetworks} from '@holographxyz/networks'
->>>>>>> 84ba1582
 
 export default class BridgeNFT extends Command {
   static description = 'Beam a Holographable NFT from source chain to destination chain.'
