import {CliUx, Command, Flags} from '@oclif/core'
import * as inquirer from 'inquirer'
import * as fs from 'fs-extra'
import {ethers, BytesLike, BigNumber} from 'ethers'
import {TransactionReceipt} from '@ethersproject/abstract-provider'
import {ensureConfigFileIsValid} from '../../utils/config'
<<<<<<< HEAD
import {NetworkMonitor} from '../../utils/network-monitor'
import {
  validateContractAddress,
  validateNetwork,
  validateTokenIdInput,
  checkContractAddressFlag,
  checkOptionFlag,
  checkTokenIdFlag,
} from '../../utils/validation'
import {generateInitCode} from '../../utils/utils'
import {networks} from '@holographxyz/networks'

export default class BridgeNFT extends Command {
  static description = 'Beam a Holographable NFT from source chain to destination chain.'
  static examples = [
    '$ holograph bridge:nft --sourceNetwork="goerli" --destinationNetwork="fuji" --collectionAddress="0x1318d3420b0169522eB8F3EF0830aceE700A2eda" --tokenId="0x01"',
  ]

  static flags = {
    collectionAddress: Flags.string({
      description: 'The address of the collection smart contract',
      parse: validateContractAddress,
      multiple: false,
      required: false,
    }),
    tokenId: Flags.string({
      description: 'The token ID of the NFT to beam',
      parse: validateTokenIdInput,
      multiple: false,
      required: false,
    }),
    sourceNetwork: Flags.string({
      description: 'The source network from which to beam',
      parse: validateNetwork,
      multiple: false,
      required: false,
    }),
    destinationNetwork: Flags.string({
      description: 'The destination network which to beam to',
      parse: validateNetwork,
      multiple: false,
      required: false,
=======
import {ConfigFile, ConfigNetwork, ConfigNetworks} from '../../utils/config'
import {addressValidator, tokenValidator} from '../../utils/validation'
import {getEnvironment} from '../../utils/environment'
import {HOLOGRAPH_ADDRESSES} from '../../utils/contracts'
import {supportedNetworks} from '../../utils/networks'

export default class Contract extends Command {
  static description = 'Bridge a Holographable NFT from source chain to destination chain'

  static examples = [
    {
      description: 'Bridge an NFT using bridge source and destination networks from the config',
      command: '$ <%= config.bin %> <%= command.id %> --address="0x1318d3420b0169522eB8F3EF0830aceE700A2eda" --tokenId=1'
    },
    {
      description: 'Bridge an NFT and manually set the source and destination networks',
      command: '$ <%= config.bin %> <%= command.id %> --sourceNetwork fuji --destinationNetwork goerli --address="0x1318d3420b0169522eB8F3EF0830aceE700A2eda" --tokenId=1',
    }
  ]

  static flags = {
    sourceNetwork: Flags.string({
      description: 'The name of source network, from which to make the bridge request',
      options: supportedNetworks,
    }),
    destinationNetwork: Flags.string({
      description: 'The name of destination network, where the bridge request is sent to',
      options: supportedNetworks,
    }),
    address: Flags.string({
      description: 'The address of the contract on the source chain'
    }),
    tokenId: Flags.string({
      description: 'The ID of the NFT on the source chain (number or 32-byte hex string)'
>>>>>>> 0f89eb7e
    }),
  }

  async checkIfContractExists(
    network: string,
    provider: ethers.providers.Provider,
    contractAddress: string,
    throwError = true,
  ): Promise<boolean> {
    const code: string = await provider.getCode(contractAddress)
    if (code === '0x' || code === '') {
      if (throwError) {
        this.error(`Contract at ${contractAddress} does not exist on ${network} network`)
      } else {
        this.log(`Contract at ${contractAddress} does not exist on ${network} network`)
      }

      return false
    }

    return true
  }

  /**
   * BridgeNFT class variables
   */
  networkMonitor!: NetworkMonitor

  public async run(): Promise<void> {
    this.log('Loading user configurations...')
<<<<<<< HEAD
    const {environment, userWallet, configFile, supportedNetworks} = await ensureConfigFileIsValid(
      this.config.configDir,
      undefined,
      true,
=======
    const environment = getEnvironment()
    const {userWallet, configFile} = await ensureConfigFileIsValid(this.config.configDir, undefined, true)
    this.log('User configurations loaded.')

    this.sourceNetwork = flags.sourceNetwork || ''
    await this.validateSourceNetwork(configFile)
    this.destinationNetwork = flags.destinationNetwork || ''
    await this.validateDestinationNetwork(configFile)

    if (this.sourceNetwork === this.destinationNetwork) {
      throw new Error('Cannot bridge to/from the same network')
    }

    CliUx.ux.action.start('Loading RPC providers')
    const sourceProviderUrl: string = (configFile.networks[this.sourceNetwork as keyof ConfigNetworks] as ConfigNetwork)
      .providerUrl
    const sourceProtocol: string = new URL(sourceProviderUrl).protocol
    let sourceProvider
    switch (sourceProtocol) {
      case 'https:':
        sourceProvider = new ethers.providers.JsonRpcProvider(sourceProviderUrl)
        break
      case 'wss:':
        sourceProvider = new ethers.providers.WebSocketProvider(sourceProviderUrl)
        break
      default:
        throw new Error('Unsupported RPC URL protocol -> ' + sourceProtocol)
    }

    const sourceWallet: ethers.Wallet = userWallet.connect(sourceProvider)
    this.debug('Source network', await sourceWallet.provider.getNetwork())

    const destinationProviderUrl: string = (
      configFile.networks[this.destinationNetwork as keyof ConfigNetworks] as ConfigNetwork
    ).providerUrl
    const destinationProtocol: string = new URL(destinationProviderUrl).protocol
    let destinationProvider
    switch (destinationProtocol) {
      case 'https:':
        destinationProvider = new ethers.providers.JsonRpcProvider(destinationProviderUrl)
        break
      case 'wss:':
        destinationProvider = new ethers.providers.WebSocketProvider(destinationProviderUrl)
        break
      default:
        throw new Error('Unsupported RPC URL protocol -> ' + destinationProtocol)
    }

    const destinationWallet: ethers.Wallet = userWallet.connect(destinationProvider)
    CliUx.ux.action.stop()
    this.debug('Destination network', await destinationWallet.provider.getNetwork())

    // Check if the contract is deployed on the source chain and not on the destination chain
    CliUx.ux.action.start('Checking if the contract is deployed on both source and destination chains')
    await this.checkContractCode('source', sourceProvider, this.collectionAddress)
    await this.checkContractCode('destination', destinationProvider, this.collectionAddress)
    CliUx.ux.action.stop()

    CliUx.ux.action.start('Retrieving HolographFactory contract')
    const holographABI = await fs.readJson(`./src/abi/${environment}/Holograph.json`)
    const holograph = new ethers.ContractFactory(holographABI, '0x', sourceWallet).attach(
      HOLOGRAPH_ADDRESSES[environment],
>>>>>>> 0f89eb7e
    )
    const {flags} = await this.parse(BridgeNFT)
    this.log('User configurations loaded')

    const sourceNetwork: string = await checkOptionFlag(
      supportedNetworks,
      flags.sourceNetwork,
      'Select the source network from which to beam',
    )
    const destinationNetwork: string = await checkOptionFlag(
      supportedNetworks,
      flags.destinationNetwork,
      'Select the destination network which to beam to',
      sourceNetwork,
    )
    const collectionAddress: string = await checkContractAddressFlag(
      flags.collectionAddress,
      'Enter the address of the collection smart contract',
    )
    const tokenId: string = await checkTokenIdFlag(flags.tokenId, 'Enter the token ID of the NFT to beam')

    this.networkMonitor = new NetworkMonitor({
      parent: this,
      configFile,
      networks: [sourceNetwork, destinationNetwork],
      debug: this.debug,
      userWallet,
    })

    CliUx.ux.action.start('Loading network RPC providers')
    await this.networkMonitor.initializeEthers()
    CliUx.ux.action.stop()

    // Check if the contract is deployed on the source chain and not on the destination chain
    CliUx.ux.action.start('Checking if the collection is deployed on both source and destination networks')
    const deployedOnSourceChain: boolean = await this.checkIfContractExists(
      sourceNetwork,
      this.networkMonitor.providers[sourceNetwork],
      collectionAddress,
      false,
    )
    const deployedOnDestinationChain: boolean = await this.checkIfContractExists(
      destinationNetwork,
      this.networkMonitor.providers[destinationNetwork],
      collectionAddress,
      false,
    )
    CliUx.ux.action.stop()
    if (!deployedOnSourceChain || !deployedOnDestinationChain) {
      if (!deployedOnSourceChain) {
        this.log('Collection does not exist on ' + sourceNetwork + ' network.')
      }

      if (!deployedOnDestinationChain) {
        this.log('Collection does not exist on ' + destinationNetwork + ' network.')
      }

      this.log('You can deploy contracts with the "create:contract" and "bridge:contract" commands.')
      this.exit()
    }

    CliUx.ux.action.start('Checking if collection is holographed')
    const holographedContract: boolean = await this.networkMonitor.registryContract.isHolographedContract(
      collectionAddress,
    )
    CliUx.ux.action.stop()
    if (!holographedContract) {
      this.log(
        'Collection is not an official holographed contract. You cannot bridge it through this command. Alternatively, check if you are using the correct environment.',
      )
      this.exit()
    }

    CliUx.ux.action.start('Retrieving collection smart contract')
    const collectionABI = await fs.readJson(`./src/abi/${environment}/HolographERC721.json`)
    const collection = new ethers.Contract(
      collectionAddress,
      collectionABI,
      this.networkMonitor.providers[sourceNetwork],
    )
    CliUx.ux.action.stop()

    this.log(`tokenId is ${tokenId}`)
    CliUx.ux.action.start('Checking if token ID exists on ' + sourceNetwork + ' network.')
    const tokenExists: boolean = await collection.exists(tokenId)
    CliUx.ux.action.stop()
    if (!tokenExists) {
      this.log('Token does not exist.')
      this.exit()
    }

<<<<<<< HEAD
    const data: BytesLike = generateInitCode(
      ['address', 'address', 'uint256'],
      [userWallet.address, userWallet.address, tokenId],
    )
=======
    // Don't modify lzFeeError. It is returned from LZ, so we must check this exact string
    const lzFeeError = 'execution reverted: LayerZero: not enough native for fees'
    let startingPayment = ethers.utils.parseUnits('0.000000001', 'ether')
    const powerOfTen = ethers.BigNumber.from(10)
    const calculateGas = async function (collectionAddress: string, tokenId: string) {
      if (gasLimit === undefined) {
        try {
          gasLimit = await holographBridge.estimateGas.erc721out(
            holographToChainId,
            collectionAddress,
            userWallet.address,
            userWallet.address,
            tokenId,
            {
              value: startingPayment,
            },
          )
        } catch (error: any) {
          if (error.reason !== lzFeeError) {
            throw new Error(error.message)
          }
        }
>>>>>>> 0f89eb7e

    const TESTGASLIMIT: BigNumber = BigNumber.from('10000000')
    const GASPRICE: BigNumber = await this.networkMonitor.providers[destinationNetwork].getGasPrice()

    let payload: BytesLike = await this.networkMonitor.bridgeContract
      .connect(this.networkMonitor.providers[sourceNetwork])
      .callStatic.getBridgeOutRequestPayload(
        networks[destinationNetwork].holographId,
        collectionAddress,
        '0x' + 'ff'.repeat(32),
        // allow LZ module to set gas price
        // '0x' + '00'.repeat(32),
        '0x' + 'ff'.repeat(32),
        data as string,
      )

    let estimatedGas: BigNumber = TESTGASLIMIT.sub(
      await this.networkMonitor.operatorContract
        .connect(this.networkMonitor.providers[destinationNetwork])
        .callStatic.jobEstimator(payload as string, {gasLimit: TESTGASLIMIT}),
    )

    payload = await this.networkMonitor.bridgeContract
      .connect(this.networkMonitor.providers[sourceNetwork])
      .callStatic.getBridgeOutRequestPayload(
        networks[destinationNetwork].holographId,
        collectionAddress,
        estimatedGas,
        // allow LZ module to set gas price
        // '0x' + '00'.repeat(32),
        GASPRICE,
        data as string,
      )

    const fees: BigNumber[] = await this.networkMonitor.bridgeContract
      .connect(this.networkMonitor.providers[sourceNetwork])
      .callStatic.getMessageFee(networks[destinationNetwork].holographId, estimatedGas, /* 0 */ GASPRICE, payload)
    const total: BigNumber = fees[0].add(fees[1])
    estimatedGas = TESTGASLIMIT.sub(
      await this.networkMonitor.operatorContract
        .connect(this.networkMonitor.providers[destinationNetwork])
        .callStatic.jobEstimator(payload as string, {value: total, gasLimit: TESTGASLIMIT}),
    )
    // this.log('gas price', ethers.utils.formatUnits(fees[2], 'gwei'), 'GWEI')
    this.log('hlg fee', ethers.utils.formatUnits(fees[0], 'ether'), 'ether')
    this.log('lz fee', ethers.utils.formatUnits(fees[1], 'ether'), 'ether')
    this.log('estimated gas usage', estimatedGas.toNumber())

    const blockchainPrompt: any = await inquirer.prompt([
      {
        name: 'shouldContinue',
        message: 'Next steps submit the transaction, would you like to proceed?',
        type: 'confirm',
        default: true,
      },
    ])
    if (!blockchainPrompt.shouldContinue) {
      this.log('Dropping command, no blockchain transactions executed')
      this.exit()
    }

    CliUx.ux.action.start('Making beam request...')
    const receipt: TransactionReceipt | null = await this.networkMonitor.executeTransaction({
      network: sourceNetwork,
      contract: this.networkMonitor.bridgeContract.connect(this.networkMonitor.providers[destinationNetwork]),
      methodName: 'bridgeOutRequest',
      args: [networks[destinationNetwork].holographId, collectionAddress, estimatedGas, GASPRICE, data as string],
      waitForReceipt: true,
      value: total.mul(BigNumber.from('2')),
      gasPrice: GASPRICE.mul(BigNumber.from('2')),
    })
    CliUx.ux.action.stop()

    if (receipt === null) {
      throw new Error('failed to confirm that the transaction was mined')
    } else {
      const jobHash: string | undefined = this.networkMonitor.decodeCrossChainMessageSentEvent(
        receipt,
        this.networkMonitor.operatorAddress,
      )
      if (jobHash === undefined) {
        this.log('Failed to extract cross-chain job hash transaction receipt')
      }

      this.log(
        `Cross-chain beaming has started under job hash ${jobHash}, from ${sourceNetwork} network, to ${destinationNetwork} network.`,
      )
    }

    this.exit()
  }
}<|MERGE_RESOLUTION|>--- conflicted
+++ resolved
@@ -4,7 +4,6 @@
 import {ethers, BytesLike, BigNumber} from 'ethers'
 import {TransactionReceipt} from '@ethersproject/abstract-provider'
 import {ensureConfigFileIsValid} from '../../utils/config'
-<<<<<<< HEAD
 import {NetworkMonitor} from '../../utils/network-monitor'
 import {
   validateContractAddress,
@@ -20,7 +19,7 @@
 export default class BridgeNFT extends Command {
   static description = 'Beam a Holographable NFT from source chain to destination chain.'
   static examples = [
-    '$ holograph bridge:nft --sourceNetwork="goerli" --destinationNetwork="fuji" --collectionAddress="0x1318d3420b0169522eB8F3EF0830aceE700A2eda" --tokenId="0x01"',
+    '$ <%= config.bin %> <%= command.id %> --sourceNetwork="goerli" --destinationNetwork="fuji" --collectionAddress="0x1318d3420b0169522eB8F3EF0830aceE700A2eda" --tokenId="0x01"',
   ]
 
   static flags = {
@@ -47,42 +46,6 @@
       parse: validateNetwork,
       multiple: false,
       required: false,
-=======
-import {ConfigFile, ConfigNetwork, ConfigNetworks} from '../../utils/config'
-import {addressValidator, tokenValidator} from '../../utils/validation'
-import {getEnvironment} from '../../utils/environment'
-import {HOLOGRAPH_ADDRESSES} from '../../utils/contracts'
-import {supportedNetworks} from '../../utils/networks'
-
-export default class Contract extends Command {
-  static description = 'Bridge a Holographable NFT from source chain to destination chain'
-
-  static examples = [
-    {
-      description: 'Bridge an NFT using bridge source and destination networks from the config',
-      command: '$ <%= config.bin %> <%= command.id %> --address="0x1318d3420b0169522eB8F3EF0830aceE700A2eda" --tokenId=1'
-    },
-    {
-      description: 'Bridge an NFT and manually set the source and destination networks',
-      command: '$ <%= config.bin %> <%= command.id %> --sourceNetwork fuji --destinationNetwork goerli --address="0x1318d3420b0169522eB8F3EF0830aceE700A2eda" --tokenId=1',
-    }
-  ]
-
-  static flags = {
-    sourceNetwork: Flags.string({
-      description: 'The name of source network, from which to make the bridge request',
-      options: supportedNetworks,
-    }),
-    destinationNetwork: Flags.string({
-      description: 'The name of destination network, where the bridge request is sent to',
-      options: supportedNetworks,
-    }),
-    address: Flags.string({
-      description: 'The address of the contract on the source chain'
-    }),
-    tokenId: Flags.string({
-      description: 'The ID of the NFT on the source chain (number or 32-byte hex string)'
->>>>>>> 0f89eb7e
     }),
   }
 
@@ -113,75 +76,10 @@
 
   public async run(): Promise<void> {
     this.log('Loading user configurations...')
-<<<<<<< HEAD
     const {environment, userWallet, configFile, supportedNetworks} = await ensureConfigFileIsValid(
       this.config.configDir,
       undefined,
       true,
-=======
-    const environment = getEnvironment()
-    const {userWallet, configFile} = await ensureConfigFileIsValid(this.config.configDir, undefined, true)
-    this.log('User configurations loaded.')
-
-    this.sourceNetwork = flags.sourceNetwork || ''
-    await this.validateSourceNetwork(configFile)
-    this.destinationNetwork = flags.destinationNetwork || ''
-    await this.validateDestinationNetwork(configFile)
-
-    if (this.sourceNetwork === this.destinationNetwork) {
-      throw new Error('Cannot bridge to/from the same network')
-    }
-
-    CliUx.ux.action.start('Loading RPC providers')
-    const sourceProviderUrl: string = (configFile.networks[this.sourceNetwork as keyof ConfigNetworks] as ConfigNetwork)
-      .providerUrl
-    const sourceProtocol: string = new URL(sourceProviderUrl).protocol
-    let sourceProvider
-    switch (sourceProtocol) {
-      case 'https:':
-        sourceProvider = new ethers.providers.JsonRpcProvider(sourceProviderUrl)
-        break
-      case 'wss:':
-        sourceProvider = new ethers.providers.WebSocketProvider(sourceProviderUrl)
-        break
-      default:
-        throw new Error('Unsupported RPC URL protocol -> ' + sourceProtocol)
-    }
-
-    const sourceWallet: ethers.Wallet = userWallet.connect(sourceProvider)
-    this.debug('Source network', await sourceWallet.provider.getNetwork())
-
-    const destinationProviderUrl: string = (
-      configFile.networks[this.destinationNetwork as keyof ConfigNetworks] as ConfigNetwork
-    ).providerUrl
-    const destinationProtocol: string = new URL(destinationProviderUrl).protocol
-    let destinationProvider
-    switch (destinationProtocol) {
-      case 'https:':
-        destinationProvider = new ethers.providers.JsonRpcProvider(destinationProviderUrl)
-        break
-      case 'wss:':
-        destinationProvider = new ethers.providers.WebSocketProvider(destinationProviderUrl)
-        break
-      default:
-        throw new Error('Unsupported RPC URL protocol -> ' + destinationProtocol)
-    }
-
-    const destinationWallet: ethers.Wallet = userWallet.connect(destinationProvider)
-    CliUx.ux.action.stop()
-    this.debug('Destination network', await destinationWallet.provider.getNetwork())
-
-    // Check if the contract is deployed on the source chain and not on the destination chain
-    CliUx.ux.action.start('Checking if the contract is deployed on both source and destination chains')
-    await this.checkContractCode('source', sourceProvider, this.collectionAddress)
-    await this.checkContractCode('destination', destinationProvider, this.collectionAddress)
-    CliUx.ux.action.stop()
-
-    CliUx.ux.action.start('Retrieving HolographFactory contract')
-    const holographABI = await fs.readJson(`./src/abi/${environment}/Holograph.json`)
-    const holograph = new ethers.ContractFactory(holographABI, '0x', sourceWallet).attach(
-      HOLOGRAPH_ADDRESSES[environment],
->>>>>>> 0f89eb7e
     )
     const {flags} = await this.parse(BridgeNFT)
     this.log('User configurations loaded')
@@ -273,35 +171,10 @@
       this.exit()
     }
 
-<<<<<<< HEAD
     const data: BytesLike = generateInitCode(
       ['address', 'address', 'uint256'],
       [userWallet.address, userWallet.address, tokenId],
     )
-=======
-    // Don't modify lzFeeError. It is returned from LZ, so we must check this exact string
-    const lzFeeError = 'execution reverted: LayerZero: not enough native for fees'
-    let startingPayment = ethers.utils.parseUnits('0.000000001', 'ether')
-    const powerOfTen = ethers.BigNumber.from(10)
-    const calculateGas = async function (collectionAddress: string, tokenId: string) {
-      if (gasLimit === undefined) {
-        try {
-          gasLimit = await holographBridge.estimateGas.erc721out(
-            holographToChainId,
-            collectionAddress,
-            userWallet.address,
-            userWallet.address,
-            tokenId,
-            {
-              value: startingPayment,
-            },
-          )
-        } catch (error: any) {
-          if (error.reason !== lzFeeError) {
-            throw new Error(error.message)
-          }
-        }
->>>>>>> 0f89eb7e
 
     const TESTGASLIMIT: BigNumber = BigNumber.from('10000000')
     const GASPRICE: BigNumber = await this.networkMonitor.providers[destinationNetwork].getGasPrice()
