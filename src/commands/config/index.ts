import {Command, Flags} from '@oclif/core'
import * as inquirer from 'inquirer'
import * as fs from 'fs-extra'
import * as path from 'node:path'
import {ethers} from 'ethers'
import {
  checkFileExists,
  ensureConfigFileIsValid,
  isStringAValidURL,
  randomASCII,
  CONFIG_FILE_NAME,
  validateBeta2Schema,
  supportedNetworks,
} from '../../utils/config'
import AesEncryption from '../../utils/aes-encryption'

export default class Config extends Command {
  static description =
    'Initialize the Holograph CLI with a config file. If no flags are passed, the CLI will prompt you for the required information.'

  static examples = [
<<<<<<< HEAD
    '$ holograph --privateKey abc...def',
    '$ holograph --fromFile ./config.json',
    '$ holograph --fromJson \'{"version": "beta2", ...}',
=======
    '$ <%= config.bin %> <%= command.id %> --defaultFrom goerli',
    '$ <%= config.bin %> <%= command.id %> --defaultFrom goerli --defaultTo mumbai',
    '$ <%= config.bin %> <%= command.id %> --privateKey abc...def',
    '$ <%= config.bin %> <%= command.id %> --fromFile ./config.json',
    '$ <%= config.bin %> <%= command.id %> --fromJson \'{"version": "beta1", ...}',
>>>>>>> 0f89eb7e
  ]

  static flags = {
    network: Flags.string({
      options: supportedNetworks,
      description: 'Network to set',
    }),
    url: Flags.string({
      description: 'Provider URL of network to set',
      dependsOn: ['network'],
    }),
    privateKey: Flags.string({description: 'Default account to use when sending all transactions'}),
    fromFile: Flags.string({description: 'Path to the config file to load'}),
    fromJson: Flags.string({description: 'JSON object to use as the config'}),
  }

  /**
   * Command Entry Point
   */
  public async run(): Promise<void> {
    const {flags} = await this.parse(Config)
    let privateKey = flags.privateKey
    let userWallet = null
    let currentConfigFile: any = null
    let encryption
    let iv = ''

    const configPath = path.join(this.config.configDir, CONFIG_FILE_NAME)
    this.debug(`Configuration path ${configPath}`)

    let updateNetworksPrompt = {update: false}
    let privateKeyPrompt: any = {update: false}

    await this.loadConfigPath(configPath, flags.fromFile)
    await this.loadConfigJson(configPath, flags.fromJson)

    // Check if config file exists
    const isConfigExist: boolean = await checkFileExists(configPath)

    let userConfigTemplate: any = {
      version: 'beta2',
      networks: {},
      user: {
        credentials: {
          iv: iv,
          privateKey: privateKey,
          address: '',
        },
      },
    }

    if (isConfigExist) {
      this.log(`Updating existing configuration file at ${configPath}`)
      currentConfigFile = await ensureConfigFileIsValid(configPath, undefined, false)
      userConfigTemplate = Object.assign({}, userConfigTemplate, currentConfigFile.configFile)

      const prompt: any = await inquirer.prompt([
        {
          name: 'shouldContinue',
          message: 'Configuration already exist, are you sure you want to override existing values?',
          type: 'confirm',
          default: false,
        },
      ])
      if (!prompt.shouldContinue) {
        this.log('No files were modified')
        this.exit()
      }
    } else {
      this.log(`Creating a new config file file at ${configPath}`)
    }

    if (isConfigExist) {
      // See if the user wants to update network config
      updateNetworksPrompt = await inquirer.prompt([
        {
          name: 'update',
          message: 'Would you like to update your network config?',
          type: 'confirm',
          default: false,
        },
      ])
    }

    if (updateNetworksPrompt.update || !isConfigExist) {
      // Check what networks the user wants to operate on
      const prompt: any = await inquirer.prompt([
        {
          type: 'checkbox',

          name: 'networks',
          message: 'Which networks do you want to operate?',
          choices: supportedNetworks,
          validate: async (input: any) => {
            if (input.length >= 2) {
              return true
            }

            return 'Please select at least 2 networks to operate on. Use the arrow keys and space-bar to select.'
          },
        },
      ])
      const networks = prompt.networks

      // Remove networks the user doesn't want to operate on
      for (const network of Object.keys(userConfigTemplate.networks)) {
        if (!networks.includes(network)) {
          delete userConfigTemplate.networks[network]
        }
      }

      // Add networks to the user config
      // It's okay to await in loop because this is a synchronous operation
      /* eslint-disable no-await-in-loop */
      for (const network of networks) {
        const prompt: any = await inquirer.prompt([
          {
            name: 'providerUrl',
            message: `Enter the provider url for ${network}. Leave blank to keep current provider.`,
            type: 'input',
            validate: async (input: string) => {
              if (isStringAValidURL(input) || (input === '' && isConfigExist)) {
                return true
              }

              return 'Input is not a valid and secure URL (https or wss)'
            },
          },
        ])

        // Leave existing providerUrl if user didn't enter a new one
        if (prompt.providerUrl !== '') {
          userConfigTemplate.networks[network] = {providerUrl: prompt.providerUrl}
        }
      }
    }

    if (isConfigExist) {
      // See if the user wants to update network config
      privateKeyPrompt = await inquirer.prompt([
        {
          name: 'update',
          message: 'Would you like to update your private key?',
          type: 'confirm',
          default: false,
        },
      ])
    }

    if (privateKeyPrompt.update || !isConfigExist) {
      // Collect private key value
      let keyProtected = true
      if (privateKey === undefined) {
        keyProtected = false
        const prompt: any = await inquirer.prompt([
          {
            name: 'privateKey',
            message: 'Default private key to use when sending all transactions (will be password encrypted)',
            type: 'password',
            validate: async (input: string) => {
              try {
                const w = new ethers.Wallet(input)
                this.debug(w)
                return true
              } catch (error) {
                this.debug(error)
                return 'Input is not a valid private key'
              }
            },
          },
        ])
        privateKey = prompt.privateKey
        userWallet = new ethers.Wallet(prompt.privateKey)
        iv = randomASCII(12)
      } else {
        iv = currentConfigFile.user.credentials.iv
      }

      await inquirer.prompt([
        {
          name: 'encryptionPassword',
          message: 'Please enter the password to ' + (keyProtected ? 'decrypt' : 'encrypt') + ' the private key with',
          type: 'password',
          validate: async (input: string) => {
            try {
              encryption = new AesEncryption(input, iv)
              if (keyProtected) {
                // We need to check that key decoded
                userWallet = new ethers.Wallet(
                  encryption.decrypt(currentConfigFile.user.credentials.privateKey) as string,
                )
              } else {
                privateKey = encryption.encrypt(privateKey || '')
              }

              return true
            } catch (error) {
              this.debug(error)
              return 'Input is not a valid password'
            }
          },
        },
      ])

      userConfigTemplate.user.credentials.iv = iv
      userConfigTemplate.user.credentials.privateKey = privateKey
      userConfigTemplate.user.credentials.address = userWallet?.address
    }

    // Save config object
    try {
      await fs.outputJSON(configPath, userConfigTemplate, {spaces: 2})
    } catch (error: any) {
      this.log(`Failed to save file in ${configPath}. Please enable debugger and try again.`)
      this.debug(error)
    }

    this.exit()
  }

  /**
   * Load the config file from the path provided by the user
   */
  async loadConfigPath(configPath: string, filePath: string | undefined): Promise<void> {
    // Check if config Dir flag is empty
    if (filePath !== undefined) {
      try {
        const stats = fs.lstatSync(filePath)

        this.debug(`Is file: ${stats.isFile()}`)
        this.debug(`Is directory: ${stats.isDirectory()}`)
        this.debug(`Is symbolic link: ${stats.isSymbolicLink()}`)
        this.debug(`Is FIFO: ${stats.isFIFO()}`)
        this.debug(`Is socket: ${stats.isSocket()}`)
        this.debug(`Is character device: ${stats.isCharacterDevice()}`)
        this.debug(`Is block device: ${stats.isBlockDevice()}`)

        if (
          stats.isFile() &&
          !stats.isDirectory() &&
          !stats.isSymbolicLink() &&
          !stats.isFIFO() &&
          !stats.isSocket() &&
          !stats.isCharacterDevice() &&
          !stats.isBlockDevice()
        ) {
          const ensureCheck = await ensureConfigFileIsValid(filePath, undefined, false)

          // Since the json at the desired path is valid, we save it!
          await fs.outputJSON(configPath, ensureCheck.configFile, {spaces: 2})
        } else {
          this.error(`filePath is NOT VALID FAIL`)
        }
      } catch (error: any) {
        // Handle error
        if (error.code === 'ENOENT') {
          this.error(`The input ${filePath} is not a valid file path`)
          // eslint-disable-next-line no-negated-condition
        } else if (typeof error.message !== 'undefined') {
          this.error(error.message)
        } else {
          this.error(`Failed to load ${filePath}`)
        }
      }

      this.exit()
    }
  }

  /**
   * Load the config file from the JSON provided by the user
   */
  async loadConfigJson(configPath: string, jsonString: string | undefined): Promise<void> {
    // Check if config Json flag is empty
    if (jsonString !== undefined) {
      this.log(`checking jsonString input`)
      const output = JSON.parse(jsonString)
      await validateBeta2Schema(output)
      this.log(output)
      // Since the json at the desired path is valid, we save it!
      await fs.outputJSON(configPath, output, {spaces: 2})
      this.exit()
    }
  }
}<|MERGE_RESOLUTION|>--- conflicted
+++ resolved
@@ -19,17 +19,9 @@
     'Initialize the Holograph CLI with a config file. If no flags are passed, the CLI will prompt you for the required information.'
 
   static examples = [
-<<<<<<< HEAD
-    '$ holograph --privateKey abc...def',
-    '$ holograph --fromFile ./config.json',
-    '$ holograph --fromJson \'{"version": "beta2", ...}',
-=======
-    '$ <%= config.bin %> <%= command.id %> --defaultFrom goerli',
-    '$ <%= config.bin %> <%= command.id %> --defaultFrom goerli --defaultTo mumbai',
     '$ <%= config.bin %> <%= command.id %> --privateKey abc...def',
     '$ <%= config.bin %> <%= command.id %> --fromFile ./config.json',
-    '$ <%= config.bin %> <%= command.id %> --fromJson \'{"version": "beta1", ...}',
->>>>>>> 0f89eb7e
+    '$ <%= config.bin %> <%= command.id %> --fromJson \'{"version": "beta2", ...}',
   ]
 
   static flags = {
