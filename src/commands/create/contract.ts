--- conflicted
+++ resolved
@@ -45,11 +45,7 @@
   static hidden = true
   static description = 'Deploy a Holographable contract directly to another chain'
   static examples = [
-<<<<<<< HEAD
-    '$ holograph create:contract --deploymentType="deployedTx" --tx="0xdb8b393dd18a71b386c8de75b87310c0c8ded0c57cf6b4c5bab52873d54d1e8a" --txNetwork="eth_goerli"',
-=======
-    '$ <%= config.bin %> <%= command.id %> --tx="0x42703541786f900187dbf909de281b4fda7ef9256f0006d3c11d886e6e678845"',
->>>>>>> 0f89eb7e
+    '$ <%= config.bin %> <%= command.id %> --deploymentType="deployedTx" --tx="0xdb8b393dd18a71b386c8de75b87310c0c8ded0c57cf6b4c5bab52873d54d1e8a" --txNetwork="eth_goerli"',
   ]
 
   static flags = {
