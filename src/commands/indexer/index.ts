--- conflicted
+++ resolved
@@ -35,12 +35,8 @@
 import {BlockJob, FilterType, NetworkMonitor, networksFlag, warpFlag} from '../../utils/network-monitor'
 import {HealthCheck} from '../../base-commands/healthcheck'
 import ApiService from '../../services/api-service'
-<<<<<<< HEAD
-import {Logger, NftStatus, UpdateNftInput} from '../../types/api'
-=======
 import {Logger, NftStatus, UpdateCrossChainTransactionStatusInput, UpdateNftInput} from '../../types/api'
 import {gql} from 'graphql-request'
->>>>>>> f5050287
 
 type DBJob = {
   attempts: number
@@ -81,11 +77,7 @@
   BASE_URL!: string
   JWT!: string
   DELAY = 20_000
-<<<<<<< HEAD
-  apiService!: ApiService | undefined
-=======
   apiService!: ApiService
->>>>>>> f5050287
   apiColor = color.keyword('orange')
   errorColor = color.keyword('red')
   networkMonitor!: NetworkMonitor
@@ -143,26 +135,6 @@
         throw new Error('API service is not defined')
       }
 
-      // Create API Service for GraphQL requests
-      // TODO: Migrate all requests to use ApiService and GraphQL
-      try {
-        const logger: Logger = {
-          log: this.log,
-          warn: this.warn,
-          debug: this.debug,
-          error: this.error,
-          jsonEnabled: () => false,
-        }
-        this.apiService = new ApiService(this.BASE_URL, logger)
-        await this.apiService.operatorLogin()
-      } catch (error: any) {
-        this.error(error)
-      }
-
-      if (this.apiService === undefined) {
-        throw new Error('API service is not defined')
-      }
-
       this.debug(`process.env.OPERATOR_API_KEY = ${process.env.OPERATOR_API_KEY}`)
       this.debug(`this.JWT = ${this.JWT}`)
       this.log(this.apiColor(`API: Successfully authenticated as an operator`))
@@ -178,11 +150,7 @@
       warp: flags.warp,
     })
 
-<<<<<<< HEAD
-    // TODO: It doesn't seems like this sync is working
-=======
     // TODO: It doesn't seems like sync is working
->>>>>>> f5050287
     // Indexer always synchronizes missed blocks
     // this.networkMonitor.latestBlockHeight = await this.networkMonitor.loadLastBlocks(this.config.configDir)
 
@@ -1234,61 +1202,6 @@
       }`,
       tags,
     )
-<<<<<<< HEAD
-    let nft = await this.apiService?.queryNftByTx(transaction.hash)
-
-    if (nft !== undefined) {
-      this.networkMonitor.structuredLog(
-        network,
-        `API: Requesting to update NFT with transaction hash ${transaction.hash}`,
-        tags,
-      )
-
-      // Include the on chain data in the update input
-      const nftInput: UpdateNftInput = nft
-      nftInput.status = NftStatus.MINTED
-      nftInput.chainId = transaction.chainId
-      nftInput.tx = transaction.hash
-      nft = await this.apiService?.updateNft(nftInput)
-      this.networkMonitor.structuredLog(network, `Successfully updated NFT with transaction hash ${nft?.tx}`, tags)
-    }
-
-    // TODO: Reenable once all db jobs are migrated to graphql
-    // this.networkMonitor.structuredLog(network, `Sending minted nft job to DBJobManager ${contractAddress}`, tags)
-    // const job: DBJob = {
-    //   attempts: 3,
-    //   network,
-    //   timestamp: await this.getBlockTimestamp(network, transaction.blockNumber!),
-    //   query: `${this.BASE_URL}/v1/nfts/${contractAddress}/${tokenId}`,
-    //   message: `API: Requesting to get NFT with tokenId ${tokenId} from ${contractAddress}`,
-    //   callback: this.updateERC721Callback,
-    //   arguments: [transaction, network, contractAddress, tokenId, tags],
-    //   tags,
-    // }
-    // if (!(job.timestamp in this.dbJobMap)) {
-    //   this.dbJobMap[job.timestamp] = []
-    // }
-
-    // this.dbJobMap[job.timestamp].push(job)
-  }
-
-  async updateERC721Callback(
-    responseData: any,
-    transaction: TransactionResponse,
-    network: string,
-    contractAddress: string,
-    tokenId: string,
-    tags: (string | number)[],
-  ): Promise<void> {
-    const data = JSON.stringify({
-      chainId: transaction.chainId,
-      status: 'MINTED',
-      tx: transaction.hash,
-    })
-    this.networkMonitor.structuredLog(
-      network,
-      `Successfully found NFT with tokenId ${tokenId} from ${contractAddress}`,
-=======
     const query = gql`
       query($tx: String!) {
         nftByTx(tx: $tx) {
@@ -1313,31 +1226,13 @@
       callback: this.updateERC721Callback,
       arguments: [transaction, network, contractAddress, tags],
       identifier: {tx: transaction.hash},
->>>>>>> f5050287
-      tags,
-    )
-    this.networkMonitor.structuredLog(
-      network,
-      `API: Requesting to update NFT with collection ${contractAddress} and tokeId ${tokenId} and id ${responseData.id}`,
-      tags,
-    )
-
-    // TODO: Replace patch request with graphql mutation
-    await this.sendPatchRequest(
-      {
-        responseData,
-        network,
-        query: `${this.BASE_URL}/v1/nfts/${responseData.id}`,
-        data,
-        messages: [
-          `PATCH collection ${contractAddress} tokeId ${tokenId}`,
-          `Successfully updated NFT collection ${contractAddress} and tokeId ${tokenId}`,
-          `Failed to update the database for collection ${contractAddress} and tokeId ${tokenId}`,
-          `collection ${contractAddress} and tokeId ${tokenId}`,
-        ],
-      },
-      tags,
-    )
+      tags,
+    }
+    if (!(job.timestamp in this.dbJobMap)) {
+      this.dbJobMap[job.timestamp] = []
+    }
+
+    this.dbJobMap[job.timestamp].push(job)
   }
 
   async updateERC721Callback(
