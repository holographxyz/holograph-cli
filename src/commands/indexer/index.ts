import dotenv from 'dotenv'
dotenv.config()

import {CliUx, Flags} from '@oclif/core'
import color from '@oclif/color'
import {BigNumber} from '@ethersproject/bignumber'
import {TransactionDescription} from '@ethersproject/abi'
import {Block, TransactionReceipt, TransactionResponse} from '@ethersproject/abstract-provider'
import {hexZeroPad} from '@ethersproject/bytes'

import {Environment} from '@holographxyz/environment'
import {getNetworkByHolographId, networks} from '@holographxyz/networks'

import {ensureConfigFileIsValid} from '../../utils/config'
import {
  create2address,
  decodeDeploymentConfig,
  decodeDeploymentConfigInput,
  DeploymentConfig,
  deploymentConfigHash,
} from '../../utils/contract-deployment'
import {capitalize, functionSignature, sha3, sleep, storageSlot, toAscii} from '../../utils/utils'
import {
  BridgeInArgs,
  BridgeInErc20Args,
  BridgeInErc721Args,
  BridgeOutArgs,
  BridgeOutErc20Args,
  BridgeOutErc721Args,
  decodeBridgeInErc20Args,
  decodeBridgeInErc721Args,
  decodeBridgeOutErc20Args,
  decodeBridgeOutErc721Args,
} from '../../utils/bridge'
import {BlockJob, FilterType, NetworkMonitor, networksFlag, warpFlag} from '../../utils/network-monitor'
import {HealthCheck} from '../../base-commands/healthcheck'
import ApiService from '../../services/api-service'
import {Logger, NftStatus, UpdateCrossChainTransactionStatusInput, UpdateNftInput} from '../../types/api'
import {gql} from 'graphql-request'

type DBJob = {
  attempts: number
  timestamp: number
  network: string
  query: string
  identifier?: any
  message: string
  callback: (...args: any[]) => Promise<void>
  arguments: any[]
  tags: (string | number)[]
}

type DBJobMap = {
  [key: number]: DBJob[]
}

export default class Indexer extends HealthCheck {
  static hidden = true
  static LAST_BLOCKS_FILE_NAME = 'indexer-blocks.json'
  static description = 'Listen for EVM events and update database network status'
  static examples = [
    '$ <%= config.bin %> <%= command.id %> --networks ethereumTestnetGoerli polygonTestnet avalancheTestnet',
  ]

  static flags = {
    host: Flags.string({
      description: 'The host to send data to',
      char: 'h',
      default: 'http://localhost:9001',
    }),
    ...networksFlag,
    ...warpFlag,
    ...HealthCheck.flags,
  }

  // API Params
  BASE_URL!: string
  JWT!: string
  DELAY = 20_000
  apiService!: ApiService
  apiColor = color.keyword('orange')
  errorColor = color.keyword('red')
  networkMonitor!: NetworkMonitor
  dbJobMap: DBJobMap = {}
  environment!: Environment

  numericSort(a: number, b: number): number {
    return a - b
  }

  numberfy(arr: string[]): number[] {
    const numbers: number[] = []
    for (const a of arr) {
      numbers.push(Number.parseInt(a, 10))
    }

    return numbers
  }

  /**
   * Command Entry Point
   */
  async run(): Promise<void> {
    this.log(`Operator command has begun!!!`)
    const {flags} = await this.parse(Indexer)
    this.BASE_URL = flags.host
    const enableHealthCheckServer = flags.healthCheck
    const healthCheckPort = flags.healthCheckPort

    this.log('Loading user configurations...')
    const {environment, configFile} = await ensureConfigFileIsValid(this.config.configDir, undefined, false)
    this.log('User configurations loaded.')

    this.environment = environment

    if (this.environment === Environment.localhost || this.environment === Environment.experimental) {
      this.log(`Skiping API authentication for ${Environment[this.environment]} environment`)
    } else {
      // Create API Service for GraphQL requests
      try {
        const logger: Logger = {
          log: this.log,
          warn: this.warn,
          debug: this.debug,
          error: this.error,
          jsonEnabled: () => false,
        }
        this.apiService = new ApiService(this.BASE_URL, logger)
        await this.apiService.operatorLogin()
      } catch (error: any) {
        this.error(error)
      }

      if (this.apiService === undefined) {
        throw new Error('API service is not defined')
      }

      this.debug(`process.env.OPERATOR_API_KEY = ${process.env.OPERATOR_API_KEY}`)
      this.debug(`this.JWT = ${this.JWT}`)
      this.log(this.apiColor(`API: Successfully authenticated as an operator`))
    }

    this.networkMonitor = new NetworkMonitor({
      parent: this,
      configFile,
      networks: flags.networks,
      debug: this.debug,
      processTransactions: this.processTransactions,
      lastBlockFilename: 'indexer-blocks.json',
      warp: flags.warp,
    })

    // TODO: It doesn't seems like sync is working
    // Indexer always synchronizes missed blocks
    // this.networkMonitor.latestBlockHeight = await this.networkMonitor.loadLastBlocks(this.config.configDir)

    CliUx.ux.action.start(`Starting indexer`)
    await this.networkMonitor.run(!(flags.warp > 0), undefined, this.filterBuilder)
    CliUx.ux.action.stop('🚀')

    // Start health check server on port 6000 or healthCheckPort
    // Can be used to monitor that the operator is online and running
    if (enableHealthCheckServer) {
      await this.config.runHook('healthCheck', {networkMonitor: this.networkMonitor, healthCheckPort})
    }

    this.processDBJobs()
  }

  async filterBuilder(): Promise<void> {
    this.networkMonitor.filters = [
      {
        type: FilterType.from,
        match: this.networkMonitor.LAYERZERO_RECEIVERS,
        networkDependant: true,
      },
      {
        type: FilterType.to,
        match: this.networkMonitor.bridgeAddress,
        networkDependant: false,
      },
      {
        type: FilterType.to,
        match: this.networkMonitor.factoryAddress,
        networkDependant: false,
      },
      {
        type: FilterType.to,
        match: this.networkMonitor.operatorAddress,
        networkDependant: false,
      },
      {
        type: FilterType.functionSig,
        match: functionSignature('cxipMint(uint224,uint8,string)'),
        networkDependant: false,
      },
    ]
  }

  async processDBJob(timestamp: number, job: DBJob): Promise<void> {
    this.networkMonitor.structuredLog(job.network, job.message)
    let response: any
    if (this.environment === Environment.localhost || this.environment === Environment.experimental) {
      this.networkMonitor.structuredLog(
        job.network,
        `Environment is ${this.environment}: Skipping GraphQL call to ${job.query} with input ${JSON.stringify(
          job.arguments,
        )}
        )}`,
        job.tags,
      )
      await job.callback.bind(this)('', ...job.arguments)
      this.processDBJobs()
    } else {
      response = await this.apiService.sendQueryRequest(job.query, job.identifier)
      try {
        this.networkMonitor.structuredLog(job.network, `Query response ${JSON.stringify(response)}`, job.tags)
        await job.callback.bind(this)(response, ...job.arguments)
        this.processDBJobs()
      } catch (error: any) {
        this.networkMonitor.structuredLogError(job.network, error, [
          ...job.tags,
          this.errorColor(`Request failed with errors ${job.query}`),
        ])

        // Sleep for 1 second and add job back to the queue
        await sleep(1000)
        this.processDBJobs(timestamp, job)
      }
    }
  }

  processDBJobs(timestamp?: number, job?: DBJob): void {
    if (timestamp !== undefined && job !== undefined) {
      if (!(timestamp in this.dbJobMap)) {
        this.dbJobMap[timestamp] = []
      }

      job.attempts += 1
      this.networkMonitor.structuredLog(
        job.network,
        `Job ${job.query} is being executed with attempt ${job.attempts}`,
        job.tags,
      )
      if (job.attempts >= 10) {
        // we have exhausted attempts, need to drop it entirely
        this.networkMonitor.structuredLog(
          job.network,
          `Failed to execute API query ${job.query}. Arguments were ${JSON.stringify(job.arguments, undefined, 2)}`,
          job.tags,
        )
      } else if (job.attempts >= 9) {
        // push to end of array as a final attempt
        this.dbJobMap[timestamp].push(job)
      } else {
        this.dbJobMap[timestamp].unshift(job)
      }
    }

    const timestamps: number[] = this.numberfy(Object.keys(this.dbJobMap))
    if (timestamps.length > 0) {
      timestamps.sort(this.numericSort)
      const timestamp: number = timestamps[0]
      if (this.dbJobMap[timestamp].length > 0) {
        const job: DBJob = this.dbJobMap[timestamp].shift()!
        this.processDBJob(timestamp, job)
      } else {
        delete this.dbJobMap[timestamp]
        setTimeout(this.processDBJobs.bind(this), 1000)
      }
    } else {
      setTimeout(this.processDBJobs.bind(this), 1000)
    }
  }

  async processTransactions(job: BlockJob, transactions: TransactionResponse[]): Promise<void> {
    if (transactions.length > 0) {
      for (const transaction of transactions) {
        const tags: (string | number)[] = []
        tags.push(transaction.blockNumber as number, this.networkMonitor.randomTag())
        this.networkMonitor.structuredLog(
          job.network,
          `Processing transaction ${transaction.hash} at block ${transaction.blockNumber}`,
          tags,
        )
        const to: string | undefined = transaction.to?.toLowerCase()
        const from: string | undefined = transaction.from?.toLowerCase()
        const functionSig: string | undefined = transaction.data?.slice(0, 10)
        switch (to) {
          case this.networkMonitor.factoryAddress: {
            this.networkMonitor.structuredLog(
              job.network,
              `handleContractDeployedEvent ${networks[job.network].explorer}/tx/${transaction.hash}`,
              tags,
            )
            await this.handleContractDeployedEvent(transaction, job.network, tags)

            break
          }

          case this.networkMonitor.bridgeAddress: {
            this.networkMonitor.structuredLog(
              job.network,
              `handleBridgeOutEvent ${networks[job.network].explorer}/tx/${transaction.hash}`,
              tags,
            )
            await this.handleBridgeOutEvent(transaction, job.network, tags)

            break
          }

          case this.networkMonitor.operatorAddress: {
            this.networkMonitor.structuredLog(
              job.network,
              `handleBridgeInEvent ${networks[job.network].explorer}/tx/${transaction.hash}`,
              tags,
            )
            await this.handleBridgeInEvent(transaction, job.network, tags)

            break
          }

          default:
            if (from === this.networkMonitor.LAYERZERO_RECEIVERS[job.network]) {
              this.networkMonitor.structuredLog(
                job.network,
                `handleAvailableOperatorJobEvent ${networks[job.network].explorer}/tx/${transaction.hash}`,
                tags,
              )
              await this.handleAvailableOperatorJobEvent(transaction, job.network, tags)
            } else if (functionSig === functionSignature('cxipMint(uint224,uint8,string)')) {
              this.networkMonitor.structuredLog(
                job.network,
                `handleMintEvent ${networks[job.network].explorer}/tx/${transaction.hash}`,
                tags,
              )
              await this.handleMintEvent(transaction, job.network, tags)
            } else {
              this.networkMonitor.structuredLog(job.network, `irrelevant transaction ${transaction.hash}`, tags)
            }
        }
      }
    }
  }

  async handleContractDeployedEvent(
    transaction: TransactionResponse,
    network: string,
    tags: (string | number)[],
  ): Promise<void> {
    const receipt: TransactionReceipt | null = await this.networkMonitor.getTransactionReceipt({
      network,
      transactionHash: transaction.hash,
      attempts: 10,
      canFail: true,
    })
    if (receipt === null) {
      throw new Error(`Could not get receipt for ${transaction.hash}`)
    }

    if (receipt.status === 1) {
      this.networkMonitor.structuredLog(network, `Checking for deployment details`, tags)
      const deploymentEvent: string[] | undefined = this.networkMonitor.decodeBridgeableContractDeployedEvent(
        receipt,
        this.networkMonitor.factoryAddress,
      )
      if (deploymentEvent === undefined) {
        this.networkMonitor.structuredLog(network, `No BridgeableContractDeployed event found`, tags)
      } else {
        this.networkMonitor.structuredLog(network, `Decoding DeploymentConfig`, tags)
        const deploymentConfig: DeploymentConfig = decodeDeploymentConfigInput(transaction.data)
        const deploymentHash: string = deploymentConfigHash(deploymentConfig)
        const contractAddress = create2address(deploymentConfig, this.networkMonitor.factoryAddress)
        if (deploymentHash !== deploymentEvent[1]) {
          throw new Error(`DeploymentConfig hashes ${deploymentHash} and ${deploymentEvent[1]} do not match!`)
        }

        if (contractAddress !== deploymentEvent[0]) {
          throw new Error(`Deployment addresses ${contractAddress} and ${deploymentEvent[0]} do not match!`)
        }

        this.networkMonitor.structuredLog(network, `updateDeployedContract`, tags)
        await this.updateDeployedContract(
          transaction,
          network,
          contractAddress,
          deploymentEvent,
          deploymentConfig,
          tags,
        )
      }
    } else {
      this.networkMonitor.structuredLog(network, `Transaction failed, ignoring it`, tags)
    }
  }

  async handleMintEvent(transaction: TransactionResponse, network: string, tags: (string | number)[]): Promise<void> {
    const receipt: TransactionReceipt | null = await this.networkMonitor.getTransactionReceipt({
      network,
      transactionHash: transaction.hash,
      attempts: 10,
      canFail: true,
    })

    if (receipt === null) {
      throw new Error(`Could not get receipt for ${transaction.hash}`)
    }

    if (receipt.status === 1) {
      this.networkMonitor.structuredLog(network, `Checking for mint details`, tags)
      const holographableContractAddress: string = transaction.to!
      const erc721TransferEvent: string[] | undefined = this.networkMonitor.decodeErc721TransferEvent(
        receipt,
        holographableContractAddress,
      )
      if (erc721TransferEvent === undefined) {
        this.networkMonitor.structuredLog(network, `No Transfer event found`, tags)
      } else {
        this.networkMonitor.structuredLog(network, `Decoding contractType`, tags)
        const slot: string = await this.networkMonitor.providers[network].getStorageAt(
          holographableContractAddress,
          storageSlot('eip1967.Holograph.contractType'),
        )
        const contractType: string = toAscii(slot)
        this.networkMonitor.structuredLog(network, `updateMintedERC721`, tags)
        await this.updateMintedERC721(
          transaction,
          network,
          contractType,
          holographableContractAddress,
          erc721TransferEvent,
          tags,
        )
      }
    } else {
      this.networkMonitor.structuredLog(network, `Transaction failed, ignoring it`, tags)
    }
  }

  async handleBridgeInEvent(
    transaction: TransactionResponse,
    network: string,
    tags: (string | number)[],
  ): Promise<void> {
    const receipt: TransactionReceipt | null = await this.networkMonitor.getTransactionReceipt({
      network,
      transactionHash: transaction.hash,
      attempts: 10,
      canFail: true,
    })
    if (receipt === null) {
      throw new Error(`Could not get receipt for ${transaction.hash}`)
    }

    if (receipt.status === 1) {
      this.networkMonitor.structuredLog(network, `Checking for executeJob function`, tags)
      const parsedTransaction: TransactionDescription =
        this.networkMonitor.operatorContract.interface.parseTransaction(transaction)
      if (parsedTransaction.name === 'executeJob') {
        this.networkMonitor.structuredLog(network, `Extracting bridgeInRequest from transaction`, tags)
        const args: any[] | undefined = Object.values(parsedTransaction.args)
        const operatorJobPayload: string | undefined = args === undefined ? undefined : args[0]
        const operatorJobHash: string | undefined =
          operatorJobPayload === undefined ? undefined : sha3(operatorJobPayload)
        if (operatorJobHash === undefined) {
          this.networkMonitor.structuredLog(network, `Could not find bridgeInRequest in ${transaction.hash}`, tags)
        } else {
          this.networkMonitor.structuredLog(network, `Decoding bridgeInRequest`, tags)
          const bridgeTransaction: TransactionDescription | null =
            this.networkMonitor.bridgeContract.interface.parseTransaction({data: operatorJobPayload!})
          if (bridgeTransaction === null) {
            this.networkMonitor.structuredLog(network, `Could not decode bridgeInRequest in ${transaction.hash}`, tags)
          } else {
            this.networkMonitor.structuredLog(network, `Parsing bridgeInRequest data`, tags)
            const bridgeIn: BridgeInArgs = bridgeTransaction.args as unknown as BridgeInArgs
            const fromNetwork: string = getNetworkByHolographId(bridgeIn.fromChain).key
            const toNetwork: string = network
            const bridgeInPayload: string = bridgeIn.bridgeInPayload
            const holographableContractAddress: string = bridgeIn.holographableContract.toLowerCase()
            if (holographableContractAddress === this.networkMonitor.factoryAddress) {
              this.networkMonitor.structuredLog(network, `BridgeInRequest identified as contract deployment`, tags)
              this.networkMonitor.structuredLog(network, `Extracting deployment details`, tags)
              const deploymentEvent: string[] | undefined = this.networkMonitor.decodeBridgeableContractDeployedEvent(
                receipt,
                this.networkMonitor.factoryAddress,
              )
              if (deploymentEvent === undefined) {
                this.networkMonitor.structuredLog(
                  network,
                  `Failed extracting deployment details from BridgeableContractDeployed event`,
                  tags,
                )
              } else {
                this.networkMonitor.structuredLog(network, `Decoding DeploymentConfig`, tags)
                const deploymentConfig: DeploymentConfig = decodeDeploymentConfig(bridgeInPayload)
                const deploymentHash: string = deploymentConfigHash(deploymentConfig)
                const contractAddress = create2address(deploymentConfig, this.networkMonitor.factoryAddress)
                if (deploymentHash !== deploymentEvent[1]) {
                  throw new Error(`DeploymentConfig hashes ${deploymentHash} and ${deploymentEvent[1]} do not match!`)
                }

                if (contractAddress !== deploymentEvent[0]) {
                  throw new Error(`Deployment addresses ${contractAddress} and ${deploymentEvent[0]} do not match!`)
                }

                const direction = 'in'
                this.networkMonitor.structuredLog(
                  network,
                  `Calling updateBridgedContract with direction ${direction}`,
                  tags,
                )
                await this.updateBridgedContract(
                  direction,
                  transaction,
                  network,
                  fromNetwork,
                  contractAddress,
                  deploymentEvent,
                  deploymentConfig,
                  operatorJobHash,
                  tags,
                )
              }
            } else {
              this.networkMonitor.structuredLog(network, `Decoding contractType`, tags)
              const slot: string = await this.networkMonitor.providers[network].getStorageAt(
                holographableContractAddress,
                storageSlot('eip1967.Holograph.contractType'),
              )
              const contractType: string = toAscii(slot)
              if (contractType === 'HolographERC20') {
                this.networkMonitor.structuredLog(network, `BridgeInRequest identified as ERC20 transfer`, tags)
                // BRIDGE IN ERC20 TOKENS
                const erc20BeamInfo: BridgeInErc20Args = decodeBridgeInErc20Args(bridgeInPayload)
                const erc20TransferEvent: any[] | undefined = this.networkMonitor.decodeErc20TransferEvent(
                  receipt,
                  holographableContractAddress,
                )
                if (erc20TransferEvent === undefined) {
                  this.networkMonitor.structuredLog(network, `Could not find a valid ERC20 Transfer event`, tags)
                } else {
                  const direction = 'in'
                  this.networkMonitor.structuredLog(
                    network,
                    `Calling updateBridgedERC20 with direction ${direction}`,
                    tags,
                  )
                  await this.updateBridgedERC20(
                    direction,
                    transaction,
                    network,
                    fromNetwork,
                    holographableContractAddress,
                    erc20TransferEvent,
                    erc20BeamInfo,
                    operatorJobHash,
                    tags,
                  )
                }
              } else if (contractType === 'HolographERC721') {
                this.networkMonitor.structuredLog(network, `BridgeInRequest identified as ERC721 transfer`, tags)
                // Bridge i
                const erc721BeamInfo: BridgeInErc721Args = decodeBridgeInErc721Args(bridgeInPayload)
                const erc721TransferEvent: any[] | undefined = this.networkMonitor.decodeErc721TransferEvent(
                  receipt,
                  holographableContractAddress,
                )
                if (erc721TransferEvent === undefined) {
                  this.networkMonitor.structuredLog(network, `Could not find a valid ERC721 Transfer event`, tags)
                } else {
                  this.networkMonitor.structuredLog(network, `updateBridgedERC721`, tags)
                  const direction = 'in'
                  this.networkMonitor.structuredLog(
                    network,
                    `Calling updateBridgedERC721 with direction ${direction}`,
                    tags,
                  )
                  await this.updateBridgedERC721(
                    direction,
                    transaction,
                    network,
                    fromNetwork,
                    toNetwork,
                    contractType,
                    holographableContractAddress,
                    erc721TransferEvent,
                    erc721BeamInfo,
                    operatorJobHash,
                    tags,
                  )
                }
              } else {
                this.networkMonitor.structuredLog(network, `unknown BridgeInRequest contractType`, tags)
              }
            }
          }
        }
      } else {
        this.networkMonitor.structuredLog(
          network,
          `Function call was ${parsedTransaction.name} and not executeJob`,
          tags,
        )
      }
    } else {
      this.networkMonitor.structuredLog(network, `Transaction failed, ignoring it`, tags)
    }
  }

  async handleBridgeOutEvent(
    transaction: TransactionResponse,
    network: string,
    tags: (string | number)[],
  ): Promise<void> {
    const receipt: TransactionReceipt | null = await this.networkMonitor.getTransactionReceipt({
      network,
      transactionHash: transaction.hash,
      attempts: 10,
      canFail: true,
    })
    if (receipt === null) {
      throw new Error(`Could not get receipt for ${transaction.hash}`)
    }

    if (receipt.status === 1) {
      this.networkMonitor.structuredLog(network, `Checking for job hash`, tags)
      let operatorJobHash: string | undefined
      let operatorJobPayload: string | undefined
      let args: any[] | undefined
      switch (this.environment) {
        case Environment.localhost:
          operatorJobHash = this.networkMonitor.decodeCrossChainMessageSentEvent(
            receipt,
            this.networkMonitor.operatorAddress,
          )
          if (operatorJobHash !== undefined) {
            args = this.networkMonitor.decodeLzEvent(receipt, this.networkMonitor.lzEndpointAddress[network])
            if (args !== undefined) {
              operatorJobPayload = args[2] as string
            }
          }

          break
        default:
          operatorJobHash = this.networkMonitor.decodeCrossChainMessageSentEvent(
            receipt,
            this.networkMonitor.operatorAddress,
          )
          if (operatorJobHash !== undefined) {
            operatorJobPayload = this.networkMonitor.decodeLzPacketEvent(receipt)
          }

          break
      }

      if (operatorJobHash === undefined) {
        this.networkMonitor.structuredLog(network, `No CrossChainMessageSent event found`, tags)
      } else {
        // check that operatorJobPayload and operatorJobHash are the same
        if (sha3(operatorJobPayload) !== operatorJobHash) {
          throw new Error('The hashed operatorJobPayload does not equal operatorJobHash!')
        }

        const bridgeTransaction: TransactionDescription =
          this.networkMonitor.bridgeContract.interface.parseTransaction(transaction)
        if (bridgeTransaction.name === 'bridgeOutRequest') {
          const bridgeOut: BridgeOutArgs = bridgeTransaction.args as unknown as BridgeOutArgs
          const fromNetwork: string = network
          const toNetwork: string = getNetworkByHolographId(bridgeOut.toChain).key
          const bridgeOutPayload: string = bridgeOut.bridgeOutPayload
          const holographableContractAddress: string = bridgeOut.holographableContract.toLowerCase()
          if (holographableContractAddress === this.networkMonitor.factoryAddress) {
            // Bridge out contract deployment
            const deploymentConfig: DeploymentConfig = decodeDeploymentConfig(bridgeOutPayload)
            const deploymentHash: string = deploymentConfigHash(deploymentConfig)
            const contractAddress = create2address(deploymentConfig, this.networkMonitor.factoryAddress)
            const deploymentEvent: string[] = [contractAddress, deploymentHash]
            const direction = 'out'
            this.networkMonitor.structuredLog(
              network,
              `Calling updateBridgedContract with direction ${direction}`,
              tags,
            )
            await this.updateBridgedContract(
              direction,
              transaction,
              network,
              toNetwork,
              contractAddress,
              deploymentEvent,
              deploymentConfig,
              operatorJobHash,
              tags,
            )
          } else {
            const slot: string = await this.networkMonitor.providers[network].getStorageAt(
              holographableContractAddress,
              storageSlot('eip1967.Holograph.contractType'),
            )
            const contractType: string = toAscii(slot)
            if (contractType === 'HolographERC20') {
              // Bridge out ERC20 token
              const erc20BeamInfo: BridgeOutErc20Args = decodeBridgeOutErc20Args(bridgeOutPayload)
              const erc20TransferEvent: any[] | undefined = this.networkMonitor.decodeErc20TransferEvent(
                receipt,
                holographableContractAddress,
              )
              if (erc20TransferEvent === undefined) {
                this.networkMonitor.structuredLog(
                  network,
                  `Bridge erc20 transfer event not found for ${transaction.hash}`,
                  tags,
                )
              } else {
                // We do not currently capture bridge events for ERC20 tokens
                const direction = 'out'
                this.networkMonitor.structuredLog(
                  network,
                  `Calling updateBridgedERC20 with direction ${direction}`,
                  tags,
                )
                await this.updateBridgedERC20(
                  direction,
                  transaction,
                  network,
                  toNetwork,
                  holographableContractAddress,
                  erc20TransferEvent,
                  erc20BeamInfo,
                  operatorJobHash,
                  tags,
                )
              }
            } else if (contractType === 'HolographERC721') {
              // Bridge in ERC721 token
              const erc721BeamInfo: BridgeOutErc721Args = decodeBridgeOutErc721Args(bridgeOutPayload)
              const erc721TransferEvent: any[] | undefined = this.networkMonitor.decodeErc721TransferEvent(
                receipt,
                holographableContractAddress,
              )
              if (erc721TransferEvent === undefined) {
                this.networkMonitor.structuredLog(
                  network,
                  `Bridge erc721 transfer event not found for ${transaction.hash}`,
                  tags,
                )
              } else {
                const direction = 'out'
                this.networkMonitor.structuredLog(
                  network,
                  `Calling updateBridgedERC721 with direction ${direction}`,
                  tags,
                )
                await this.updateBridgedERC721(
                  direction,
                  transaction,
                  network,
                  fromNetwork,
                  toNetwork,
                  contractType,
                  holographableContractAddress,
                  erc721TransferEvent,
                  erc721BeamInfo,
                  operatorJobHash,
                  tags,
                )
              }
            } else {
              this.networkMonitor.structuredLog(network, `unknown bridgeOutRequest contractType`, tags)
            }
          }
        } else {
          this.networkMonitor.structuredLog(
            network,
            `Function call was ${bridgeTransaction.name} and not bridgeOutRequest`,
            tags,
          )
        }
      }
    } else {
      this.networkMonitor.structuredLog(network, `Transaction failed, ignoring it`, tags)
    }
  }

  async handleAvailableOperatorJobEvent(
    transaction: TransactionResponse,
    network: string,
    tags: (string | number)[],
  ): Promise<void> {
    const receipt: TransactionReceipt | null = await this.networkMonitor.getTransactionReceipt({
      network,
      transactionHash: transaction.hash,
      attempts: 10,
      canFail: true,
    })
    if (receipt === null) {
      throw new Error(`Could not get receipt for ${transaction.hash}`)
    }

    if (receipt.status === 1) {
      this.networkMonitor.structuredLog(network, `Checking for job hash`, tags)
      const operatorJobPayloadData = this.networkMonitor.decodeAvailableOperatorJobEvent(
        receipt,
        this.networkMonitor.operatorAddress,
      )
      const operatorJobHash = operatorJobPayloadData === undefined ? undefined : operatorJobPayloadData[0]
      const operatorJobPayload = operatorJobPayloadData === undefined ? undefined : operatorJobPayloadData[1]
      if (operatorJobHash === undefined) {
        this.networkMonitor.structuredLog(network, `No AvailableOperatorJob event found`, tags)
      } else {
        // Check that operatorJobPayload and operatorJobHash are the same
        if (sha3(operatorJobPayload) !== operatorJobHash) {
          throw new Error('The hashed operatorJobPayload does not equal operatorJobHash!')
        }

        this.networkMonitor.structuredLog(network, `Decoding bridgeInRequest`, tags)
        const bridgeTransaction: TransactionDescription = this.networkMonitor.bridgeContract.interface.parseTransaction(
          {data: operatorJobPayload!},
        )
        if (bridgeTransaction.name === 'bridgeInRequest') {
          const bridgeIn: BridgeInArgs = bridgeTransaction.args as unknown as BridgeInArgs
          const fromNetwork: string = getNetworkByHolographId(bridgeIn.fromChain).key
          const toNetwork: string = network
          const bridgeInPayload: string = bridgeIn.bridgeInPayload
          const holographableContractAddress: string = bridgeIn.holographableContract.toLowerCase()

          // Bridge out contract deployment
          if (holographableContractAddress === this.networkMonitor.factoryAddress) {
            const deploymentConfig: DeploymentConfig = decodeDeploymentConfig(bridgeInPayload)
            const deploymentHash: string = deploymentConfigHash(deploymentConfig)
            const contractAddress = create2address(deploymentConfig, this.networkMonitor.factoryAddress)
            const deploymentEvent: string[] = [contractAddress, deploymentHash]
            const direction = 'msg'
            this.networkMonitor.structuredLog(
              network,
              `Calling updateBridgedContract with direction ${direction}`,
              tags,
            )
            await this.updateBridgedContract(
              direction,
              transaction,
              network,
              toNetwork,
              contractAddress,
              deploymentEvent,
              deploymentConfig,
              operatorJobHash,
              tags,
            )
          } else {
            const slot: string = await this.networkMonitor.providers[network].getStorageAt(
              holographableContractAddress,
              storageSlot('eip1967.Holograph.contractType'),
            )
            const contractType: string = toAscii(slot)
            if (contractType === 'HolographERC20') {
              // Bridge out ERC20 token
              const erc20BeamInfo: BridgeOutErc20Args = decodeBridgeOutErc20Args(bridgeInPayload)
              const erc20TransferEvent: any[] | undefined = this.networkMonitor.decodeErc20TransferEvent(
                receipt,
                holographableContractAddress,
              )
              if (erc20TransferEvent === undefined) {
                this.networkMonitor.structuredLog(
                  network,
                  `Bridge erc20 transfer event not found for ${transaction.hash}`,
                  tags,
                )
              } else {
                // We do not currently capture bridge events for ERC
                const direction = 'msg'
                this.networkMonitor.structuredLog(
                  network,
                  `Calling updateBridgedERC20 with direction ${direction}`,
                  tags,
                )
                await this.updateBridgedERC20(
                  direction,
                  transaction,
                  network,
                  toNetwork,
                  holographableContractAddress,
                  erc20TransferEvent,
                  erc20BeamInfo,
                  operatorJobHash,
                  tags,
                )
              }
            } else if (contractType === 'HolographERC721') {
              // Bridge in ERC721 token
              const erc721BeamInfo: BridgeInErc721Args = decodeBridgeInErc721Args(bridgeInPayload)
              const direction = 'msg'
              this.networkMonitor.structuredLog(
                network,
                `Calling updateBridgedERC721 with direction ${direction}`,
                tags,
              )
              await this.updateBridgedERC721(
                direction,
                transaction,
                network,
                fromNetwork,
                toNetwork,
                contractType,
                holographableContractAddress,
                [erc721BeamInfo.from, erc721BeamInfo.to, BigNumber.from(erc721BeamInfo.tokenId)],
                erc721BeamInfo,
                operatorJobHash,
                tags,
              )
            }
          }

          this.networkMonitor.structuredLog(network, `Found a valid bridgeInRequest for ${transaction.hash}`, tags)
        } else {
          this.networkMonitor.structuredLog(network, `Unknown bridgeIn function executed for ${transaction.hash}`, tags)
        }

        this.networkMonitor.structuredLog(
          network,
          `Bridge-In transaction type: ${bridgeTransaction.name} -->> ${bridgeTransaction.args}`,
        )
      }
    } else {
      this.networkMonitor.structuredLog(network, `Transaction failed, ignoring it`, tags)
    }
  }

  async updateContractCallback(
    data: any,
    transaction: TransactionResponse,
    network: string,
    contractAddress: string,
    deploymentConfig: DeploymentConfig,
    tags: (string | number)[],
  ): Promise<void> {
    this.networkMonitor.structuredLog(network, `Successfully found Collection with address ${contractAddress}`, tags)
    this.networkMonitor.structuredLog(
      network,
      `API: Requesting to update Collection ${contractAddress} with id ${data.id}`,
      tags,
    )

    const input = {
      updateCollectionInput: {
        id: data.collectionByContractAddress.id,
        contractAddress,
        // TODO: decide if this should be included in API call
        // contractCreator: deploymentConfig.signer,
        chainId: transaction.chainId,
        status: 'DEPLOYED',
        salt: deploymentConfig.config.salt,
        tx: transaction.hash,
        // TODO: decide if this should be included in API call
        // blockTimestamp: transaction.timestamp,
      },
    }

    const mutation = gql`
    mutation($updateCollectionInput: UpdateCollectionInput!) {
      updateCollection(updateCollectionInput: $updateCollectionInput) {
        id
        name
        description
        status
        chainId
        tx
      }
    }
    `

    const response = await this.apiService.sendMutationRequest(mutation, input)
    this.networkMonitor.structuredLog(
      network,
      `API: Successfully updated Collection ${contractAddress} with id ${data.id}. Response: ${JSON.stringify(
        response,
      )}`,
      tags,
    )
  }

  async updateDeployedContract(
    transaction: TransactionResponse,
    network: string,
    contractAddress: string,
    deploymentEvent: string[],
    deploymentConfig: DeploymentConfig,
    tags: (string | number)[],
  ): Promise<void> {
    // Here we need to extract origin chain from config
    // to know if this is the main deployment chain for the contract or not
    // this would allow us to update the db contract deployment tx and to set chain column
    this.networkMonitor.structuredLog(
      network,
      `HolographFactory deployed a new collection on ${capitalize(
        network,
      )} at address ${contractAddress}. Wallet that deployed the collection is ${
        transaction.from
      }. The config used for deployHolographableContract was ${JSON.stringify(
        deploymentConfig,
        undefined,
        2,
      )}. The transaction hash is: ${transaction.hash}`,
    )
    this.networkMonitor.structuredLog(
      network,
      `Sending deployed collection job to DBJobManager ${contractAddress}`,
      tags,
    )
    const query = gql`
    query($contractAddress: String!) {
      collectionByContractAddress(contractAddress: $contractAddress) {
        id
        contractAddress
        name
      }
    }
    `
    const job: DBJob = {
      attempts: 0,
      network,
      timestamp: await this.getBlockTimestamp(network, transaction.blockNumber!),
      message: `API: Requesting to get Collection with address ${contractAddress}`,
      query,
      callback: this.updateContractCallback,
      arguments: [transaction, network, contractAddress, deploymentConfig, tags],
      identifier: {contractAddress: contractAddress},
      tags,
    }
    if (!(job.timestamp in this.dbJobMap)) {
      this.dbJobMap[job.timestamp] = []
    }

    this.dbJobMap[job.timestamp].push(job)
  }

  async updateBridgedContract(
    direction: string,
    transaction: TransactionResponse,
    network: string,
    fromNetwork: string,
    contractAddress: string,
    deploymentEvent: string[],
    deploymentConfig: DeploymentConfig,
    operatorJobHash: string,
    tags: (string | number)[],
  ): Promise<void> {
    // Not updating DB for any initial call outs since there is no beam status table for this yet
    if (direction === 'in') {
      // Here we need to extract origin chain from config
      // to know if this is the main deployment chain for the contract or not
      // this would allow us to update the db contract deployment tx and to set chain column
      this.networkMonitor.structuredLog(
        network,
        `HolographOperator executed a job which bridged a collection. HolographFactory deployed a new collection on ${capitalize(
          network,
        )} at address ${contractAddress}. Operator that deployed the collection is ${
          transaction.from
        }. The config used for deployHolographableContract function was ${JSON.stringify(
          deploymentConfig,
          undefined,
          2,
        )}`,
        tags,
      )
      this.networkMonitor.structuredLog(
        network,
        `Sending bridged collection job to DBJobManager ${contractAddress}`,
        tags,
      )
      const query = gql`
      query($contractAddress: String!) {
        collectionByContractAddress(contractAddress: $contractAddress) {
          id
          contractAddress
          name
        }
      }
      `

      const job: DBJob = {
        attempts: 0,
        network,
        timestamp: await this.getBlockTimestamp(network, transaction.blockNumber!),
        query,
        message: `API: Requesting to get Collection with address ${contractAddress}`,
        callback: this.updateContractCallback,
        arguments: [transaction, network, contractAddress, deploymentConfig, tags],
        identifier: {contractAddress: contractAddress},
        tags,
      }
      if (!(job.timestamp in this.dbJobMap)) {
        this.dbJobMap[job.timestamp] = []
      }

      this.dbJobMap[job.timestamp].push(job)
    }
  }

  async updateBridgedERC20(
    direction: string,
    transaction: TransactionResponse,
    network: string,
    fromNetwork: string,
    contractAddress: string,
    erc20TransferEvent: any[],
    erc20BeamInfo: BridgeInErc20Args | BridgeOutErc20Args,
    operatorJobHash: string,
    tags: (string | number)[],
  ): Promise<void> {
    this.networkMonitor.structuredLog(
      network,
      `${transaction.hash} for ERC20 not yet managed ${JSON.stringify(erc20BeamInfo)}`,
      tags,
    )
  }

  async updateBridgedERC721(
    direction: string,
    transaction: TransactionResponse,
    network: string,
    fromNetwork: string,
    toNetwork: string,
    contractType: string,
    contractAddress: string,
    erc721TransferEvent: any[],
    erc721BeamInfo: BridgeInErc721Args | BridgeOutErc721Args,
    operatorJobHash: string,
    tags: (string | number)[],
  ): Promise<void> {
    const tokenId = hexZeroPad(erc721TransferEvent[2].toHexString(), 32)

    this.networkMonitor.structuredLog(
      network,
      `HolographOperator executed a job which minted an ERC721 NFT. Holographer minted a new NFT on ${capitalize(
        network,
      )} at address ${contractAddress}. The ID of the NFT is ${tokenId}. Operator that minted the nft is ${
        transaction.from
      }`,
      tags,
    )
    this.networkMonitor.structuredLog(network, `Sending bridged nft job to DBJobManager ${contractAddress}`, tags)
    const query = gql`
      query($contractAddress: String!, $tokenId: String!) {
        nftByContractAddressAndTokenId(contractAddress: $contractAddress, tokenId: $tokenId) {
          id
          tx
          chainId
          status
          collectionId
          contractAddress
          tokenId
        }
      }
    `
    const job: DBJob = {
      attempts: 0,
      network,
      timestamp: await this.getBlockTimestamp(network, transaction.blockNumber!),
      query,
      message: `API: Requesting to get NFT with tokenId ${tokenId} from ${contractAddress}`,
      callback: this.updateBridgedERC721Callback,
      arguments: [transaction, network, direction, contractAddress, tokenId, tags],
      identifier: {contractAddress: contractAddress, tokenId: tokenId},
      tags,
    }
    if (!(job.timestamp in this.dbJobMap)) {
      this.dbJobMap[job.timestamp] = []
    }

    this.dbJobMap[job.timestamp].push(job)

    const crossChainTxType: string =
      direction === 'in' ? 'bridgeIn' : direction === 'out' ? 'bridgeOut' : 'relayMessage'

    await this.updateCrossChainTransaction(
      crossChainTxType,
      network,
      transaction,
      fromNetwork,
      toNetwork,
      contractAddress,
      contractType,
      tokenId,
      operatorJobHash,
      tags,
    )
  }

  async updateMintedERC721(
    transaction: TransactionResponse,
    network: string,
    contractType: string,
    contractAddress: string,
    erc721TransferEvent: any[],
    tags: (string | number)[],
  ): Promise<void> {
    const tokenId = hexZeroPad(erc721TransferEvent[2].toHexString(), 32)
    this.networkMonitor.structuredLog(
      network,
      `Indexer identified a minted an ERC721 NFT. Holographer minted a new NFT on ${capitalize(
        network,
      )} at address ${contractAddress}. The ID of the NFT is ${tokenId}. Account that minted the nft is ${
        transaction.from
      }`,
      tags,
    )

    this.networkMonitor.structuredLog(network, `Checking if contract ${contractAddress} is on registry ...`, tags)
<<<<<<< HEAD
    this.networkMonitor.structuredLog(
      network,
      `registry Contract address = ${this.networkMonitor.registryContract.address}`,
      tags,
    )
    const isHolographable = await this.networkMonitor.registryContract.isHolographedContract(contractAddress)
    this.networkMonitor.structuredLog(
      network,
      `isHolographable = ${isHolographable} with type = ${typeof isHolographable}`,
      tags,
    )

    if (isHolographable === false) {
      this.networkMonitor.structuredLog(network, `Contract ${contractAddress} is not on registry`, tags)
      // return
=======
    const isHolographable = await this.networkMonitor.registryContract.isHolographedContract(contractAddress)

    if (isHolographable === false) {
      this.networkMonitor.structuredLog(network, `Contract ${contractAddress} is not on registry`, tags)
      return
>>>>>>> 93e6762c
    }

    this.networkMonitor.structuredLog(network, `Contract ${contractAddress} is on registry`, tags)

    const query = gql`
      query($tx: String!) {
        nftByTx(tx: $tx) {
          id
          tx
          status
          chainId
        }
      }
    `
    this.networkMonitor.structuredLog(
      network,
      `Sending minted nft with tx ${transaction.hash} job to DBJobManager`,
      tags,
    )
    const job: DBJob = {
      attempts: 3,
      network,
      timestamp: await this.getBlockTimestamp(network, transaction.blockNumber!),
      query,
      message: `API: Requesting to update NFT with transaction hash ${transaction.hash}`,
      callback: this.updateERC721Callback,
      arguments: [transaction, network, contractAddress, tags],
      identifier: {tx: transaction.hash},
      tags,
    }
    if (!(job.timestamp in this.dbJobMap)) {
      this.dbJobMap[job.timestamp] = []
    }

    this.dbJobMap[job.timestamp].push(job)
  }

  async updateERC721Callback(
    data: any,
    transaction: TransactionResponse,
    network: string,
    tags: (string | number)[],
  ): Promise<void> {
    this.networkMonitor.structuredLog(network, `Successfully found NFT with tx ${transaction.hash} `, tags)
    this.networkMonitor.structuredLog(
      network,
      `API: Requesting to update NFT with ${data.nftByTx.tx} and id ${data.nftByTx.id}`,
      tags,
    )
    const mutation = gql`
    mutation($updateNftInput: UpdateNftInput!) {
      updateNft(updateNftInput: $updateNftInput) {
        id
        tx
        status
        chainId
      }
    }
    `
    // Include the on chain data in the update input
    const input: UpdateNftInput = {updateNftInput: data.nftByTx}
    input.updateNftInput.status = NftStatus.MINTED
    input.updateNftInput.chainId = transaction.chainId
    input.updateNftInput.tx = transaction.hash

    try {
      const response = await this.apiService.sendMutationRequest(mutation, input)
      this.networkMonitor.structuredLog(
        network,
        `Successfully updated NFT with transaction hash ${response.updateNft?.tx}`,
        tags,
      )
    } catch (error: any) {
      this.networkMonitor.structuredLog(network, `API: Failed to update NFT with tx ${data.nftByTx.tx}`, tags)
      this.networkMonitor.structuredLogError(network, error, [
        ...tags,
        this.errorColor(`Cross chain transaction ${data.nftByTx.tx}`),
      ])
    }
  }

  async updateBridgedERC721Callback(
    data: any,
    transaction: TransactionResponse,
    network: string,
    direction: string,
    tags: (string | number)[],
  ): Promise<void> {
    this.networkMonitor.structuredLog(
      network,
      `Successfully found NFT with contract address ${data.nftByContractAddressAndTokenId.contractAddress} and token id ${data.nftByContractAddressAndTokenId.tokenId} `,
      tags,
    )
    this.networkMonitor.structuredLog(
      network,
      `API: Requesting to update NFT with id ${data.nftByContractAddressAndTokenId.id} and tx ${data.nftByContractAddressAndTokenId.tx}`,
      tags,
    )

    const mutation = gql`
    mutation($updateNftInput: UpdateNftInput!) {
      updateNft(updateNftInput: $updateNftInput) {
        id
        tx
        status
        chainId
      }
    }
    `

    // Set the status and chainId of the NFT
    let status
    if (direction === 'in') {
      status = NftStatus.MINTED
    } else if (direction === 'out') {
      status = NftStatus.BRIDGING
    } else {
      status = NftStatus.BRIDGING
    }

    data.nftByContractAddressAndTokenId.status = status
    data.nftByContractAddressAndTokenId.chainId = transaction.chainId

    const input: UpdateNftInput = {updateNftInput: data.nftByContractAddressAndTokenId}
    const response = await this.apiService.sendMutationRequest(mutation, input)
    this.networkMonitor.structuredLog(
      network,
      `Successfully updated NFT with transaction hash ${response.updateNft?.tx}. Response: ${JSON.stringify(response)}`,
      tags,
    )
  }

  async updateCrossChainTransactionCallback(
    data: any, // NftByContractAddressAndTokenIdQuery
    transaction: TransactionResponse,
    network: string,
    fromNetwork: string,
    toNetwork: string,
    contractAddress: string,
    tokenId: string,
    crossChainTxType: string,
    jobHash: string,
    tags: (string | number)[],
  ): Promise<void> {
    this.networkMonitor.structuredLog(
      network,
      `Successfully found NFT with tokenId ${tokenId} from ${contractAddress}`,
      tags,
    )

    // Get and convert the destination chain id from network name to chain id
    const destinationChainid = networks[toNetwork].chain

    let input
    this.networkMonitor.structuredLog(network, `Cross chain transaction type is ${crossChainTxType}`, tags)
    // Set the columns to update based on the type of cross-chain transaction
    switch (crossChainTxType) {
      case 'bridgeOut':
        input = {
          jobHash,
          jobType: 'ERC721',
          sourceTx: transaction.hash,
          sourceBlockNumber: transaction.blockNumber,
          sourceChainId: transaction.chainId,
          sourceStatus: 'COMPLETED',
          sourceAddress: transaction.from,
          nftId: data.nftByContractAddressAndTokenId.id,
          collectionId: data.nftByContractAddressAndTokenId.collectionId,
          // Include the destination chain id if the transaction is a bridge out
          messageChainId: destinationChainid,
          operatorChainId: destinationChainid,
        } as UpdateCrossChainTransactionStatusInput
        this.networkMonitor.structuredLog(
          network,
          this.apiColor(
            `API: Requesting to update cross chain transaction with ${jobHash} for brigdeOut with input ${JSON.stringify(
              input,
            )}`,
          ),
          tags,
        )

        if (this.environment === Environment.localhost || this.environment === Environment.experimental) {
          this.networkMonitor.structuredLog(
            network,
            `Environment is ${
              this.environment
            }: Skipping GraphQL call to update cross chain transaction with input ${JSON.stringify(input)}
            )}`,
            tags,
          )
        } else {
          try {
            const response = await this.apiService.updateCrossChainTransactionStatus(input)
            this.networkMonitor.structuredLog(
              network,
              this.apiColor(`API: Mutation cross chain transaction ${jobHash} response ${JSON.stringify(response)}`),
              tags,
            )
            this.networkMonitor.structuredLog(
              network,
              `Successfully updated cross chain transaction with ${jobHash}. Response: ${JSON.stringify(response)}`,
              tags,
            )
          } catch (error: any) {
            this.networkMonitor.structuredLog(network, `API: Failed to update cross chain transaction ${jobHash}`, tags)
            this.networkMonitor.structuredLogError(network, error, [
              ...tags,
              this.errorColor(`Cross chain transaction ${jobHash}`),
            ])
          }
        }

        break
      case 'relayMessage':
        input = {
          jobHash,
          jobType: 'ERC721',
          messageTx: transaction.hash,
          messageBlockNumber: transaction.blockNumber,
          messageChainId: transaction.chainId,
          messageStatus: 'COMPLETED',
          messageAddress: transaction.from,
          nftId: data.nftByContractAddressAndTokenId.id,
          collectionId: data.nftByContractAddressAndTokenId.collectionId,
        } as UpdateCrossChainTransactionStatusInput

        this.networkMonitor.structuredLog(
          network,
          this.apiColor(
            `API: Mutation cross chain transaction with ${jobHash} for relayMessage with input ${JSON.stringify(
              input,
            )}`,
          ),
          tags,
        )
        if (this.environment === Environment.localhost || this.environment === Environment.experimental) {
          this.networkMonitor.structuredLog(
            network,
            `Environment is ${
              this.environment
            }: Skipping GraphQL call to update cross chain transaction with input ${JSON.stringify(input)}
            )}`,
            tags,
          )
        } else {
          try {
            const response = await this.apiService.updateCrossChainTransactionStatus(input)
            this.networkMonitor.structuredLog(
              network,
              this.apiColor(`API: Cross chain transaction ${jobHash} mutation response ${JSON.stringify(response)}`),
              tags,
            )
            this.networkMonitor.structuredLog(
              network,
              `Successfully updated cross chain transaction with ${jobHash}. Response: ${JSON.stringify(response)}`,
              tags,
            )
          } catch (error: any) {
            this.networkMonitor.structuredLog(network, `API: Failed to update cross chain transaction ${jobHash}`, tags)
            this.networkMonitor.structuredLogError(network, error, [
              ...tags,
              this.errorColor(`Cross chain transaction ${jobHash}`),
            ])
          }
        }

        break
      case 'bridgeIn':
        input = {
          jobHash,
          jobType: 'ERC721',
          operatorTx: transaction.hash,
          operatorBlockNumber: transaction.blockNumber,
          operatorChainId: transaction.chainId,
          operatorStatus: 'COMPLETED',
          operatorAddress: transaction.from,
          nftId: data.nftByContractAddressAndTokenId.id,
          collectionId: data.nftByContractAddressAndTokenId.collectionId,
        } as UpdateCrossChainTransactionStatusInput

        this.networkMonitor.structuredLog(
          network,
          this.apiColor(
            `API:Cross chain transaction mutation with ${jobHash} for bridgeIn with input ${JSON.stringify(input)}`,
          ),
          tags,
        )
        if (this.environment === Environment.localhost || this.environment === Environment.experimental) {
          this.networkMonitor.structuredLog(
            network,
            `Environment is ${
              this.environment
            }: Skipping GraphQL call to update cross chain transaction with input ${JSON.stringify(input)}
            )}`,
            tags,
          )
        } else {
          try {
            const response = await this.apiService.updateCrossChainTransactionStatus(input)
            this.networkMonitor.structuredLog(
              network,
              this.apiColor(`API: Cross chain transaction ${jobHash} mutation response ${JSON.stringify(response)}`),
              tags,
            )
            this.networkMonitor.structuredLog(
              network,
              `Successfully updated cross chain transaction with ${jobHash}. Response: ${JSON.stringify(response)}`,
              tags,
            )
          } catch (error: any) {
            this.networkMonitor.structuredLog(network, `API: Failed to update cross chain transaction ${jobHash}`, tags)
            this.networkMonitor.structuredLogError(network, error, [
              ...tags,
              this.errorColor(`CrossChainTransaction ${jobHash}`),
            ])
          }
        }

        break
      default:
        // Unknown cross-chain transaction type
        this.networkMonitor.structuredLog(
          network,
          `Unknown cross chain type event ${crossChainTxType}. Will not process`,
        )
    }
  }

  async updateCrossChainTransaction(
    crossChainTxType: string,
    network: string,
    transaction: TransactionResponse,
    fromNetwork: string,
    toNetwork: string,
    contractAddress: string,
    contractType: string,
    tokenId: string,
    operatorJobHash: string,
    tags: (string | number)[],
  ): Promise<void> {
    this.networkMonitor.structuredLog(
      network,
      `Sending cross chain transaction job to DBJobManager ${contractAddress}`,
      tags,
    )

    const query = gql`
    query($contractAddress: String!, $tokenId: String!) {
      nftByContractAddressAndTokenId(contractAddress: $contractAddress, tokenId: $tokenId) {
        id
        tx
        chainId
        status
        collectionId
        contractAddress
        tokenId
      }
    }
    `
    const job: DBJob = {
      attempts: 0,
      network,
      timestamp: await this.getBlockTimestamp(network, transaction.blockNumber!),
      query,
      message: `API: Requesting to get NFT with tokenId ${tokenId} from ${contractAddress}`,
      callback: this.updateCrossChainTransactionCallback,
      arguments: [
        transaction,
        network,
        fromNetwork,
        toNetwork,
        contractAddress,
        tokenId,
        crossChainTxType,
        operatorJobHash,
        tags,
      ],
      identifier: {contractAddress, tokenId},
      tags,
    }
    if (!(job.timestamp in this.dbJobMap)) {
      this.dbJobMap[job.timestamp] = []
    }

    this.dbJobMap[job.timestamp].push(job)
  }

  async getBlockTimestamp(network: string, blockNumber: number): Promise<number> {
    let timestamp = 0
    const block: Block | null = await this.networkMonitor.getBlock({network, blockNumber, canFail: false})
    if (block !== null) {
      timestamp = block.timestamp
    }

    return timestamp
  }
}<|MERGE_RESOLUTION|>--- conflicted
+++ resolved
@@ -1207,7 +1207,7 @@
     )
 
     this.networkMonitor.structuredLog(network, `Checking if contract ${contractAddress} is on registry ...`, tags)
-<<<<<<< HEAD
+
     this.networkMonitor.structuredLog(
       network,
       `registry Contract address = ${this.networkMonitor.registryContract.address}`,
@@ -1223,13 +1223,6 @@
     if (isHolographable === false) {
       this.networkMonitor.structuredLog(network, `Contract ${contractAddress} is not on registry`, tags)
       // return
-=======
-    const isHolographable = await this.networkMonitor.registryContract.isHolographedContract(contractAddress)
-
-    if (isHolographable === false) {
-      this.networkMonitor.structuredLog(network, `Contract ${contractAddress} is not on registry`, tags)
-      return
->>>>>>> 93e6762c
     }
 
     this.networkMonitor.structuredLog(network, `Contract ${contractAddress} is on registry`, tags)
