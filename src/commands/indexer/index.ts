--- conflicted
+++ resolved
@@ -152,11 +152,7 @@
 
     this.log('Loading user configurations...')
     const configPath = path.join(this.config.configDir, CONFIG_FILE_NAME)
-<<<<<<< HEAD
-    const {userWallet, configFile} = await ensureConfigFileIsValid(configPath, undefined,false)
-=======
     const {userWallet, configFile} = await ensureConfigFileIsValid(configPath, undefined, false)
->>>>>>> d181e021
     this.log('User configurations loaded.')
 
     // Indexer always synchronizes missed blocks
