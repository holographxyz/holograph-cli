--- conflicted
+++ resolved
@@ -281,11 +281,7 @@
       )
       const deploymentInfo = this.networkMonitor.decodeBridgeableContractDeployedEvent(receipt)
       if (deploymentInfo !== undefined) {
-<<<<<<< HEAD
-        await this.updateDeployedCollectionInDB(transaction, network, deploymentInfo as string[])
-=======
-        await this.updateContractDB(transaction, network, deploymentInfo as any[])
->>>>>>> c8260ef7
+        await this.updateDeployedCollectionInDB(transaction, network, deploymentInfo as any[])
       }
     }
   }
@@ -369,16 +365,7 @@
             case 'deployIn':
               deploymentInfo = this.networkMonitor.decodeBridgeableContractDeployedEvent(receipt)
               if (deploymentInfo !== undefined) {
-<<<<<<< HEAD
-                await this.updateBridgedCollectionInDB(transaction, network, deploymentInfo as string[])
-=======
-                await this.updateContractBridgeDB(
-                  transaction,
-                  network,
-                  deploymentInfo as any[],
-                  bridgeTransaction.args.data,
-                )
->>>>>>> c8260ef7
+                await this.updateBridgedCollectionInDB(transaction, network, deploymentInfo as any[], bridgeTransaction.args.data,)
               }
 
               // cross-chain contract deployment completed
@@ -395,11 +382,7 @@
               // erc721 token being bridged in
               transferInfo = this.networkMonitor.decodeErc721TransferEvent(receipt)
               if (transferInfo !== undefined) {
-<<<<<<< HEAD
-                await this.updateBridgedNFTInDB(transaction, network, transferInfo as string[])
-=======
-                await this.updateNFTBridgeDB(transaction, network, transferInfo as any[])
->>>>>>> c8260ef7
+                await this.updateBridgedNFTInDB(transaction, network, transferInfo as any[])
               }
 
               await this.updateBridgeInCrossChainTransactionInDB(
@@ -458,9 +441,6 @@
     }
   }
 
-<<<<<<< HEAD
-  async updateDeployedCollectionInDB(
-=======
   async updateContractDBCallback(
     responseData: any,
     transaction: ethers.providers.TransactionResponse,
@@ -493,8 +473,7 @@
     Promise.resolve()
   }
 
-  async updateContractDB(
->>>>>>> c8260ef7
+  async updateDeployedCollectionInDB(
     transaction: ethers.providers.TransactionResponse,
     network: string,
     deploymentInfo: any[],
@@ -565,11 +544,7 @@
     this.dbJobMap[job.timestamp].push(job)
   }
 
-<<<<<<< HEAD
   async updateBridgedNFTInDB(
-=======
-  async updateFTBridgeDB(
->>>>>>> c8260ef7
     transaction: ethers.providers.TransactionResponse,
     network: string,
     transferInfo: any[],
