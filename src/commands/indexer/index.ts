--- conflicted
+++ resolved
@@ -26,26 +26,13 @@
 import {DBJob, DBJobMap} from '../../types/indexer'
 import {
   // handleMintEvent,
-<<<<<<< HEAD
   // handleBridgeInEvent,
-  handleBridgeOutEvent,
-=======
-  handleBridgeInEvent,
   // handleBridgeOutEvent,
->>>>>>> 808b7462
   handleContractDeployedEvent,
   handleAvailableOperatorJobEvent,
 } from '../../handlers/indexer'
 
-import {
-  handleMintEvent as sqsHandleMintEvent,
-<<<<<<< HEAD
-  handleBridgeInEvent as sqsHandleBridgeInEvent,
-  handleBridgeEvent,
-=======
-  handleBridgeOutEvent as sqsHandleBridgeOutEvent,
->>>>>>> 808b7462
-} from '../../handlers/sqs-indexer'
+import {handleMintEvent as sqsHandleMintEvent, handleBridgeEvent} from '../../handlers/sqs-indexer'
 
 dotenv.config()
 
@@ -364,14 +351,7 @@
             //   this.updateBridgedERC721,
             // )
 
-            await sqsHandleBridgeOutEvent.call(
-              this,
-              this.networkMonitor,
-              this.environment,
-              transaction,
-              job.network,
-              tags,
-            )
+            await handleBridgeEvent.call(this, this.networkMonitor, transaction, job.network, tags)
 
             break
           }
@@ -394,7 +374,6 @@
             // )
 
             await handleBridgeEvent.call(this, this.networkMonitor, transaction, job.network, tags)
-            // await sqsHandleBridgeInEvent.call(this, this.networkMonitor, transaction, job.network, tags)
 
             break
           }
