import axios from 'axios'

import {CliUx, Command, Flags} from '@oclif/core'
import {ethers} from 'ethers'
import {Block} from '@ethersproject/abstract-provider'

import {ensureConfigFileIsValid} from '../../utils/config'

import {
  DeploymentConfig,
  decodeDeploymentConfig,
  decodeDeploymentConfigInput,
  capitalize,
  sleep,
  getChainId,
} from '../../utils/utils'
import {networkFlag, warpFlag, FilterType, OperatorMode, BlockJob, NetworkMonitor} from '../../utils/network-monitor'
import {startHealthcheckServer} from '../../utils/health-check-server'

import dotenv from 'dotenv'
import color from '@oclif/color'
dotenv.config()

type DBJob = {
  attempts: number
  timestamp: number
  network: string
  query: string
  message: string
  // eslint-disable-next-line @typescript-eslint/ban-types
  callback: Function
  arguments: any[]
}

type DBJobMap = {
  [key: number]: DBJob[]
}

type PatchOptions = {
  responseData: any
  network: string
  query: string
  data: any
  messages: string[]
}

interface BridgeTransactionArgs {
  toChain: number
  tokenId: ethers.BigNumber
  collection: string
  from: string
  to: string
}

export default class Indexer extends Command {
  static LAST_BLOCKS_FILE_NAME = 'indexer-blocks.json'
  static description = 'Listen for EVM events and update database network status'
  static examples = ['$ holo indexer --networks="goerli mumbai fuji" --mode=auto']
  static flags = {
    mode: Flags.string({
      description: 'The mode in which to run the indexer',
      options: ['listen', 'manual', 'auto'],
      char: 'm',
    }),
    host: Flags.string({description: 'The host to listen on', char: 'h', default: 'http://localhost:9001'}),
    healthCheck: Flags.boolean({
      description: 'Launch server on http://localhost:6000 to make sure command is still running',
      default: false,
    }),
    ...networkFlag,
    ...warpFlag,
  }

  /**
   * Indexer class variables
   */
  // API Params
  BASE_URL!: string
  JWT!: string
  DELAY = 20_000
  apiColor = color.keyword('orange')
  errorColor = color.keyword('red')

  operatorMode: OperatorMode = OperatorMode.listen

  networkMonitor!: NetworkMonitor
  dbJobMap: DBJobMap = {}

  numericSort(a: number, b: number): number {
    return a - b
  }

  numberfy(arr: string[]): number[] {
    const numbers: number[] = []
    for (const a of arr) {
      numbers.push(Number.parseInt(a, 10))
    }

    return numbers
  }

  async run(): Promise<void> {
    this.log(`Operator command has begun!!!`)
    const {flags} = await this.parse(Indexer)
    this.BASE_URL = flags.host
    const enableHealthCheckServer = flags.healthCheck

    this.log(this.apiColor(`API: Authenticating with ${this.BASE_URL}`))
    let res
    try {
      res = await axios.post(`${this.BASE_URL}/v1/auth/operator`, {
        hash: process.env.OPERATOR_API_KEY,
      })
      this.debug(JSON.stringify(res.data))
    } catch (error: any) {
      this.error(error.message)
    }

    this.JWT = res!.data.accessToken

    if (typeof this.JWT === 'undefined') {
      this.error('Failed to authorize as an operator')
    }

    this.debug(`process.env.OPERATOR_API_KEY = ${process.env.OPERATOR_API_KEY}`)
    this.debug(`this.JWT = ${this.JWT}`)

    // Indexer always runs in listen mode
    this.log(`Indexer mode: ${this.operatorMode}`)

    this.log('Loading user configurations...')
    const {configFile} = await ensureConfigFileIsValid(this.config.configDir, undefined, false)
    this.log('User configurations loaded.')

    this.networkMonitor = new NetworkMonitor({
      parent: this,
      configFile,
      networks: flags.networks,
      debug: this.debug,
      processTransactions: this.processTransactions,
      lastBlockFilename: 'indexer-blocks.json',
      warp: flags.warp,
    })

    // Indexer always synchronizes missed blocks
    this.networkMonitor.latestBlockHeight = await this.networkMonitor.loadLastBlocks(this.config.configDir)

    CliUx.ux.action.start(`Starting indexer in mode: ${OperatorMode[this.operatorMode]}`)
    await this.networkMonitor.run(!(flags.warp > 0), undefined, this.filterBuilder)
    CliUx.ux.action.stop('🚀')

    // Start server
    if (enableHealthCheckServer) {
      startHealthcheckServer({networkMonitor: this.networkMonitor})
    }

    this.processDBJobs()
  }

  async filterBuilder(): Promise<void> {
    this.networkMonitor.filters = [
      {
        type: FilterType.from,
        match: this.networkMonitor.LAYERZERO_RECEIVERS,
        networkDependant: true,
      },
      {
        type: FilterType.to,
        match: this.networkMonitor.bridgeAddress,
        networkDependant: false,
      },
      {
        type: FilterType.to,
        match: this.networkMonitor.factoryAddress,
        networkDependant: false,
      },
      {
        type: FilterType.to,
        match: this.networkMonitor.operatorAddress,
        networkDependant: false,
      },
      {
        type: FilterType.functionSig,
        match: '0xe003ba45', // cxipMint(uint224,uint8,string)
        networkDependant: false,
      },
    ]
    Promise.resolve()
  }

  async processDBJob(timestamp: number, job: DBJob): Promise<void> {
    this.networkMonitor.structuredLog(job.network, job.message)
    let res: any
    try {
      res = await axios.get(job.query, {
        maxRedirects: 0,
        headers: {
          Authorization: `Bearer ${this.JWT}`,
          'Content-Type': 'application/json',
        },
      })
      this.networkMonitor.structuredLog(job.network, `GET response ${JSON.stringify(res.data)}`)
      await job.callback.bind(this)(res.data, ...job.arguments)
      this.processDBJobs()
    } catch (error: any) {
      this.networkMonitor.structuredLogError(
        job.network,
        error.response.data,
        this.errorColor(`Failed to GET ${job.query}`),
      )
      // one second interval
      await sleep(1000)
      this.processDBJobs(timestamp, job)
    }
  }

  processDBJobs(timestamp?: number, job?: DBJob): void {
    if (timestamp !== undefined && job !== undefined) {
      if (!(timestamp in this.dbJobMap)) {
        this.dbJobMap[timestamp] = []
      }

      job.attempts += 1
      this.log(`JOB ${job.query} is being executed with attempt ${job.attempts}`)
      if (job.attempts >= 10) {
        // we have exhausted attempts, need to drop it entirely
        this.networkMonitor.structuredLog(
          job.network,
          `Failed to execute API query ${job.query}. Arguments were ${JSON.stringify(job.arguments, undefined, 2)}`,
        )
      } else if (job.attempts >= 9) {
        // push to end of array as a final attempt
        this.dbJobMap[timestamp].push(job)
      } else {
        this.dbJobMap[timestamp].unshift(job)
      }
    }

    const timestamps: number[] = this.numberfy(Object.keys(this.dbJobMap))
    if (timestamps.length > 0) {
      timestamps.sort(this.numericSort)
      const timestamp: number = timestamps[0]
      if (this.dbJobMap[timestamp].length > 0) {
        const job: DBJob = this.dbJobMap[timestamp].shift()!
        this.processDBJob(timestamp, job)
      } else {
        delete this.dbJobMap[timestamp]
        setTimeout(this.processDBJobs.bind(this), 1000)
      }
    } else {
      setTimeout(this.processDBJobs.bind(this), 1000)
    }
  }

  async processTransactions(job: BlockJob, transactions: ethers.providers.TransactionResponse[]): Promise<void> {
    /* eslint-disable no-await-in-loop */
    if (transactions.length > 0) {
      for (const transaction of transactions) {
        this.networkMonitor.structuredLog(
          job.network,
          `Processing transaction ${transaction.hash} at block ${transaction.blockNumber}`,
        )
        const to: string | undefined = transaction.to?.toLowerCase()
        const from: string | undefined = transaction.from?.toLowerCase()
        const functionSig: string | undefined = transaction.data?.slice(0, 10)
        switch (to) {
          case this.networkMonitor.factoryAddress: {
            await this.handleContractDeployedEvent(transaction, job.network)

            break
          }

          case this.networkMonitor.bridgeAddress: {
            await this.handleBridgeOutEvent(transaction, job.network)

            break
          }

          case this.networkMonitor.operatorAddress: {
            await this.handleBridgeInEvent(transaction, job.network)

            break
          }

          default:
            if (from === this.networkMonitor.LAYERZERO_RECEIVERS[job.network]) {
              await this.handleAvailableOperatorJobEvent(transaction, job.network)
            } else if (functionSig === '0xe003ba45') {
              // Capture cxipMint(uint224,uint8,string)
              this.networkMonitor.structuredLog(job.network, `Handling event for cxipMint ${transaction.hash}`)
              await this.handleMintEvent(transaction, job.network)
            } else {
              this.networkMonitor.structuredLog(
                job.network,
                `Function processTransactions stumbled on an unknown transaction ${transaction.hash}`,
              )
            }
        }
      }
    }
  }

  async handleContractDeployedEvent(transaction: ethers.providers.TransactionResponse, network: string): Promise<void> {
    const receipt: ethers.providers.TransactionReceipt | null = await this.networkMonitor.getTransactionReceipt({
      network,
      transactionHash: transaction.hash,
      attempts: 10,
      canFail: true,
    })
    if (receipt === null) {
      throw new Error(`Could not get receipt for ${transaction.hash}`)
    }

    if (receipt.status === 1) {
      this.networkMonitor.structuredLog(
        network,
        `Checking if a new Holograph contract was deployed at tx: ${transaction.hash}`,
      )
      const deploymentInfo = this.networkMonitor.decodeBridgeableContractDeployedEvent(receipt)

      if (deploymentInfo !== undefined) {
        await this.updateDeployedCollection(transaction, network, deploymentInfo as any[])
      }
    }
  }

<<<<<<< HEAD
  async handleMintEvent(transaction: ethers.providers.TransactionResponse, network: string) {
    this.networkMonitor.structuredLog(network, `Handling event for cxipMint ${transaction.hash}`)

    const receipt = await this.networkMonitor.providers[network].getTransactionReceipt(transaction.hash)
=======
  async handleMintEvent(transaction: ethers.providers.TransactionResponse, network: string): Promise<void> {
    const receipt: ethers.providers.TransactionReceipt | null = await this.networkMonitor.getTransactionReceipt({
      network,
      transactionHash: transaction.hash,
      attempts: 10,
      canFail: true,
    })
>>>>>>> 84a714fe
    if (receipt === null) {
      throw new Error(`Could not get receipt for ${transaction.hash}`)
    }

    const transferInfo = this.networkMonitor.decodeErc721TransferEvent(receipt)

    this.debug(transaction, network, transferInfo)
    await this.updateMintedNFT(transaction, network, transferInfo as any[])
  }

  async handleBridgeOutEvent(transaction: ethers.providers.TransactionResponse, network: string): Promise<void> {
    const receipt: ethers.providers.TransactionReceipt | null = await this.networkMonitor.getTransactionReceipt({
      network,
      transactionHash: transaction.hash,
      attempts: 10,
      canFail: true,
    })
    if (receipt === null) {
      throw new Error(`Could not get receipt for ${transaction.hash}`)
    }

    if (receipt.status === 1) {
      this.networkMonitor.structuredLog(network, `Checking if a bridge request was made at tx: ${transaction.hash}`)
      const operatorJobPayload = this.networkMonitor.decodePacketEvent(receipt) ?? this.networkMonitor.decodeLzPacketEvent(receipt)
      const operatorJobHash = operatorJobPayload === undefined ? undefined : ethers.utils.keccak256(operatorJobPayload)
      if (operatorJobHash === undefined) {
        this.networkMonitor.structuredLog(network, `Could not extract cross-chain packet for ${transaction.hash}`)
      } else {
        const bridgeTransaction: ethers.utils.TransactionDescription =
          this.networkMonitor.bridgeContract.interface.parseTransaction(transaction)

        switch (bridgeTransaction.name) {
          case 'deployOut':
            // cross-chain contract deployment
            break
          case 'erc20out':
            // erc20 token being bridged out
            break
          case 'erc721out':
            // erc721 token being bridged out
            await this.updateCrossChainTransaction(
              'bridgeOut',
              network,
              transaction,
              bridgeTransaction,
              operatorJobHash,
            )

            break
          default:
            // we have no idea what is going on
            break
        }

        this.networkMonitor.structuredLog(
          network,
          `Bridge-Out trasaction type: ${bridgeTransaction.name} -->> ${bridgeTransaction.args}`,
        )
      }
    }
  }

  async handleBridgeInEvent(transaction: ethers.providers.TransactionResponse, network: string): Promise<void> {
    const parsedTransaction: ethers.utils.TransactionDescription =
      this.networkMonitor.operatorContract.interface.parseTransaction(transaction)
    let bridgeTransaction: ethers.utils.TransactionDescription
    let operatorJobPayload: string
    let operatorJobHash: string
    let receipt: ethers.providers.TransactionReceipt | null
    let deploymentInfo: any[] | undefined
    let transferInfo: any[] | undefined
    switch (parsedTransaction.name) {
      case 'executeJob':
        receipt = await this.networkMonitor.getTransactionReceipt({
          network,
          transactionHash: transaction.hash,
          attempts: 10,
          canFail: true,
        })
        if (receipt === null) {
          throw new Error(`Could not get receipt for ${transaction.hash}`)
        }

        if (receipt.status === 1) {
          this.networkMonitor.structuredLog(
            network,
            `Bridge-In event captured: ${parsedTransaction.name} -->> ${parsedTransaction.args}`,
          )
          operatorJobPayload = parsedTransaction.args._payload
          operatorJobHash = ethers.utils.keccak256(operatorJobPayload)
          this.networkMonitor.structuredLog(network, `Bridge-In transaction is for jobHash ${operatorJobHash}`)
          bridgeTransaction = this.networkMonitor.bridgeContract.interface.parseTransaction({
            data: operatorJobPayload,
            value: ethers.BigNumber.from('0'),
          })
          switch (bridgeTransaction.name) {
            case 'deployIn':
              deploymentInfo = this.networkMonitor.decodeBridgeableContractDeployedEvent(receipt)
              if (deploymentInfo !== undefined) {
                await this.updateBridgedCollection(
                  transaction,
                  network,
                  deploymentInfo as any[],
                  bridgeTransaction.args.data,
                )
              }

              // cross-chain contract deployment completed
              break
            case 'erc20in':
              // erc20 token being bridged in
              transferInfo = this.networkMonitor.decodeErc20TransferEvent(receipt)
              if (transferInfo !== undefined) {
                await this.updateBridgedERC20(transaction, network, transferInfo as any[])
              }

              break
            case 'erc721in':
              // erc721 token being bridged in
              transferInfo = this.networkMonitor.decodeErc721TransferEvent(receipt)
              if (transferInfo !== undefined) {
                await this.updateBridgedNFT(transaction, network, transferInfo as any[])
              }

              await this.updateCrossChainTransaction(
                'bridgeIn',
                network,
                transaction,
                bridgeTransaction,
                operatorJobHash,
              )

              break
            default:
              // we have no idea what is going on
              break
          }

          this.networkMonitor.structuredLog(
            network,
            `Bridge-In trasaction type: ${bridgeTransaction.name} -->> ${bridgeTransaction.args}`,
          )
        }

        break
      default:
        this.networkMonitor.structuredLog(network, `Unknown Bridge function executed in tx: ${transaction.hash}`)
        break
    }
  }

  async handleAvailableOperatorJobEvent(
    transaction: ethers.providers.TransactionResponse,
    network: string,
  ): Promise<void> {
    let deploymentInfo
    const receipt: ethers.providers.TransactionReceipt | null = await this.networkMonitor.getTransactionReceipt({
      network,
      transactionHash: transaction.hash,
      attempts: 10,
      canFail: true,
    })
    if (receipt === null) {
      throw new Error(`Could not get receipt for ${transaction.hash}`)
    }

    if (receipt.status === 1) {
      this.networkMonitor.structuredLog(
        network,
        `Checking if Operator was sent a bridge job via the LayerZero Relayer at tx: ${transaction.hash}`,
      )
      const operatorJobPayload = this.networkMonitor.decodeAvailableJobEvent(receipt)
      const operatorJobHash = operatorJobPayload === undefined ? undefined : ethers.utils.keccak256(operatorJobPayload)
      if (operatorJobHash === undefined) {
        this.networkMonitor.structuredLog(network, `Could not extract relayer available job for ${transaction.hash}`)
      } else {
        this.networkMonitor.structuredLog(
          network,
          `HolographOperator received a new bridge job on ${capitalize(
            network,
          )}. The job payload hash is ${operatorJobHash}. The job payload is ${operatorJobPayload}`,
        )
        const bridgeTransaction = this.networkMonitor.bridgeContract.interface.parseTransaction({
          data: operatorJobPayload!,
          value: ethers.BigNumber.from('0'),
        })

        switch (bridgeTransaction.name) {
          case 'deployIn':
            deploymentInfo = this.networkMonitor.decodeBridgeableContractDeployedEvent(receipt)
            if (deploymentInfo !== undefined) {
              // cross-chain contract deployment completed
            }

            break
          case 'erc20in':
            // erc20 token being bridged in
            break
          case 'erc721in':
            // erc721 token being bridged in
            await this.updateCrossChainTransaction(
              'relayMessage',
              network,
              transaction,
              bridgeTransaction,
              operatorJobHash,
            )

            break
          default:
            // we have no idea what is going on
            break
        }

        this.networkMonitor.structuredLog(
          network,
          `Bridge-In trasaction type: ${bridgeTransaction.name} -->> ${bridgeTransaction.args}`,
        )
      }
    }
  }

  async updateCollectionCallback(
    responseData: any,
    transaction: ethers.providers.TransactionResponse,
    network: string,
    deploymentAddress: string,
    config: DeploymentConfig,
  ): Promise<void> {
    const data = JSON.stringify({
      contractAddress: deploymentAddress,
      // TODO: decide if this should be included in API call
      // contractCreator: config.signer,
      chainId: transaction.chainId,
      status: 'DEPLOYED',
      salt: config.config.salt,
      tx: transaction.hash,
      blockNumber: transaction.blockNumber,
      // TODO: decide if this should be included in API call
      // blockTimestamp: transaction.timestamp,
    })
    this.networkMonitor.structuredLog(network, `Successfully found Collection with address ${deploymentAddress}`)
    this.networkMonitor.structuredLog(
      network,
      `API: Requesting to update Collection ${deploymentAddress} with id ${responseData.id}`,
    )
    await this.sendPatchRequest({
      responseData,
      network,
      query: `${this.BASE_URL}/v1/collections/${responseData.id}`,
      data,
      messages: [
        `PATCH response for collection ${deploymentAddress}`,
        `Successfully updated collection ${deploymentAddress} chainId to ${transaction.chainId}`,
        `Failed to update the Holograph database ${deploymentAddress}`,
        deploymentAddress,
      ],
    })
    Promise.resolve()
  }

  async updateDeployedCollection(
    transaction: ethers.providers.TransactionResponse,
    network: string,
    deploymentInfo: any[],
  ): Promise<void> {
    const config = decodeDeploymentConfigInput(transaction.data)
    // here we need to extract origin chain from config
    // to know if this is the main deployment chain for the contract or not
    // this would allow us to update the db contract deployment tx and to set chain column
    const deploymentAddress = deploymentInfo[0] as string
    this.networkMonitor.structuredLog(
      network,
      `HolographFactory deployed a new collection on ${capitalize(
        network,
      )} at address ${deploymentAddress}. Wallet that deployed the collection is ${
        transaction.from
      }. The config used for deployHolographableContract was ${JSON.stringify(
        config,
        null,
        2,
      )}. The transaction hash is: ${transaction.hash}`,
    )
    this.networkMonitor.structuredLog(network, `Sending deployed collection job to DBJobManager ${deploymentAddress}`)

    const job: DBJob = {
      attempts: 0,
      network,
      timestamp: await this.getBlockTimestamp(network, transaction.blockNumber!),
      message: `API: Requesting to get Collection with address ${deploymentAddress}`,
      query: `${this.BASE_URL}/v1/collections/contract/${deploymentAddress}`,
      callback: this.updateCollectionCallback,
      arguments: [transaction, network, deploymentAddress, config],
    }
    if (!(job.timestamp in this.dbJobMap)) {
      this.dbJobMap[job.timestamp] = []
    }

    this.dbJobMap[job.timestamp].push(job)
  }

  async updateBridgedCollection(
    transaction: ethers.providers.TransactionResponse,
    network: string,
    deploymentInfo: any[],
    payload: string,
  ): Promise<void> {
    const config = decodeDeploymentConfig(payload)
    // here we need to extract origin chain from config
    // to know if this is the main deployment chain for the contract or not
    // this would allow us to update the db contract deployment tx and to set chain column
    const deploymentAddress = deploymentInfo[0] as string
    this.networkMonitor.structuredLog(
      network,
      `HolographOperator executed a job which bridged a collection. HolographFactory deployed a new collection on ${capitalize(
        network,
      )} at address ${deploymentAddress}. Operator that deployed the collection is ${
        transaction.from
      }. The config used for deployHolographableContract function was ${JSON.stringify(config, null, 2)}`,
    )
    this.networkMonitor.structuredLog(network, `Sending bridged collection job to DBJobManager ${deploymentAddress}`)

    const job: DBJob = {
      attempts: 0,
      network,
      timestamp: await this.getBlockTimestamp(network, transaction.blockNumber!),
      query: `${this.BASE_URL}/v1/collections/contract/${deploymentAddress}`,
      message: `API: Requesting to get Collection with address ${deploymentAddress}`,
      callback: this.updateCollectionCallback,
      arguments: [transaction, network, deploymentAddress, config],
    }
    if (!(job.timestamp in this.dbJobMap)) {
      this.dbJobMap[job.timestamp] = []
    }

    this.dbJobMap[job.timestamp].push(job)
  }

  async updateBridgedERC20(
    transaction: ethers.providers.TransactionResponse,
    network: string,
    transferInfo: any[],
  ): Promise<void> {
    this.networkMonitor.structuredLog(
      network,
      `${transaction.hash} for ERC20 not yet managed ${JSON.stringify(transferInfo, undefined, 2)}`,
    )
  }

  async updateBridgedNFTCallback(
    responseData: any,
    transaction: ethers.providers.TransactionResponse,
    network: string,
    contractAddress: string,
    tokenId: string,
  ): Promise<void> {
    const data = JSON.stringify({
      chainId: transaction.chainId,
      status: 'MINTED',
      tx: transaction.hash,
    })
    this.networkMonitor.structuredLog(network, `Successfully found NFT with tokenId ${tokenId} from ${contractAddress}`)
    this.networkMonitor.structuredLog(
      network,
      `API: Requesting to update NFT with collection ${contractAddress} and tokeId ${tokenId} and id ${responseData.id}`,
    )

    await this.sendPatchRequest({
      responseData,
      network,
      query: `${this.BASE_URL}/v1/nfts/${responseData.id}`,
      data,
      messages: [
        `PATCH collection ${contractAddress} tokeId ${tokenId}`,
        `Successfully updated NFT collection ${contractAddress} and tokeId ${tokenId}`,
        `Failed to update the database for collection ${contractAddress} and tokeId ${tokenId}`,
        `collection ${contractAddress} and tokeId ${tokenId}`,
      ],
    })
    Promise.resolve()
  }

  async updateMintedNFTCallback(
    responseData: any,
    transaction: ethers.providers.TransactionResponse,
    network: string,
    contractAddress: string,
    tokenId: string,
  ): Promise<void> {
    const data = JSON.stringify({
      contractAddress,
      tokenId,
      chainId: transaction.chainId,
      status: 'MINTED',
      tx: transaction.hash,
      blockNumber: transaction.blockNumber,
      creatorAddress: transaction.from,
      ownerAddress: transaction.from,
    })
    this.networkMonitor.structuredLog(network, `Successfully found NFT with tokenId ${tokenId} from ${contractAddress}`)
    this.networkMonitor.structuredLog(
      network,
      `API: Requesting to update minted NFT with collection ${contractAddress} and tokeId ${tokenId} and id ${responseData.id}`,
    )

    await this.sendPatchRequest({
      responseData,
      network,
      query: `${this.BASE_URL}/v1/nfts/${responseData.id}`,
      data,
      messages: [
        `PATCH collection ${contractAddress} tokeId ${tokenId}`,
        `Successfully updated minted NFT collection ${contractAddress} and tokeId ${tokenId}`,
        `Failed to update the database for collection ${contractAddress} and tokeId ${tokenId}`,
        `collection ${contractAddress} and tokeId ${tokenId}`,
      ],
    })
    Promise.resolve()
  }

  async updateMintedNFT(
    transaction: ethers.providers.TransactionResponse,
    network: string,
    transferInfo: any[],
  ): Promise<void> {
    const tokenId = ethers.utils.hexZeroPad(transferInfo[2].toHexString(), 32)
    const contractAddress = transferInfo[3] as string

    this.networkMonitor.structuredLog(
      network,
      `Indexer identified a minted an ERC721 NFT. Holographer minted a new NFT on ${capitalize(
        network,
      )} at address ${contractAddress}. The ID of the NFT is ${tokenId}. Account that minted the nft is ${
        transaction.from
      }`,
    )
    this.networkMonitor.structuredLog(network, `Sending minted nft job to DBJobManager ${contractAddress}`)

    const job: DBJob = {
      attempts: 0,
      network,
      timestamp: await this.getBlockTimestamp(network, transaction.blockNumber!),
      query: `${this.BASE_URL}/v1/nfts/${contractAddress}/${tokenId}`,
      message: `API: Requesting to get NFT with tokenId ${tokenId} from ${contractAddress}`,
      callback: this.updateMintedNFTCallback,
      arguments: [transaction, network, contractAddress, tokenId],
    }
    if (!(job.timestamp in this.dbJobMap)) {
      this.dbJobMap[job.timestamp] = []
    }

    this.dbJobMap[job.timestamp].push(job)
  }

  async updateBridgedNFT(
    transaction: ethers.providers.TransactionResponse,
    network: string,
    transferInfo: any[],
  ): Promise<void> {
    const tokenId = ethers.utils.hexZeroPad(transferInfo[2].toHexString(), 32)
    const contractAddress = transferInfo[3] as string

    this.networkMonitor.structuredLog(
      network,
      `HolographOperator executed a job which minted an ERC721 NFT. Holographer minted a new NFT on ${capitalize(
        network,
      )} at address ${contractAddress}. The ID of the NFT is ${tokenId}. Operator that minted the nft is ${
        transaction.from
      }`,
    )
    this.networkMonitor.structuredLog(network, `Sending bridged nft job to DBJobManager ${contractAddress}`)

    const job: DBJob = {
      attempts: 0,
      network,
      timestamp: await this.getBlockTimestamp(network, transaction.blockNumber!),
      query: `${this.BASE_URL}/v1/nfts/${contractAddress}/${tokenId}`,
      message: `API: Requesting to get NFT with tokenId ${tokenId} from ${contractAddress}`,
      callback: this.updateBridgedNFTCallback,
      arguments: [transaction, network, contractAddress, tokenId],
    }
    if (!(job.timestamp in this.dbJobMap)) {
      this.dbJobMap[job.timestamp] = []
    }

    this.dbJobMap[job.timestamp].push(job)
  }

  async sendPatchRequest(options: PatchOptions): Promise<void> {
    const responseData = options.responseData
    const network = options.network
    const query = options.query
    const data = options.data
    const messages = options.messages
    const params = {
      maxRedirects: 0,
      headers: {
        Authorization: `Bearer ${this.JWT}`,
        'Content-Type': 'application/json',
      },
      data: data,
    }
    try {
      const patchRes = await axios.patch(query, data, params)
      this.networkMonitor.structuredLog(
        network,
        `${messages} and id ${responseData.id} response ${JSON.stringify(patchRes.data)}`,
      )
      this.networkMonitor.structuredLog(network, messages[1])
    } catch (error: any) {
      this.networkMonitor.structuredLog(network, messages[2])
      this.networkMonitor.structuredLogError(network, error.response.data, this.errorColor(messages[3]))
    }
  }

  async updateCrossChainTransaction(
    crossChainTxType: string,
    network: string,
    transaction: ethers.providers.TransactionResponse,
    bridgeTransaction: ethers.utils.TransactionDescription,
    operatorJobHash: string,
  ): Promise<void> {
    const jobHash = operatorJobHash

    const args: BridgeTransactionArgs = bridgeTransaction.args as unknown as BridgeTransactionArgs
    const tokenId = ethers.utils.hexZeroPad(args.tokenId.toHexString(), 32)
    const contractAddress = bridgeTransaction.args.collection.toLowerCase()

    this.networkMonitor.structuredLog(network, `Sending cross chain transaction job to DBJobManager ${contractAddress}`)
    const job: DBJob = {
      attempts: 0,
      network,
      timestamp: await this.getBlockTimestamp(network, transaction.blockNumber!),
      query: `${this.BASE_URL}/v1/nfts/${contractAddress}/${tokenId}`,
      message: `API: Requesting to get NFT with tokenId ${tokenId} from ${contractAddress}`,
      callback: this.updateCrossChainTransactionCallback,
      arguments: [transaction, network, contractAddress, tokenId, crossChainTxType, bridgeTransaction, jobHash],
    }
    if (!(job.timestamp in this.dbJobMap)) {
      this.dbJobMap[job.timestamp] = []
    }

    this.dbJobMap[job.timestamp].push(job)
  }

  async updateCrossChainTransactionCallback(
    responseData: any,
    transaction: ethers.providers.TransactionResponse,
    network: string,
    contractAddress: string,
    tokenId: string,
    crossChainTxType: string,
    bridgeTransaction: ethers.utils.TransactionDescription,
    jobHash: string,
  ): Promise<void> {
    this.networkMonitor.structuredLog(network, `Successfully found NFT with tokenId ${tokenId} from ${contractAddress}`)

    // Get and convert the destination chain id from holograph id in the trasaction args
    const destinationChainid = getChainId(bridgeTransaction.args[0])

    let data
    const params = {
      headers: {
        Authorization: `Bearer ${this.JWT}`,
        'Content-Type': 'application/json',
      },
      data: data,
    }
    // Set the columns to update based on the type of cross-chain transaction
    switch (crossChainTxType) {
      case 'bridgeOut':
        data = JSON.stringify({
          jobHash,
          jobType: 'ERC721',
          sourceTx: transaction.hash,
          sourceBlockNumber: transaction.blockNumber,
          sourceChainId: transaction.chainId,
          sourceStatus: 'COMPLETED',
          sourceAddress: transaction.from,
          nftId: responseData.id,
          collectionId: responseData.collectionId,
          // Include the destination chain id if the transaction is a bridge out
          messageChainId: destinationChainid,
          operatorChainId: destinationChainid,
        })

        this.networkMonitor.structuredLog(
          network,
          this.apiColor(`API: Requesting to update CrossChainTransaction with ${jobHash}`),
        )

        try {
          const req = await axios.post(`${this.BASE_URL}/v1/cross-chain-transactions`, data, params)
          this.networkMonitor.structuredLog(
            network,
            this.apiColor(`API: POST CrossChainTransaction ${jobHash} response ${JSON.stringify(req.data)}`),
          )
          this.networkMonitor.structuredLog(
            network,
            `Successfully updated CrossChainTransaction ${jobHash} ID ${req.data.id}`,
          )
        } catch (error: any) {
          this.networkMonitor.structuredLog(
            network,
            `Failed to update the database for CrossChainTransaction ${jobHash}`,
          )
          this.networkMonitor.structuredLogError(
            network,
            error.response.data,
            this.errorColor(`CrossChainTransaction ${jobHash}`),
          )
        }

        break
      case 'relayMessage':
        data = JSON.stringify({
          jobHash,
          jobType: 'ERC721',
          messageTx: transaction.hash,
          messageBlockNumber: transaction.blockNumber,
          messageChainId: transaction.chainId,
          messageStatus: 'COMPLETED',
          messageAddress: transaction.from,
          nftId: responseData.id,
          collectionId: responseData.collectionId,
        })

        this.networkMonitor.structuredLog(
          network,
          this.apiColor(`API: Requesting to update CrossChainTransaction with ${jobHash}`),
        )
        try {
          const req = await axios.post(`${this.BASE_URL}/v1/cross-chain-transactions`, data, params)
          this.networkMonitor.structuredLog(
            network,
            this.apiColor(`API: POST CrossChainTransaction ${jobHash} response ${JSON.stringify(req.data)}`),
          )
          this.networkMonitor.structuredLog(
            network,
            `Successfully updated CrossChainTransaction ${jobHash} ID ${req.data.id}`,
          )
        } catch (error: any) {
          this.networkMonitor.structuredLog(
            network,
            `Failed to update the database for CrossChainTransaction ${jobHash}`,
          )
          this.networkMonitor.structuredLogError(
            network,
            error.response.data,
            this.errorColor(`CrossChainTransaction ${jobHash}`),
          )
        }

        break
      case 'bridgeIn':
        data = JSON.stringify({
          jobHash,
          jobType: 'ERC721',
          operatorTx: transaction.hash,
          operatorBlockNumber: transaction.blockNumber,
          operatorChainId: transaction.chainId,
          operatorStatus: 'COMPLETED',
          operatorAddress: transaction.from,
          nftId: responseData.id,
          collectionId: responseData.collectionId,
        })

        this.networkMonitor.structuredLog(
          network,
          this.apiColor(`API: Requesting to update CrossChainTransaction with ${jobHash}`),
        )
        try {
          const req = await axios.post(`${this.BASE_URL}/v1/cross-chain-transactions`, data, params)
          this.networkMonitor.structuredLog(
            network,
            this.apiColor(`API: POST CrossChainTransaction ${jobHash} response ${JSON.stringify(req.data)}`),
          )
          this.networkMonitor.structuredLog(
            network,
            `Successfully updated CrossChainTransaction ${jobHash} ID ${req.data.id}`,
          )
        } catch (error: any) {
          this.networkMonitor.structuredLog(
            network,
            `Failed to update the database for CrossChainTransaction ${jobHash}`,
          )
          this.networkMonitor.structuredLogError(
            network,
            error.response.data,
            this.errorColor(`CrossChainTransaction ${jobHash}`),
          )
        }

        break
      default:
        // Unknown cross-chain transaction type
        return
    }

    Promise.resolve()
  }

  async getBlockTimestamp(network: string, blockNumber: number): Promise<number> {
    let timestamp = 0
    const block: Block | null = await this.networkMonitor.getBlock({network, blockNumber, canFail: false})
    if (block !== null) {
      timestamp = block.timestamp
    }

    return timestamp
  }
}<|MERGE_RESOLUTION|>--- conflicted
+++ resolved
@@ -324,12 +324,6 @@
     }
   }
 
-<<<<<<< HEAD
-  async handleMintEvent(transaction: ethers.providers.TransactionResponse, network: string) {
-    this.networkMonitor.structuredLog(network, `Handling event for cxipMint ${transaction.hash}`)
-
-    const receipt = await this.networkMonitor.providers[network].getTransactionReceipt(transaction.hash)
-=======
   async handleMintEvent(transaction: ethers.providers.TransactionResponse, network: string): Promise<void> {
     const receipt: ethers.providers.TransactionReceipt | null = await this.networkMonitor.getTransactionReceipt({
       network,
@@ -337,7 +331,7 @@
       attempts: 10,
       canFail: true,
     })
->>>>>>> 84a714fe
+
     if (receipt === null) {
       throw new Error(`Could not get receipt for ${transaction.hash}`)
     }
