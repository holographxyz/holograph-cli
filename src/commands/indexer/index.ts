import * as fs from 'fs-extra'
import * as path from 'node:path'
import axios from 'axios'

import {CliUx, Command, Flags} from '@oclif/core'
import {ethers} from 'ethers'

import {CONFIG_FILE_NAME, ConfigFile, ConfigNetwork, ConfigNetworks, ensureConfigFileIsValid} from '../../utils/config'
import networks from '../../utils/networks'

import {decodeDeploymentConfig, decodeDeploymentConfigInput, capitalize, NETWORK_COLORS} from '../../utils/utils'
import color from '@oclif/color'

import dotenv from 'dotenv'
import {startHealcheckServer} from '../../utils/health-check-server'
dotenv.config()

enum OperatorMode {
  listen,
  manual,
  auto,
}

type KeepAliveParams = {
  provider: ethers.providers.WebSocketProvider
  onDisconnect: (err: any) => void
  expectedPongBack?: number
  checkInterval?: number
}

type BlockJob = {
  network: string
  block: number
}

const keepAlive = ({provider, onDisconnect, expectedPongBack = 15_000, checkInterval = 7500}: KeepAliveParams) => {
  let pingTimeout: NodeJS.Timeout | null = null
  let keepAliveInterval: NodeJS.Timeout | null = null

  provider._websocket.on('open', () => {
    keepAliveInterval = setInterval(() => {
      provider._websocket.ping()
      pingTimeout = setTimeout(() => {
        provider._websocket.terminate()
      }, expectedPongBack)
    }, checkInterval)
  })

  provider._websocket.on('close', (err: any) => {
    if (keepAliveInterval) clearInterval(keepAliveInterval)
    if (pingTimeout) clearTimeout(pingTimeout)
    onDisconnect(err)
  })

  provider._websocket.on('pong', () => {
    if (pingTimeout) clearInterval(pingTimeout)
  })
}

export default class Indexer extends Command {
  static LAST_BLOCKS_FILE_NAME = 'indexer-blocks.json'
  static description = 'Listen for EVM events and update database network status'
  static examples = ['$ holo indexer --networks="rinkeby mumbai fuji" --mode=auto']
  static flags = {
    networks: Flags.string({description: 'Comma separated list of networks to operate to', multiple: true}),
    mode: Flags.string({
      description: 'The mode in which to run the indexer',
      options: ['listen', 'manual', 'auto'],
      char: 'm',
    }),
    host: Flags.string({description: 'The host to listen on', char: 'h', default: 'http://localhost:9001'}),
    healthCheck: Flags.boolean({
      description: 'Launch server on http://localhost:6000 to make sure command is still running',
      default: false,
    }),
  }

  /**
   * Indexer class variables
   */
  // API Params
  baseUrl!: string
  JWT!: string

  bridgeAddress!: string
  factoryAddress!: string
  operatorAddress!: string
  supportedNetworks: string[] = ['rinkeby', 'mumbai', 'fuji']
  providers: {[key: string]: ethers.providers.JsonRpcProvider | ethers.providers.WebSocketProvider} = {}
  abiCoder = ethers.utils.defaultAbiCoder
  wallets: {[key: string]: ethers.Wallet} = {}
  holograph!: ethers.Contract
  operatorMode: OperatorMode = OperatorMode.listen
  operatorContract!: ethers.Contract
  HOLOGRAPH_ADDRESS = '0xD11a467dF6C80835A1223473aB9A48bF72eFCF4D'.toLowerCase()
  LAYERZERO_RECEIVERS: any = {
    rinkeby: '0xF5E8A439C599205C1aB06b535DE46681Aed1007a'.toLowerCase(),
    mumbai: '0xF5E8A439C599205C1aB06b535DE46681Aed1007a'.toLowerCase(),
    fuji: '0xF5E8A439C599205C1aB06b535DE46681Aed1007a'.toLowerCase(),
  }

  targetEvents: Record<string, string> = {
    BridgeableContractDeployed: '0xa802207d4c618b40db3b25b7b90e6f483e16b2c1f8d3610b15b345a718c6b41b',
    '0xa802207d4c618b40db3b25b7b90e6f483e16b2c1f8d3610b15b345a718c6b41b': 'BridgeableContractDeployed',

    Transfer: '0xddf252ad1be2c89b69c2b068fc378daa952ba7f163c4a11628f55a4df523b3ef',
    '0xddf252ad1be2c89b69c2b068fc378daa952ba7f163c4a11628f55a4df523b3ef': 'Transfer',

    AvailableJob: '0x6114b34f1f941c01691c47744b4fbc0dd9d542be34241ba84fc4c0bd9bef9b11',
    '0x6114b34f1f941c01691c47744b4fbc0dd9d542be34241ba84fc4c0bd9bef9b11': 'AvailableJob',
  }

  networkColors: any = {}
  latestBlockHeight: {[key: string]: number} = {}
  currentBlockHeight: {[key: string]: number} = {}
  blockJobs: {[key: string]: BlockJob[]} = {}
  blockJobThreshold = 15_000 // 15 seconds
  lastBlockJobDone: {[key: string]: number} = {}
  blockJobMonitorProcess: {[key: string]: NodeJS.Timer} = {}

  exited = false

  async run(): Promise<void> {
    this.log(`Operator command has begun!!!`)
    const {flags} = await this.parse(Indexer)
    this.baseUrl = flags.host
    const enableHealthCheckServer = flags.healthCheck

    this.log(`API: Authenticating with ${this.baseUrl}`)
    let res
    try {
      res = await axios.post(`${this.baseUrl}/v1/auth/operator`, {
        hash: process.env.OPERATOR_API_KEY,
      })
      this.debug(res)
    } catch (error: any) {
      this.error(error.message)
    }

    this.JWT = res!.data.accessToken
    this.log(res.data)

    if (typeof this.JWT === 'undefined') {
      this.error('Failed to authorize as an operator')
    }

    this.log(`process.env.OPERATOR_API_KEY = ${process.env.OPERATOR_API_KEY}`)
    this.log(`this.JWT = ${this.JWT}`)

    // Indexer always runs in listen mode
    this.log(`Indexer mode: ${this.operatorMode}`)

    this.log('Loading user configurations...')
    const configPath = path.join(this.config.configDir, CONFIG_FILE_NAME)
    const {userWallet, configFile} = await ensureConfigFileIsValid(configPath, undefined, false)
    this.log('User configurations loaded.')

    // Indexer always synchronizes missed blocks
    this.latestBlockHeight = await this.loadLastBlocks(Indexer.LAST_BLOCKS_FILE_NAME, this.config.configDir)

    // Load defaults for the networks from the config file
    if (flags.networks === undefined || '') {
      flags.networks = Object.keys(configFile.networks)
    }

    // Color the networks 🌈
    for (let i = 0, l = flags.networks.length; i < l; i++) {
      const network = flags.networks[i]
      if (Object.keys(configFile.networks).includes(network)) {
        this.networkColors[network] = color.hex(NETWORK_COLORS[network])
      } else {
        // If network is not supported remove it from the array
        flags.networks.splice(i, 1)
        l--
        i--
      }
    }

    CliUx.ux.action.start(`Starting indexer in mode: ${OperatorMode[this.operatorMode]}`)
    await this.initializeEthers(flags.networks, configFile, userWallet, false)

    this.bridgeAddress = (await this.holograph.getBridge()).toLowerCase()
    this.factoryAddress = (await this.holograph.getFactory()).toLowerCase()
    this.operatorAddress = (await this.holograph.getOperator()).toLowerCase()

    this.log(`Holograph address: ${this.HOLOGRAPH_ADDRESS}`)
    this.log(`Bridge address: ${this.bridgeAddress}`)
    this.log(`Factory address: ${this.factoryAddress}`)
    this.log(`Operator address: ${this.operatorAddress}`)
    CliUx.ux.action.stop('🚀')

    // Setup websocket subscriptions and start processing blocks
    for (let i = 0, l = flags.networks.length; i < l; i++) {
      const network: string = flags.networks[i]
      this.blockJobs[network] = []
      this.lastBlockJobDone[network] = Date.now()
      // Subscribe to events 🎧
      this.networkSubscribe(network)
      // Process blocks 🧱
      this.blockJobHandler(network)
      // Activate Job Monitor for disconnect recovery after 10 seconds / Monitor every second
      setTimeout((): void => {
        this.blockJobMonitorProcess[network] = setInterval(this.monitorBuilder.bind(this)(network), 1000)
      }, 10_000)
    }

    // Catch all exit events
    for (const eventType of [`EEXIT`, `SIGINT`, `SIGUSR1`, `SIGUSR2`, `uncaughtException`, `SIGTERM`]) {
      process.on(eventType, this.exitRouter.bind(this, {exit: true}))
    }

    process.on('exit', this.exitHandler)

    // Start server
    if (enableHealthCheckServer) {
      startHealcheckServer()
    }
<<<<<<< HEAD

    // Process blocks 🧱
    this.blockJobHandler()
=======
>>>>>>> e04af82f
  }

  async loadLastBlocks(fileName: string, configDir: string): Promise<{[key: string]: number}> {
    const filePath = path.join(configDir, fileName)
    let lastBlocks: {[key: string]: number} = {}
    if (await fs.pathExists(filePath)) {
      lastBlocks = await fs.readJson(filePath)
    }

    return lastBlocks
  }

  saveLastBlocks(fileName: string, configDir: string, lastBlocks: {[key: string]: number}): void {
    const filePath = path.join(configDir, fileName)
    fs.writeFileSync(filePath, JSON.stringify(lastBlocks), 'utf8')
  }

  disconnectBuilder(
    userWallet: ethers.Wallet,
    network: string,
    rpcEndpoint: string,
    subscribe: boolean,
  ): (err: any) => void {
    return (err: any) => {
      ;(this.providers[network] as ethers.providers.WebSocketProvider).destroy().then(() => {
        this.log(network, 'WS connection was closed', JSON.stringify(err, null, 2))
        this.providers[network] = this.failoverWebSocketProvider(userWallet, network, rpcEndpoint, subscribe)
        this.wallets[network] = userWallet.connect(this.providers[network] as ethers.providers.WebSocketProvider)
      })
    }
  }

  failoverWebSocketProvider(
    userWallet: ethers.Wallet,
    network: string,
    rpcEndpoint: string,
    subscribe: boolean,
  ): ethers.providers.WebSocketProvider {
    const provider = new ethers.providers.WebSocketProvider(rpcEndpoint)
    keepAlive({
      provider,
      onDisconnect: this.disconnectBuilder.bind(this)(userWallet, network, rpcEndpoint, true),
    })
    this.providers[network] = provider
    if (subscribe) {
      this.networkSubscribe(network)
    }

    return provider
  }

  exitHandler = async (exitCode: number): Promise<void> => {
    /**
     * Before exit, save the block heights to the local db
     */
    if (this.exited === false) {
      this.log('')
      this.log(`Saving current block heights: ${JSON.stringify(this.latestBlockHeight)}`)
      this.saveLastBlocks(Indexer.LAST_BLOCKS_FILE_NAME, this.config.configDir, this.latestBlockHeight)
      this.log(`Exiting operator with code ${exitCode}...`)
      this.log('Goodbye! 👋')
      this.exited = true
    }
  }

  exitRouter = (options: {[key: string]: boolean | string | number}, exitCode: number | string): void => {
    /**
     * Before exit, save the block heights to the local db
     */
    if ((exitCode && exitCode === 0) || exitCode === 'SIGINT') {
      if (this.exited === false) {
        this.log('')
        this.log(`Saving current block heights:\n${JSON.stringify(this.latestBlockHeight, undefined, 2)}`)
        this.saveLastBlocks(Indexer.LAST_BLOCKS_FILE_NAME, this.config.configDir, this.latestBlockHeight)
        this.log(`Exiting operator with code ${exitCode}...`)
        this.log('Goodbye! 👋')
        this.exited = true
      }

      this.debug(`\nExit code ${exitCode}`)
      if (options.exit) {
        // eslint-disable-next-line no-process-exit, unicorn/no-process-exit
        process.exit()
      }
    } else {
      this.debug('exitRouter triggered')
      this.debug(`\nError: ${exitCode}`)
    }
  }

  monitorBuilder: (network: string) => () => void = (network: string): (() => void) => {
    return () => {
      this.blockJobMonitor.bind(this)(network)
    }
  }

  blockJobMonitor = (network: string): void => {
    if (Date.now() - this.lastBlockJobDone[network] > this.blockJobThreshold) {
      this.debug('Block Job Handler has been inactive longer than threshold time. Restarting.')
      this.blockJobHandler(network)
    }
  }

  jobHandlerBuilder: (network: string) => () => void = (network: string): (() => void) => {
    return () => {
      this.blockJobHandler.bind(this)(network)
    }
  }

  blockJobHandler = (network: string, job?: BlockJob): void => {
    if (job !== undefined) {
      this.latestBlockHeight[job.network] = job.block
    }

    this.lastBlockJobDone[network] = Date.now()
    if (this.blockJobs[network].length > 0) {
      const blockJob: BlockJob = this.blockJobs[network].shift() as BlockJob
      this.processBlock(blockJob)
    } else {
      setTimeout(this.jobHandlerBuilder.bind(this)(network), 1000)
    }
  }

  async initializeEthers(
    loadNetworks: string[],
    configFile: ConfigFile,
    userWallet: ethers.Wallet | undefined,
    subscribe: boolean,
  ): Promise<void> {
    for (let i = 0, l = loadNetworks.length; i < l; i++) {
      const network = loadNetworks[i]
      const rpcEndpoint = (configFile.networks[network as keyof ConfigNetworks] as ConfigNetwork).providerUrl
      const protocol = new URL(rpcEndpoint).protocol
      switch (protocol) {
        case 'https:':
          this.providers[network] = new ethers.providers.JsonRpcProvider(rpcEndpoint)

          break
        case 'wss:':
          this.providers[network] = this.failoverWebSocketProvider(userWallet!, network, rpcEndpoint, subscribe)
          break
        default:
          throw new Error('Unsupported RPC provider protocol -> ' + protocol)
      }

      if (userWallet !== undefined) {
        this.wallets[network] = userWallet.connect(this.providers[network])
      }

      if (network in this.latestBlockHeight && this.latestBlockHeight[network] > 0) {
        this.structuredLog(network, `Resuming Indexer from block height ${this.latestBlockHeight[network]}`)
      } else {
        this.structuredLog(network, `Starting Indexer from latest block height`)
        this.latestBlockHeight[network] = 0
      }
    }

    // Well known private key only required to initlaize wallet with provider
    const privateKey = '0x0123456789012345678901234567890123456789012345678901234567890123'
    const walletWithProvider = new ethers.Wallet(privateKey, this.providers.rinkeby)

    const holographABI = await fs.readJson('./src/abi/Holograph.json')
    this.holograph = new ethers.ContractFactory(holographABI, '0x', walletWithProvider).attach(
      this.HOLOGRAPH_ADDRESS.toLowerCase(),
    )

    const holographOperatorABI = await fs.readJson('./src/abi/HolographOperator.json')
    this.operatorContract = new ethers.ContractFactory(holographOperatorABI, '0x', walletWithProvider).attach(
      await this.holograph.getOperator(),
    )
  }

  async processBlock(job: BlockJob): Promise<void> {
    this.structuredLog(job.network, `Processing Block ${job.block}`)
    const block = await this.providers[job.network].getBlockWithTransactions(job.block)
    if (block !== null && 'transactions' in block) {
      if (block.transactions.length === 0) {
        this.structuredLog(job.network, `Zero block transactions for block ${job.block}`)
      }

      const interestingTransactions = []
      for (let i = 0, l = block.transactions.length; i < l; i++) {
        const transaction = block.transactions[i]
        if (transaction.from.toLowerCase() === this.LAYERZERO_RECEIVERS[job.network]) {
          // We have LayerZero call, need to check it it's directed towards Holograph operators
          interestingTransactions.push(transaction)
        } else if ('to' in transaction && transaction.to !== null && transaction.to !== '') {
          const to: string = transaction.to!.toLowerCase()
          // Check if it's a factory call
          if (to === this.factoryAddress || to === this.operatorAddress) {
            // We have a potential factory deployment or operator bridge transaction
            interestingTransactions.push(transaction)
          }
        }
      }

      if (interestingTransactions.length > 0) {
        this.structuredLog(
          job.network,
          `Found ${interestingTransactions.length} interesting transactions on block ${job.block}`,
        )
        this.processTransactions(job, interestingTransactions)
      } else {
        this.blockJobHandler(job.network, job)
      }
    } else {
      this.structuredLog(job.network, `${job.network} ${color.red('Dropped block!')} ${job.block}`)
      this.blockJobs[job.network].unshift(job)
      this.blockJobHandler(job.network)
    }
  }

  async processTransactions(job: BlockJob, transactions: ethers.Transaction[]): Promise<void> {
    /* eslint-disable no-await-in-loop */
    if (transactions.length > 0) {
      for (const transaction of transactions) {
        const receipt = await this.providers[job.network].getTransactionReceipt(transaction.hash as string)
        if (receipt === null) {
          throw new Error(`Could not get receipt for ${transaction.hash}`)
        }

        this.debug(`Processing transaction ${transaction.hash} on ${job.network} at block ${receipt.blockNumber}`)
        if (transaction.to?.toLowerCase() === this.factoryAddress) {
          this.handleContractDeployedEvents(transaction, receipt, job.network)
        } else if (transaction.to?.toLowerCase() === this.operatorAddress) {
          this.handleOperatorBridgeEvents(transaction, receipt, job.network)
        } else {
          this.handleOperatorRequestEvents(transaction, receipt, job.network)
        }
      }
    }

    this.blockJobHandler(job.network, job)
  }

  async handleContractDeployedEvents(
    transaction: ethers.Transaction,
    receipt: ethers.ContractReceipt,
    network: string,
  ): Promise<void> {
    this.structuredLog(network, `Checking if a new Holograph contract was deployed at tx: ${transaction.hash}`)
    const config = decodeDeploymentConfigInput(transaction.data)
    let event = null
    if ('logs' in receipt && typeof receipt.logs !== 'undefined' && receipt.logs !== null) {
      for (let i = 0, l = receipt.logs.length; i < l; i++) {
        if (event === null) {
          const log = receipt.logs[i]
          if (log.topics.length > 0 && log.topics[0] === this.targetEvents.BridgeableContractDeployed) {
            event = log.topics
            break
          } else {
            this.structuredLog(network, `BridgeableContractDeployed event not found in ${transaction.hash}`)
          }
        }
      }

      if (event) {
        const deploymentAddress = '0x' + event[1].slice(26)
        this.structuredLog(
          network,
          `\nHolographFactory deployed a new collection on ${capitalize(network)} at address ${deploymentAddress}\n` +
            `Wallet that deployed the collection is ${transaction.from}\n` +
            `The config used for deployHolographableContract was ${JSON.stringify(config, null, 2)}\n` +
            `The transaction hash is: ${transaction.hash}\n`,
        )

        // First get the collection by the address
        this.structuredLog(
          network,
          `API: Requesting to get Collection with address ${deploymentAddress} with Operator token ${this.JWT}`,
        )
        let res
        try {
          this.log(`About to make a request for a collection with "Bearer ${this.JWT}"`)
          res = await axios.get(`${this.baseUrl}/v1/collections/contract/${deploymentAddress}`, {
            headers: {
              Authorization: `Bearer ${this.JWT}`,
              'Content-Type': 'application/json',
            },
          })
          this.debug(JSON.stringify(res.data))
          this.structuredLog(network, `Successfully found collection at ${deploymentAddress}`)
        } catch (error: any) {
          this.structuredLog(network, `Failed to update the Holograph database ${error.message}`)
          this.debug(error)
        }

        // Compose request to API server to update the collection
        const data = JSON.stringify({
          chainId: networks[network].chain,
          status: 'DEPLOYED',
          salt: '0x',
          tx: transaction.hash,
        })

        const params = {
          headers: {
            Authorization: `Bearer ${this.JWT}`,
            'Content-Type': 'application/json',
          },
          data: data,
        }

        this.structuredLog(
          network,
          `API: Requesting to update Collection with id ${res?.data.id} with Operator token ${this.JWT}`,
        )
        try {
          const patchRes = await axios.patch(`${this.baseUrl}/v1/collections/${res?.data.id}`, data, params)
          this.debug(patchRes.data)
          this.structuredLog(network, `Successfully updated collection chainId to ${networks[network].chain}`)
        } catch (error: any) {
          this.structuredLog(network, `Failed to update the Holograph database ${error.message}`)
          this.debug(error)
        }
      }
    }
  }

  async handleOperatorRequestEvents(
    transaction: ethers.Transaction,
    receipt: ethers.ContractReceipt,
    network: string,
  ): Promise<void> {
    this.structuredLog(
      network,
      `Checking if Operator was sent a bridge job via the LayerZero Relayer at tx: ${transaction.hash}`,
    )
    let event = null
    if ('logs' in receipt && typeof receipt.logs !== 'undefined' && receipt.logs !== null) {
      for (let i = 0, l = receipt.logs.length; i < l; i++) {
        if (event === null) {
          const log = receipt.logs[i]
          if (
            log.address.toLowerCase() === this.operatorAddress &&
            log.topics.length > 0 &&
            log.topics[0] === this.targetEvents.AvailableJob
          ) {
            event = log.data
          } else {
            this.structuredLog(
              network,
              `LayerZero transaction is not relevant to AvailableJob event. ` +
                `Transaction was relayed to ${log.address} instead of ` +
                `The Operator at ${this.operatorAddress}`,
            )
          }
        }
      }

      if (event) {
        const payload = this.abiCoder.decode(['bytes'], event)[0]
        this.structuredLog(
          network,
          `HolographOperator received a new bridge job on ${capitalize(network)}\nThe job payload is ${payload}\n`,
        )
      }
    }
  }

  async handleOperatorBridgeEvents(
    transaction: ethers.Transaction,
    receipt: ethers.ContractReceipt,
    network: string,
  ): Promise<void> {
    this.structuredLog(
      network,
      `Checking if an indexer executed a job to bridge a contract / collection at tx: ${transaction.hash}`,
    )
    let event = null
    if ('logs' in receipt && typeof receipt.logs !== 'undefined' && receipt.logs !== null) {
      for (let i = 0, l = receipt.logs.length; i < l; i++) {
        if (event === null) {
          const log = receipt.logs[i]
          if (log.topics.length > 0 && log.topics[0] === this.targetEvents.BridgeableContractDeployed) {
            event = log.topics
          }
        }
      }
    } else {
      this.structuredLog(network, 'Failed to find BridgeableContractDeployed event from indexer job')
    }

    if (event) {
      const deploymentInput = this.abiCoder.decode(['bytes'], '0x' + transaction.data.slice(10))[0]
      const config = decodeDeploymentConfig(this.abiCoder.decode(['bytes'], '0x' + deploymentInput.slice(10))[0])
      const deploymentAddress = '0x' + event[1].slice(26)
      this.structuredLog(
        network,
        '\nHolographOperator executed a job which bridged a collection\n' +
          `HolographFactory deployed a new collection on ${capitalize(network)} at address ${deploymentAddress}\n` +
          `Operator that deployed the collection is ${transaction.from}` +
          `The config used for deployHolographableContract function was ${JSON.stringify(config, null, 2)}\n`,
      )

      // First get the collection by the address
      this.structuredLog(
        network,
        `API: Requesting to get Collection with address ${deploymentAddress} with Operator token ${this.JWT}`,
      )
      let res
      try {
        this.log(`About to make a request for a collection with "Bearer ${this.JWT}"`)
        res = await axios.get(`${this.baseUrl}/v1/collections/contract/${deploymentAddress}`, {
          headers: {
            Authorization: `Bearer ${this.JWT}`,
            'Content-Type': 'application/json',
          },
        })
        this.debug(JSON.stringify(res.data))
        this.structuredLog(network, `Successfully found collection at ${deploymentAddress}`)
      } catch (error: any) {
        this.structuredLog(network, `Failed to update the Holograph database ${error.message}`)
        this.debug(error)
      }

      // Compose request to API server to update the collection
      const data = JSON.stringify({
        chainId: networks[network].chain,
        status: 'DEPLOYED',
        salt: '0x',
        tx: transaction.hash,
      })

      const params = {
        headers: {
          Authorization: `Bearer ${this.JWT}`,
          'Content-Type': 'application/json',
        },
        data: data,
      }

      this.structuredLog(
        network,
        `API: Requesting to update Collection with id ${res?.data.id} with Operator token ${this.JWT}`,
      )
      try {
        const patchRes = await axios.patch(`${this.baseUrl}/v1/collections/${res?.data.id}`, data, params)
        this.debug(patchRes.data)
        this.structuredLog(network, `Successfully updated collection chainId to ${networks[network].chain}`)
      } catch (error: any) {
        this.structuredLog(network, `Failed to update the Holograph database ${error.message}`)
        this.debug(error)
      }
    }

    // Check if the indexer executed a job to bridge an NFT
    event = null
    this.structuredLog(network, `Checking if an indexer executed a job to bridge an NFT at tx: ${transaction.hash}`)
    if ('logs' in receipt && typeof receipt.logs !== 'undefined' && receipt.logs !== null) {
      for (let i = 0, l = receipt.logs.length; i < l; i++) {
        if (event === null) {
          const log = receipt.logs[i]
          if (log.topics.length > 0 && log.topics[0] === this.targetEvents.Transfer) {
            event = log.topics
          }
        }
      }
    } else {
      this.structuredLog(network, 'Failed to find Transfer event from indexer job')
    }

    // Compose request to API server to update the NFT
    if (event) {
      this.debug(event)
      const deploymentInput = this.abiCoder.decode(['bytes'], '0x' + transaction.data.slice(10))[0]
      const tokenId = Number.parseInt(event[3], 16)
      const contractAddress = '0x' + deploymentInput.slice(98, 138)

      this.structuredLog(
        network,
        `API: Requesting to get NFT with tokenId ${tokenId} from ${contractAddress} with Operator token ${this.JWT}`,
      )
      let res
      try {
        res = await axios.get(`${this.baseUrl}/v1/nfts/${contractAddress}/${tokenId}`, {
          headers: {
            Authorization: `Bearer ${this.JWT}`,
            'Content-Type': 'application/json',
          },
        })
        this.structuredLog(
          network,
          `Successfully found NFT with tokenId ${tokenId} from ${contractAddress} with Operator token ${this.JWT}`,
        )
      } catch (error: any) {
        this.structuredLog(network, error.message)
        this.debug(error)
      }

      // Compose request to API server to update the nft
      const data = JSON.stringify({
        chainId: networks[network].chain,
        status: 'MINTED',
        tx: transaction.hash,
      })

      const params = {
        headers: {
          Authorization: `Bearer ${this.JWT}`,
          'Content-Type': 'application/json',
        },
        data: data,
      }

      this.structuredLog(
        network,
        `API: Requesting to update NFT with id ${res?.data.id} with Operator token ${this.JWT}`,
      )
      try {
        const patchRes = await axios.patch(`${this.baseUrl}/v1/nfts/${res?.data.id}`, data, params)
        this.structuredLog(network, JSON.stringify(patchRes.data))
        this.structuredLog(network, `Successfully updated NFT chainId to ${networks[network].chain}`)
      } catch (error: any) {
        this.structuredLog(network, `Failed to update the database ${error.message}`)
        this.debug(error)
      }
    }
  }

  structuredLog(network: string, msg: string): void {
    const timestamp = new Date(Date.now()).toISOString()
    const timestampColor = color.keyword('green')

    this.log(
      `[${timestampColor(timestamp)}] [${this.constructor.name}] [${this.networkColors[network](
        capitalize(network),
      )}] -> ${msg}`,
    )
  }

  networkSubscribe(network: string): void {
    this.providers[network].on('block', (blockNumber: string) => {
      const block = Number.parseInt(blockNumber, 10)
      if (this.currentBlockHeight[network] !== 0 && block - this.currentBlockHeight[network] > 1) {
        this.debug(`Dropped ${capitalize(network)} websocket connection, gotta do some catching up`)
        let latest = this.currentBlockHeight[network]
        while (block - latest > 0) {
          this.structuredLog(network, `Block ${latest} (Syncing)`)
          this.blockJobs[network].push({
            network: network,
            block: latest,
          })
          latest++
        }
      }

      this.currentBlockHeight[network] = block
      this.structuredLog(network, `Block ${block}`)
      this.blockJobs[network].push({
        network: network,
        block: block,
      } as BlockJob)
    })
  }
}<|MERGE_RESOLUTION|>--- conflicted
+++ resolved
@@ -215,12 +215,6 @@
     if (enableHealthCheckServer) {
       startHealcheckServer()
     }
-<<<<<<< HEAD
-
-    // Process blocks 🧱
-    this.blockJobHandler()
-=======
->>>>>>> e04af82f
   }
 
   async loadLastBlocks(fileName: string, configDir: string): Promise<{[key: string]: number}> {
