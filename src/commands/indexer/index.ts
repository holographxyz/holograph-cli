--- conflicted
+++ resolved
@@ -1259,20 +1259,13 @@
     )
 
     this.networkMonitor.structuredLog(network, `Checking if contract ${contractAddress} is on registry ...`, tags)
-<<<<<<< HEAD
-
-=======
->>>>>>> 02c8b0c4
     this.networkMonitor.structuredLog(
       network,
       `registry Contract address = ${this.networkMonitor.registryContract.address}`,
       tags,
     )
-<<<<<<< HEAD
+
     const isHolographable: boolean = await this.networkMonitor.registryContract.isHolographedContract(contractAddress)
-=======
-    const isHolographable = await this.networkMonitor.registryContract.isHolographedContract(contractAddress)
->>>>>>> 02c8b0c4
     this.networkMonitor.structuredLog(
       network,
       `isHolographable = ${isHolographable} with type = ${typeof isHolographable}`,
