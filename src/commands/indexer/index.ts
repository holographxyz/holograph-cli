import {Block, TransactionResponse} from '@ethersproject/abstract-provider'
import {hexZeroPad} from '@ethersproject/bytes'
import {Environment} from '@holographxyz/environment'
import {networks} from '@holographxyz/networks'
import {CliUx, Flags} from '@oclif/core'
import color from '@oclif/color'
import {gql} from 'graphql-request'
import dotenv from 'dotenv'

import {
  GetNftByCidInput,
  Logger,
  NftStatus,
  UpdateCrossChainTransactionStatusInput,
  UpdateNftInput,
} from '../../types/api'
import {BlockJob, FilterType, NetworkMonitor, networksFlag, repairFlag} from '../../utils/network-monitor'
import {capitalize, functionSignature, numberfy, numericSort, sleep} from '../../utils/utils'
import {BridgeInErc20Args, BridgeOutErc20Args} from '../../utils/bridge'
import {DeploymentConfig} from '../../utils/contract-deployment'
import {HealthCheck} from '../../base-commands/healthcheck'
import {ensureConfigFileIsValid} from '../../utils/config'
import ApiService from '../../services/api-service'
import {getIpfsCidFromTokenUri, validateIpfsCid} from '../../utils/validation'

import {DBJob, DBJobMap} from '../../types/indexer'
import {
<<<<<<< HEAD
  handleMintEvent,
  handleBridgeInEvent,
  handleBridgeOutEvent,
=======
  // handleMintEvent,
  // handleBridgeInEvent,
  // handleBridgeOutEvent,
>>>>>>> 1a37c962
  handleContractDeployedEvent,
  handleAvailableOperatorJobEvent,
} from '../../handlers/indexer'

<<<<<<< HEAD
// import {handleMintEvent as sqsHandleMintEvent} from '../../handlers/sqs-indexer'
=======
import {handleMintEvent as sqsHandleMintEvent, handleBridgeEvent} from '../../handlers/sqs-indexer'
>>>>>>> 1a37c962

dotenv.config()

export default class Indexer extends HealthCheck {
  static hidden = true
  static LAST_BLOCKS_FILE_NAME = 'indexer-blocks.json'
  static description = 'Listen for EVM events and update database network status'
  static examples = ['$ <%= config.bin %> <%= command.id %> --networks goerli mumbai fuji']

  static flags = {
    host: Flags.string({
      description: 'The host to send data to',
      char: 'h',
      default: 'http://localhost:4000',
    }),
    ...networksFlag,
    ...repairFlag,
    ...HealthCheck.flags,
  }

  // API Params
  BASE_URL!: string
  JWT!: string
  DELAY = 20_000
  apiService!: ApiService
  apiColor = color.keyword('orange')
  errorColor = color.keyword('red')
  networkMonitor!: NetworkMonitor
  dbJobMap: DBJobMap = {}
  environment!: Environment

  /**
   * Command Entry Point
   */
  async run(): Promise<void> {
    this.log(`Indexer command has begun!!!`)
    const {flags} = await this.parse(Indexer)
    this.BASE_URL = flags.host
    const enableHealthCheckServer = flags.healthCheck
    const healthCheckPort = flags.healthCheckPort

    this.log('Loading user configurations...')
    const {environment, configFile} = await ensureConfigFileIsValid(this.config.configDir, undefined, false)
    this.log('User configurations loaded.')

    this.environment = environment

    if (this.environment === Environment.localhost || this.environment === Environment.experimental) {
      this.log(`Skipping API authentication for ${Environment[this.environment]} environment`)
    } else {
      // Create API Service for GraphQL requests
      try {
        const logger: Logger = {
          log: this.log,
          warn: this.warn,
          debug: this.debug,
          error: this.error,
          jsonEnabled: () => false,
        }
        this.apiService = new ApiService(this.BASE_URL, logger)
        await this.apiService.operatorLogin()
      } catch (error: any) {
        this.log('Error: Failed to get Operator Token from API')
        // NOTE: sample of how to do logs when in production mode
        this.log(JSON.stringify({...error, stack: error.stack}))
        this.exit()
      }

      if (this.apiService === undefined) {
        throw new Error('API service is not defined')
      }

      this.log(this.apiColor(`API: Successfully authenticated as an operator`))
    }

    this.networkMonitor = new NetworkMonitor({
      parent: this,
      configFile,
      networks: flags.networks,
      debug: this.debug,
      processTransactions: this.processTransactions,
      lastBlockFilename: 'indexer-blocks.json',
      repair: flags.repair,
    })

    if (this.apiService !== undefined) {
      this.apiService.setStructuredLog(this.networkMonitor.structuredLog.bind(this.networkMonitor))
      this.apiService.setStructuredLogError(this.networkMonitor.structuredLogError.bind(this.networkMonitor))
    }

    // TODO: It doesn't seems like sync is working
    // Indexer always synchronizes missed blocks
    // this.networkMonitor.latestBlockHeight = await this.networkMonitor.loadLastBlocks(this.config.configDir)

    CliUx.ux.action.start(`Starting indexer`)
    const continuous = !flags.repair // If repair is set, run network monitor stops after catching up to the latest block
    await this.networkMonitor.run(continuous, undefined, this.filterBuilder)
    CliUx.ux.action.stop('🚀')

    // Start health check server on port 6000 or healthCheckPort
    // Can be used to monitor that the operator is online and running
    if (enableHealthCheckServer) {
      await this.config.runHook('healthCheck', {networkMonitor: this.networkMonitor, healthCheckPort})
    }

    this.processDBJobs()
  }

  async filterBuilder(): Promise<void> {
    this.networkMonitor.filters = [
      {
        type: FilterType.from,
        match: this.networkMonitor.LAYERZERO_RECEIVERS,
        networkDependant: true,
      },
      {
        type: FilterType.to,
        match: this.networkMonitor.bridgeAddress,
        networkDependant: false,
      },
      {
        type: FilterType.to,
        match: this.networkMonitor.factoryAddress,
        networkDependant: false,
      },
      {
        type: FilterType.to,
        match: this.networkMonitor.operatorAddress,
        networkDependant: false,
      },
      {
        type: FilterType.functionSig,
        match: functionSignature('cxipMint(uint224,uint8,string)'),
        networkDependant: false,
      },
    ]
  }

  async processDBJob(timestamp: number, job: DBJob): Promise<void> {
    this.log(`Starting processDBJob`)
    this.networkMonitor.structuredLog(job.network, job.message, job.tags)
    if (this.environment === Environment.localhost || this.environment === Environment.experimental) {
      this.networkMonitor.structuredLog(
        job.network,
        `Environment is ${this.environment}: Skipping GraphQL call to ${job.query} with input ${JSON.stringify(
          job.arguments,
        )}
        )}`,
        job.tags,
      )
      await job.callback.bind(this)('', ...job.arguments)
      this.processDBJobs()
    } else {
      const structuredLogInfo = {network: job.network, tagId: job.tags}
      try {
        this.networkMonitor.structuredLog(job.network, 'About to call the jobs query', job.tags)
        const rawResponse = await this.apiService.sendQueryRequest(job.query, job.identifier, structuredLogInfo)

        // Check how the query responded. If it failed, add the job back to the queue
        // Otherwise, continue to process the job
        if (rawResponse === undefined) {
          // No valid response from API
          this.networkMonitor.structuredLogError(job.network, 'No response from API', [
            ...job.tags,
            this.errorColor(
              `SendQueryRequest did not have a valid response ${job.query} with input ${JSON.stringify(
                job.identifier,
              )}`,
            ),
          ])
          this.processDBJobs()
        } else {
          // Response is defined... continue
          const {data: response, headers} = rawResponse
          const requestId = headers.get('x-request-id') ?? ''

          try {
            this.networkMonitor.structuredLog(job.network, `Query response ${JSON.stringify(response)}`, [
              ...job.tags,
              requestId,
            ])
            this.networkMonitor.structuredLog(job.network, 'Calling this jobs callback function', job.tags)
            await job.callback.bind(this)(response, ...job.arguments)
            this.processDBJobs()
          } catch (error: any) {
            this.networkMonitor.structuredLogError(job.network, error, [
              ...job.tags,
              this.errorColor(`Request failed with errors ${job.query}`),
            ])

            // Sleep for 1 second and add job back to the queue
            await sleep(1000)
            this.processDBJobs(timestamp, job)
          }
        }
      } catch (error: any) {
        this.networkMonitor.structuredLogError(job.network, error, [
          ...job.tags,
          this.errorColor(`SendQueryRequest failed with errors ${job.query} ${JSON.stringify(job.identifier)}`),
        ])
      }
    }
  }

  processDBJobs(timestamp?: number, job?: DBJob): void {
    if (timestamp !== undefined && job !== undefined) {
      this.networkMonitor.structuredLog(
        job.network,
        `Processing db job with timestamp ${timestamp} and ${JSON.stringify(job.identifier)}`,
        job.tags,
      )
      /*
       * @dev Temporary addition to unblock other DB jobs from getting delayed when current DB job fails.
       *      Remove this once proper Registry checks are implemented for cxipMint events.
       */
      timestamp += 30
      if (!(timestamp in this.dbJobMap)) {
        this.networkMonitor.structuredLog(
          job.network,
          `Pushing failed db job 30 seconds to ${timestamp} and ${JSON.stringify(job.identifier)}`,
          job.tags,
        )
        this.dbJobMap[timestamp] = []
      }

      job.attempts += 1
      this.networkMonitor.structuredLog(
        job.network,
        `Job ${job.query} is being executed with attempt ${job.attempts}`,
        job.tags,
      )
      if (job.attempts >= 10) {
        // we have exhausted attempts, need to drop it entirely
        this.networkMonitor.structuredLog(
          job.network,
          `Failed to execute API query ${job.query}. Arguments were ${JSON.stringify(job.arguments, undefined, 2)}`,
          job.tags,
        )
      } else if (job.attempts >= 9) {
        // push to end of array as a final attempt
        this.networkMonitor.structuredLog(
          job.network,
          `Final attempt to add job to timestamp ${timestamp} at dbJobMap`,
          job.tags,
        )
        this.dbJobMap[timestamp].push(job)
      } else {
        this.networkMonitor.structuredLog(job.network, `Adding job to timestamp ${timestamp} at dbJobMap`, job.tags)
        this.dbJobMap[timestamp].unshift(job)
      }
    }

    const timestamps: number[] = numberfy(Object.keys(this.dbJobMap))
    this.log(`Number of db jobs with timestamp is ${timestamps.length}`)
    if (timestamps.length > 0) {
      timestamps.sort(numericSort)
      const timestamp: number = timestamps[0]

      if (job === undefined) {
        this.log(`Checking if jobs exist for timestamp ${timestamp}...`)
      } else {
        this.networkMonitor.structuredLog(job.network, `Checking if jobs exist for timestamp ${timestamp}...`, job.tags)
      }

      if (this.dbJobMap[timestamp].length > 0) {
        const job: DBJob = this.dbJobMap[timestamp].shift()!

        if (job === undefined) {
          this.log(`Processing job for ${timestamp} but the job object is undefined`)
        } else {
          this.networkMonitor.structuredLog(job.network, `Processing job for ${timestamp}`, job.tags)
        }

        this.processDBJob(timestamp, job)
      } else {
        if (job === undefined) {
          this.log(`No jobs found for ${timestamp}`)
        } else {
          this.networkMonitor.structuredLog(job.network, `No jobs found for ${timestamp}`, job.tags)
        }

        delete this.dbJobMap[timestamp]
        setTimeout(this.processDBJobs.bind(this), 1000)
      }
    } else {
      this.log('No job found sleeping for 1 second...')
      setTimeout(this.processDBJobs.bind(this), 1000)
    }
  }

  async processTransactions(job: BlockJob, transactions: TransactionResponse[]): Promise<void> {
    if (transactions.length > 0) {
      for (const transaction of transactions) {
        const tags: (string | number)[] = []
        tags.push(transaction.blockNumber as number, this.networkMonitor.randomTag())
        this.networkMonitor.structuredLog(
          job.network,
          `Processing transaction ${transaction.hash} at block ${transaction.blockNumber}`,
          tags,
        )
        const to: string | undefined = transaction.to?.toLowerCase()
        const from: string | undefined = transaction.from?.toLowerCase()
        const functionSig: string | undefined = transaction.data?.slice(0, 10)

        switch (to) {
          case this.networkMonitor.factoryAddress: {
            this.networkMonitor.structuredLog(
              job.network,
              `handleContractDeployedEvent ${networks[job.network].explorer}/tx/${transaction.hash}`,
              tags,
            )
            await handleContractDeployedEvent.call(
              this,
              this.networkMonitor,
              transaction,
              job.network,
              tags,
              this.updateDeployedContract,
            )

            break
          }

          case this.networkMonitor.bridgeAddress: {
            this.networkMonitor.structuredLog(
              job.network,
              `handleBridgeOutEvent ${networks[job.network].explorer}/tx/${transaction.hash}`,
              tags,
            )
            // await handleBridgeOutEvent.call(
            //   this,
            //   this.networkMonitor,
            //   this.environment,
            //   transaction,
            //   job.network,
            //   tags,
            //   this.updateBridgedContract,
            //   this.updateBridgedERC20,
            //   this.updateBridgedERC721,
            // )

            await handleBridgeEvent.call(this, this.networkMonitor, transaction, job.network, tags)

            break
          }

          case this.networkMonitor.operatorAddress: {
            this.networkMonitor.structuredLog(
              job.network,
              `handleBridgeInEvent ${networks[job.network].explorer}/tx/${transaction.hash}`,
              tags,
            )
            // await handleBridgeInEvent.call(
            //   this,
            //   this.networkMonitor,
            //   transaction,
            //   job.network,
            //   tags,
            //   this.updateBridgedContract,
            //   this.updateBridgedERC20,
            //   this.updateBridgedERC721,
            // )

            await handleBridgeEvent.call(this, this.networkMonitor, transaction, job.network, tags)

            break
          }

          default:
            if (from === this.networkMonitor.LAYERZERO_RECEIVERS[job.network]) {
              this.networkMonitor.structuredLog(
                job.network,
                `handleAvailableOperatorJobEvent ${networks[job.network].explorer}/tx/${transaction.hash}`,
                tags,
              )
              await handleAvailableOperatorJobEvent.call(
                this,
                this.networkMonitor,
                transaction,
                job.network,
                tags,
                this.updateBridgedContract,
                this.updateBridgedERC20,
                this.updateBridgedERC721,
              )
            } else if (functionSig === functionSignature('cxipMint(uint224,uint8,string)')) {
              this.networkMonitor.structuredLog(
                job.network,
                `handleMintEvent ${networks[job.network].explorer}/tx/${transaction.hash}`,
                tags,
              )

              await handleMintEvent.call(
                this,
                this.networkMonitor,
                transaction,
                job.network,
                tags,
                this.updateMintedERC721,
              )

              // await sqsHandleMintEvent.call(this, this.networkMonitor, transaction, job.network, tags)
            } else {
              this.networkMonitor.structuredLog(job.network, `irrelevant transaction ${transaction.hash}`, tags)
            }
        }
      }
    }
  }

  async updateContractCallback(
    data: any,
    transaction: TransactionResponse,
    network: string,
    contractAddress: string,
    deploymentConfig: DeploymentConfig,
    tags: (string | number)[],
  ): Promise<void> {
    this.networkMonitor.structuredLog(network, `Successfully found Collection with address ${contractAddress}`, tags)
    this.networkMonitor.structuredLog(
      network,
      `API: Requesting to update Collection ${contractAddress} with id ${data.id}`,
      tags,
    )

    const input = {
      updateCollectionInput: {
        id: data.collectionByContractAddress.id,
        contractAddress,
        // TODO: decide if this should be included in API call
        // contractCreator: deploymentConfig.signer,
        chainId: transaction.chainId,
        status: 'DEPLOYED',
        salt: deploymentConfig.config.salt,
        tx: transaction.hash,
        // TODO: decide if this should be included in API call
        // blockTimestamp: transaction.timestamp,
      },
    }

    const mutation = gql`
    mutation($updateCollectionInput: UpdateCollectionInput!) {
      updateCollection(updateCollectionInput: $updateCollectionInput) {
        id
        name
        description
        status
        chainId
        tx
      }
    }
    `

    const structuredLogInfo = {network: network, tagId: tags}
    const rawResponse = await this.apiService.sendMutationRequest(mutation, input, structuredLogInfo)
    if (rawResponse !== undefined) {
      const {data: response, headers} = rawResponse

      const requestId = headers.get('x-request-id') ?? ''

      this.networkMonitor.structuredLog(
        network,
        `API: Successfully updated Collection ${contractAddress} with id ${
          data.collectionByContractAddress.id
        }. Response: ${JSON.stringify(response)}`,
        [...tags, requestId],
      )
    }
  }

  async updateDeployedContract(
    transaction: TransactionResponse,
    network: string,
    contractAddress: string,
    deploymentConfig: DeploymentConfig,
    tags: (string | number)[],
  ): Promise<void> {
    // Here we need to extract origin chain from config
    // to know if this is the main deployment chain for the contract or not
    // this would allow us to update the db contract deployment tx and to set chain column
    this.networkMonitor.structuredLog(
      network,
      `HolographFactory deployed a new collection on ${capitalize(
        network,
      )} at address ${contractAddress}. Wallet that deployed the collection is ${
        transaction.from
      }. The config used for deployHolographableContract was ${JSON.stringify(
        deploymentConfig,
        undefined,
        2,
      )}. The transaction hash is: ${transaction.hash}`,
    )
    this.networkMonitor.structuredLog(
      network,
      `Sending deployed collection job to DBJobManager ${contractAddress}`,
      tags,
    )
    const query = gql`
    query($contractAddress: String!) {
      collectionByContractAddress(contractAddress: $contractAddress) {
        id
        contractAddress
        name
      }
    }
    `
    const job: DBJob = {
      attempts: 0,
      network,
      timestamp: await this.getBlockTimestamp(network, transaction.blockNumber!),
      message: `API: Requesting to get Collection with address ${contractAddress}`,
      query,
      callback: this.updateContractCallback,
      arguments: [transaction, network, contractAddress, deploymentConfig, tags],
      identifier: {contractAddress: contractAddress},
      tags,
    }

    this.addTimestampedJob(job)
  }

  async updateBridgedContract(
    direction: string,
    transaction: TransactionResponse,
    network: string,
    contractAddress: string,
    deploymentConfig: DeploymentConfig,
    tags: (string | number)[],
  ): Promise<void> {
    // Not updating DB for any initial call outs since there is no beam status table for this yet
    if (direction === 'in') {
      // Here we need to extract origin chain from config
      // to know if this is the main deployment chain for the contract or not
      // this would allow us to update the db contract deployment tx and to set chain column
      this.networkMonitor.structuredLog(
        network,
        `HolographOperator executed a job which bridged a collection. HolographFactory deployed a new collection on ${capitalize(
          network,
        )} at address ${contractAddress}. Operator that deployed the collection is ${
          transaction.from
        }. The config used for deployHolographableContract function was ${JSON.stringify(
          deploymentConfig,
          undefined,
          2,
        )}`,
        tags,
      )
      this.networkMonitor.structuredLog(
        network,
        `Sending bridged collection job to DBJobManager ${contractAddress}`,
        tags,
      )
      const query = gql`
      query($contractAddress: String!) {
        collectionByContractAddress(contractAddress: $contractAddress) {
          id
          contractAddress
          name
        }
      }
      `

      const job: DBJob = {
        attempts: 0,
        network,
        timestamp: await this.getBlockTimestamp(network, transaction.blockNumber!),
        query,
        message: `API: Requesting to get Collection with address ${contractAddress}`,
        callback: this.updateContractCallback,
        arguments: [transaction, network, contractAddress, deploymentConfig, tags],
        identifier: {contractAddress: contractAddress},
        tags,
      }

      this.addTimestampedJob(job)
    }
  }

  async updateBridgedERC20(
    transaction: TransactionResponse,
    network: string,
    erc20BeamInfo: BridgeInErc20Args | BridgeOutErc20Args,
    tags: (string | number)[],
  ): Promise<void> {
    this.networkMonitor.structuredLog(
      network,
      `${transaction.hash} for ERC20 not yet managed ${JSON.stringify(erc20BeamInfo)}`,
      tags,
    )
  }

  async updateBridgedERC721(
    direction: string,
    transaction: TransactionResponse,
    network: string,
    fromNetwork: string,
    toNetwork: string,
    contractType: string,
    contractAddress: string,
    erc721TransferEvent: any[],
    operatorJobHash: string,
    tags: (string | number)[],
  ): Promise<void> {
    const tokenId = hexZeroPad(erc721TransferEvent[2].toHexString(), 32)

    this.networkMonitor.structuredLog(
      network,
      `HolographOperator executed a job which minted an ERC721 NFT. Holographer minted a new NFT on ${capitalize(
        network,
      )} at address ${contractAddress}. The ID of the NFT is ${tokenId}. Operator that minted the nft is ${
        transaction.from
      }`,
      tags,
    )
    this.networkMonitor.structuredLog(network, `Sending bridged nft job to DBJobManager ${contractAddress}`, tags)
    const query = gql`
      query($contractAddress: String!, $tokenId: String!) {
        nftByContractAddressAndTokenId(contractAddress: $contractAddress, tokenId: $tokenId) {
          id
          tx
          chainId
          status
          collectionId
          contractAddress
          tokenId
        }
      }
    `
    const job: DBJob = {
      attempts: 0,
      network,
      timestamp: await this.getBlockTimestamp(network, transaction.blockNumber!),
      query,
      message: `API: Requesting to get NFT with tokenId ${tokenId} from ${contractAddress}`,
      callback: this.updateBridgedERC721Callback,
      arguments: [transaction, network, direction, contractAddress, tokenId, tags],
      identifier: {contractAddress: contractAddress, tokenId: tokenId},
      tags,
    }

    this.addTimestampedJob(job)

    const crossChainTxType: string =
      direction === 'in' ? 'bridgeIn' : direction === 'out' ? 'bridgeOut' : 'relayMessage'

    await this.updateCrossChainTransaction(
      crossChainTxType,
      network,
      transaction,
      fromNetwork,
      toNetwork,
      contractAddress,
      contractType,
      tokenId,
      operatorJobHash,
      tags,
    )
  }

  async updateMintedERC721(
    transaction: TransactionResponse,
    network: string,
    contractAddress: string,
    erc721TransferEvent: any[],
    tags: (string | number)[],
  ): Promise<void> {
    const tokenId = hexZeroPad(erc721TransferEvent[2].toHexString(), 32)
    this.networkMonitor.structuredLog(
      network,
      `Indexer identified a minted an ERC721 NFT. Holographer minted a new NFT on ${capitalize(
        network,
      )} at address ${contractAddress}. The ID of the NFT is ${tokenId}. Account that minted the nft is ${
        transaction.from
      }`,
      tags,
    )

    this.networkMonitor.structuredLog(network, `Checking if contract ${contractAddress} is on registry...`, tags)
    this.networkMonitor.structuredLog(
      network,
      `registry Contract address = ${this.networkMonitor.registryContract.address}`,
      tags,
    )

    const isHolographable: boolean = await this.networkMonitor.registryContract.isHolographedContract(contractAddress)
    this.networkMonitor.structuredLog(
      network,
      `isHolographable = ${isHolographable} with type = ${typeof isHolographable}`,
      tags,
    )

    if (isHolographable === false) {
      this.networkMonitor.structuredLog(
        network,
        `Contract ${contractAddress} is not holographable isHolographable=${isHolographable}`,
        tags,
      )
      this.networkMonitor.structuredLog(
        network,
        `Contract ${contractAddress} is not on registry at the address ${this.networkMonitor.registryAddress} in env ${this.environment}. Skipping...`,
        tags,
      )
      return
    }

    this.networkMonitor.structuredLog(
      network,
      `Contract ${contractAddress} is in registry at ${this.environment}`,
      tags,
    )

    this.networkMonitor.structuredLog(
      network,
      `Attaching CXIP ERC721 Contract to the contract address ${contractAddress}`,
      tags,
    )
    this.networkMonitor.cxipERC721Contract = this.networkMonitor.cxipERC721Contract.attach(contractAddress)
    this.networkMonitor.cxipERC721Contract = this.networkMonitor.cxipERC721Contract.connect(
      this.networkMonitor.providers[network],
    )
    this.networkMonitor.structuredLog(network, `Calling the tokenURI function for tokenId ${tokenId}`, tags)

    let tokenURI = ''
    try {
      tokenURI = await this.networkMonitor.cxipERC721Contract.tokenURI(tokenId, {blockTag: transaction.blockNumber})
      this.networkMonitor.structuredLog(network, `Token URI is ${tokenURI}`, tags)
    } catch (error) {
      this.networkMonitor.structuredLogError(
        network,
        `Error getting token URI from ${contractAddress} and ${tokenId} - ${JSON.stringify(error)}`,
        tags,
      )
      return
    }

    let ipfsCid = ''
    try {
      ipfsCid = getIpfsCidFromTokenUri(tokenURI)
      this.networkMonitor.structuredLog(network, `IPFS CID is ${ipfsCid}`, tags)
    } catch (error) {
      this.networkMonitor.structuredLogError(
        network,
        `Error getting IPFS CID from token URI ${tokenURI} - ${JSON.stringify(error)}`,
        tags,
      )
      return
    }

    this.networkMonitor.structuredLog(network, `Validating IPFS CID ${ipfsCid}`, tags)
    await validateIpfsCid(ipfsCid)

    // This query is filtered with tx passed in as null because we want to get the nft that has not been minted yet
    const input: GetNftByCidInput = {nftByIpfsCid: {cid: ipfsCid, tx: null}}
    const query = gql`
      query($nftByIpfsCid: GetNftByIpfsCidInput!) {
        nftByIpfsCid(nftInput: $nftByIpfsCid) {
          id
          tx
          status
          chainId
        }
      }
    `

    this.networkMonitor.structuredLog(
      network,
      `Sending minted nft with IPFS CID ${ipfsCid} and tx ${transaction.hash} job to DBJobManager`,
      tags,
    )
    const job: DBJob = {
      attempts: 3,
      network,
      timestamp: await this.getBlockTimestamp(network, transaction.blockNumber!),
      query,
      message: `API: Requesting to update NFT with IPFS CID ${ipfsCid} and transaction hash ${transaction.hash}`,
      callback: this.updateERC721Callback,
      arguments: [transaction, network, tags],
      identifier: input,
      tags,
    }

    this.addTimestampedJob(job)
  }

  async updateERC721Callback(
    data: any,
    transaction: TransactionResponse,
    network: string,
    tags: (string | number)[],
  ): Promise<void> {
    this.networkMonitor.structuredLog(network, `Successfully found NFT with tx ${transaction.hash} `, tags)
    this.networkMonitor.structuredLog(
      network,
      `API: Requesting to update NFT with ${data.nftByIpfsCid.tx} and id ${data.nftByIpfsCid.id}`,
      tags,
    )
    const mutation = gql`
    mutation($updateNftInput: UpdateNftInput!) {
      updateNft(updateNftInput: $updateNftInput) {
        id
        tx
        status
        chainId
      }
    }
    `
    // Include the on chain data in the update input
    const input: UpdateNftInput = {updateNftInput: data.nftByIpfsCid}
    input.updateNftInput.status = NftStatus.MINTED
    input.updateNftInput.chainId = transaction.chainId
    input.updateNftInput.tx = transaction.hash

    try {
      const structuredLogInfo = {network: network, tagId: tags}
      const rawResponse = await this.apiService.sendMutationRequest(mutation, input, structuredLogInfo)
      if (rawResponse !== undefined) {
        const {data: response, headers} = rawResponse

        const requestId = headers.get('x-request-id') ?? ''

        this.networkMonitor.structuredLog(
          network,
          `Successfully updated NFT with transaction hash ${response.updateNft?.tx}`,
          [...tags, requestId],
        )
      }
    } catch (error: any) {
      this.networkMonitor.structuredLog(network, `API: Failed to update NFT with tx ${data.nftByIpfsCid.tx}`, tags)
      this.networkMonitor.structuredLogError(network, error, [
        ...tags,
        this.errorColor(`Cross chain transaction ${data.nftByIpfsCid.tx}`),
      ])
    }
  }

  async updateBridgedERC721Callback(
    data: any,
    transaction: TransactionResponse,
    network: string,
    direction: string,
    contractAddress: string,
    tokenId: string,
    tags: (string | number)[],
  ): Promise<void> {
    this.networkMonitor.structuredLog(
      network,
      `Successfully found NFT with contract address ${data.nftByContractAddressAndTokenId.contractAddress} and token id ${data.nftByContractAddressAndTokenId.tokenId} `,
      tags,
    )
    this.networkMonitor.structuredLog(
      network,
      `API: Requesting to update NFT with id ${data.nftByContractAddressAndTokenId.id} and tx ${data.nftByContractAddressAndTokenId.tx}`,
      tags,
    )

    const mutation = gql`
    mutation($updateNftInput: UpdateNftInput!) {
      updateNft(updateNftInput: $updateNftInput) {
        id
        tx
        status
        chainId
      }
    }
    `

    // Set the status and chainId of the NFT
    let status
    if (direction === 'in') {
      status = NftStatus.MINTED
    } else if (direction === 'out') {
      status = NftStatus.BRIDGING
    } else {
      status = NftStatus.BRIDGING
    }

    data.nftByContractAddressAndTokenId.status = status
    data.nftByContractAddressAndTokenId.chainId = transaction.chainId

    const input: UpdateNftInput = {updateNftInput: data.nftByContractAddressAndTokenId}
    const structuredLogInfo = {network: network, tagId: tags}
    const rawResponse = await this.apiService.sendMutationRequest(mutation, input, structuredLogInfo)
    if (rawResponse !== undefined) {
      const {data: response, headers} = rawResponse

      const requestId = headers.get('x-request-id') ?? ''

      this.networkMonitor.structuredLog(
        network,
        `Successfully updated NFT with transaction hash ${response.updateNft?.tx}. Response: ${JSON.stringify(
          response,
        )}`,
        [...tags, requestId],
      )
    }
  }

  async updateCrossChainTransactionCallback(
    data: any, // NftByContractAddressAndTokenIdQuery
    transaction: TransactionResponse,
    network: string,
    fromNetwork: string,
    toNetwork: string,
    contractAddress: string,
    tokenId: string,
    crossChainTxType: string,
    jobHash: string,
    tags: (string | number)[],
  ): Promise<void> {
    this.networkMonitor.structuredLog(
      network,
      `Successfully found NFT with tokenId ${tokenId} from ${contractAddress}`,
      tags,
    )

    // Get and convert the destination chain id from network name to chain id
    const destinationChainid = networks[toNetwork].chain

    let input
    this.networkMonitor.structuredLog(network, `Cross chain transaction type is ${crossChainTxType}`, tags)
    // Set the columns to update based on the type of cross-chain transaction
    switch (crossChainTxType) {
      case 'bridgeOut':
        input = {
          jobHash,
          jobType: 'ERC721',
          sourceTx: transaction.hash,
          sourceBlockNumber: transaction.blockNumber,
          sourceChainId: transaction.chainId,
          sourceStatus: 'COMPLETED',
          sourceAddress: transaction.from,
          nftId: data.nftByContractAddressAndTokenId.id,
          collectionId: data.nftByContractAddressAndTokenId.collectionId,
          // Include the destination chain id if the transaction is a bridge out
          messageChainId: destinationChainid,
          operatorChainId: destinationChainid,
        } as UpdateCrossChainTransactionStatusInput
        this.networkMonitor.structuredLog(
          network,
          this.apiColor(
            `API: Requesting to update cross chain transaction with ${jobHash} for brigdeOut with input ${JSON.stringify(
              input,
            )}`,
          ),
          tags,
        )

        if (this.environment === Environment.localhost || this.environment === Environment.experimental) {
          this.networkMonitor.structuredLog(
            network,
            `Environment is ${
              this.environment
            }: Skipping GraphQL call to update cross chain transaction with input ${JSON.stringify(input)}
            )}`,
            tags,
          )
        } else {
          try {
            const response = await this.apiService.updateCrossChainTransactionStatus(input)
            this.networkMonitor.structuredLog(
              network,
              this.apiColor(`API: Mutation cross chain transaction ${jobHash} response ${JSON.stringify(response)}`),
              tags,
            )
            this.networkMonitor.structuredLog(
              network,
              `Successfully updated cross chain transaction with ${jobHash}. Response: ${JSON.stringify(response)}`,
              tags,
            )
          } catch (error: any) {
            this.networkMonitor.structuredLog(network, `API: Failed to update cross chain transaction ${jobHash}`, tags)
            this.networkMonitor.structuredLogError(network, error, [
              ...tags,
              this.errorColor(`Cross chain transaction ${jobHash}`),
            ])
          }
        }

        break
      case 'relayMessage':
        input = {
          jobHash,
          jobType: 'ERC721',
          messageTx: transaction.hash,
          messageBlockNumber: transaction.blockNumber,
          messageChainId: transaction.chainId,
          messageStatus: 'COMPLETED',
          messageAddress: transaction.from,
          nftId: data.nftByContractAddressAndTokenId.id,
          collectionId: data.nftByContractAddressAndTokenId.collectionId,
        } as UpdateCrossChainTransactionStatusInput

        this.networkMonitor.structuredLog(
          network,
          this.apiColor(
            `API: Mutation cross chain transaction with ${jobHash} for relayMessage with input ${JSON.stringify(
              input,
            )}`,
          ),
          tags,
        )
        if (this.environment === Environment.localhost || this.environment === Environment.experimental) {
          this.networkMonitor.structuredLog(
            network,
            `Environment is ${
              this.environment
            }: Skipping GraphQL call to update cross chain transaction with input ${JSON.stringify(input)}
            )}`,
            tags,
          )
        } else {
          try {
            const response = await this.apiService.updateCrossChainTransactionStatus(input)
            this.networkMonitor.structuredLog(
              network,
              this.apiColor(
                `API: Cross chain message transaction ${jobHash} mutation response ${JSON.stringify(response)}`,
              ),
              tags,
            )
            this.networkMonitor.structuredLog(
              network,
              `Successfully updated cross chain message transaction with ${jobHash}. Response: ${JSON.stringify(
                response,
              )}`,
              tags,
            )
          } catch (error: any) {
            this.networkMonitor.structuredLog(network, `API: Failed to update cross chain transaction ${jobHash}`, tags)
            this.networkMonitor.structuredLogError(network, error, [
              ...tags,
              this.errorColor(`Cross chain transaction ${jobHash}`),
            ])
          }
        }

        break
      case 'bridgeIn':
        input = {
          jobHash,
          jobType: 'ERC721',
          operatorTx: transaction.hash,
          operatorBlockNumber: transaction.blockNumber,
          operatorChainId: transaction.chainId,
          operatorStatus: 'COMPLETED',
          operatorAddress: transaction.from,
          nftId: data.nftByContractAddressAndTokenId.id,
          collectionId: data.nftByContractAddressAndTokenId.collectionId,
        } as UpdateCrossChainTransactionStatusInput

        this.networkMonitor.structuredLog(
          network,
          this.apiColor(
            `API: Cross chain transaction mutation with ${jobHash} for bridgeIn with input ${JSON.stringify(input)}`,
          ),
          tags,
        )
        if (this.environment === Environment.localhost || this.environment === Environment.experimental) {
          this.networkMonitor.structuredLog(
            network,
            `Environment is ${
              this.environment
            }: Skipping GraphQL call to update cross chain transaction with input ${JSON.stringify(input)}
            )}`,
            tags,
          )
        } else {
          try {
            const response = await this.apiService.updateCrossChainTransactionStatus(input)
            this.networkMonitor.structuredLog(
              network,
              this.apiColor(
                `API: Cross chain operator transaction ${jobHash} mutation response ${JSON.stringify(response)}`,
              ),
              tags,
            )
            this.networkMonitor.structuredLog(
              network,
              `Successfully updated cross chain operator transaction with ${jobHash}. Response: ${JSON.stringify(
                response,
              )}`,
              tags,
            )
          } catch (error: any) {
            this.networkMonitor.structuredLog(network, `API: Failed to update cross chain transaction ${jobHash}`, tags)
            this.networkMonitor.structuredLogError(network, error, [
              ...tags,
              this.errorColor(`CrossChainTransaction ${jobHash}`),
            ])
          }
        }

        break
      default:
        // Unknown cross-chain transaction type
        this.networkMonitor.structuredLog(
          network,
          `Unknown cross chain type event ${crossChainTxType}. Will not process`,
        )
    }
  }

  async updateCrossChainTransaction(
    crossChainTxType: string,
    network: string,
    transaction: TransactionResponse,
    fromNetwork: string,
    toNetwork: string,
    contractAddress: string,
    contractType: string,
    tokenId: string,
    operatorJobHash: string,
    tags: (string | number)[],
  ): Promise<void> {
    this.networkMonitor.structuredLog(
      network,
      `Sending cross chain transaction job to DBJobManager ${contractAddress}`,
      tags,
    )

    const query = gql`
    query($contractAddress: String!, $tokenId: String!) {
      nftByContractAddressAndTokenId(contractAddress: $contractAddress, tokenId: $tokenId) {
        id
        tx
        chainId
        status
        collectionId
        contractAddress
        tokenId
      }
    }
    `
    const job: DBJob = {
      attempts: 0,
      network,
      timestamp: await this.getBlockTimestamp(network, transaction.blockNumber!),
      query,
      message: `API: Requesting to get NFT with tokenId ${tokenId} from ${contractAddress}`,
      callback: this.updateCrossChainTransactionCallback,
      arguments: [
        transaction,
        network,
        fromNetwork,
        toNetwork,
        contractAddress,
        tokenId,
        crossChainTxType,
        operatorJobHash,
        tags,
      ],
      identifier: {contractAddress, tokenId},
      tags,
    }

    this.addTimestampedJob(job)
  }

  async getBlockTimestamp(network: string, blockNumber: number): Promise<number> {
    let timestamp = 0
    const block: Block | null = await this.networkMonitor.getBlock({network, blockNumber, canFail: false})
    if (block !== null) {
      timestamp = block.timestamp
    }

    return timestamp
  }

  addTimestampedJob(job: DBJob): void {
    // If this timestamp is not in the map, create a new array for it and add the job
    if (!(job.timestamp in this.dbJobMap)) {
      this.networkMonitor.structuredLog(job.network, `Adding new timestamp ${job.timestamp} to dbJobMap`, job.tags)
      this.dbJobMap[job.timestamp] = []
    }

    this.networkMonitor.structuredLog(
      job.network,
      `Adding job with identifier ${JSON.stringify(job.identifier)} to dbJobMap with timestamp ${job.timestamp}`,
      job.tags,
    )
    this.dbJobMap[job.timestamp].push(job)
  }
}<|MERGE_RESOLUTION|>--- conflicted
+++ resolved
@@ -25,24 +25,14 @@
 
 import {DBJob, DBJobMap} from '../../types/indexer'
 import {
-<<<<<<< HEAD
-  handleMintEvent,
-  handleBridgeInEvent,
-  handleBridgeOutEvent,
-=======
   // handleMintEvent,
   // handleBridgeInEvent,
   // handleBridgeOutEvent,
->>>>>>> 1a37c962
   handleContractDeployedEvent,
   handleAvailableOperatorJobEvent,
 } from '../../handlers/indexer'
 
-<<<<<<< HEAD
-// import {handleMintEvent as sqsHandleMintEvent} from '../../handlers/sqs-indexer'
-=======
 import {handleMintEvent as sqsHandleMintEvent, handleBridgeEvent} from '../../handlers/sqs-indexer'
->>>>>>> 1a37c962
 
 dotenv.config()
 
