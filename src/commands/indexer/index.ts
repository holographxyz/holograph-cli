import {Log, TransactionResponse} from '@ethersproject/abstract-provider'
import {Environment} from '@holographxyz/environment'
import {CliUx, Flags} from '@oclif/core'
import color from '@oclif/color'
import dotenv from 'dotenv'

import {BlockHeightProcessType, Logger} from '../../types/api'
import {InterestingTransaction} from '../../types/network-monitor'
import {ContractType} from '../../utils/contract'
import {
  EventValidator,
  EventType,
  BloomType,
  BloomFilter,
  buildFilter,
  BloomFilterMap,
  TransferERC20Event,
  TransferERC721Event,
  TransferSingleERC1155Event,
  TransferBatchERC1155Event,
  BridgeableContractDeployedEvent,
  CrossChainMessageSentEvent,
  AvailableOperatorJobEvent,
  FinishedOperatorJobEvent,
  FailedOperatorJobEvent,
} from '../../utils/event'

import {BlockJob, NetworkMonitor, networksFlag, repairFlag} from '../../utils/network-monitor'
import {zeroAddress} from '../../utils/utils'
import {HealthCheck} from '../../base-commands/healthcheck'
import {ensureConfigFileIsValid} from '../../utils/config'
import ApiService from '../../services/api-service'

import {
  sqsHandleMintEvent,
  sqsHandleContractDeployedEvent,
  sqsHandleAvailableOperatorJobEvent,
  sqsHandleBridgeEvent,
  sqsHandleTransferEvent,
} from '../../handlers/sqs-indexer'
import SqsService from '../../services/sqs-service'
<<<<<<< HEAD
import {shouldSync, syncFlag} from '../../flags/sync.flag'
=======
import {BlockHeightOptions, blockHeightFlag} from '../../flags/update-block-height.flag'
>>>>>>> a474456e

dotenv.config()

export default class Indexer extends HealthCheck {
  static hidden = true
  static LAST_BLOCKS_FILE_NAME = 'indexer-blocks.json'
  static description = 'Listen for EVM events and update database network status'
  static examples = ['$ <%= config.bin %> <%= command.id %> --networks goerli mumbai fuji']

  static flags = {
    host: Flags.string({
      description: 'The host to send data to',
      char: 'h',
      default: 'http://127.0.0.1:6000',
    }),
<<<<<<< HEAD
    ...syncFlag,
=======
    ...blockHeightFlag,
>>>>>>> a474456e
    ...networksFlag,
    ...repairFlag,
    ...HealthCheck.flags,
  }

  // API Params
  BASE_URL!: string
  apiService!: ApiService
  apiColor = color.keyword('orange')
  errorColor = color.keyword('red')
  networkMonitor!: NetworkMonitor
  bloomFilters!: BloomFilterMap
  cachedContracts: {[key: string]: boolean} = {}
  allDeployedCollections?: string[]

  environment!: Environment

  /**
   * Command Entry Point
   */
  async run(): Promise<void> {
    this.log(`Indexer command has begun!!!`)
    const {flags} = await this.parse(Indexer)
    this.BASE_URL = flags.host
    const enableHealthCheckServer = flags.healthCheck
    const healthCheckPort = flags.healthCheckPort
<<<<<<< HEAD
    const syncFlag = flags.sync
=======
    let updateBlockHeight = flags.updateBlockHeight
>>>>>>> a474456e

    this.log('Loading user configurations...')
    const {environment, configFile} = await ensureConfigFileIsValid(this.config.configDir, undefined, false)
    this.log('User configurations loaded.')

    this.environment = environment

    if (flags.repair > 0) {
      this.log('Repair flag enabled, will not load or save block heights.')
      updateBlockHeight = BlockHeightOptions.DISABLE
    }

    if (this.environment === Environment.localhost || this.environment === Environment.experimental) {
      this.log(`Skipping API authentication for ${Environment[this.environment]} environment`)
    } else {
      // Create API Service for GraphQL requests
      try {
        const logger: Logger = {
          log: this.log,
          warn: this.warn,
          debug: this.debug,
          error: this.error,
          jsonEnabled: () => false,
        }
        this.apiService = new ApiService(this.BASE_URL, logger)
        await this.apiService.operatorLogin()
      } catch (error: any) {
        this.log('Error: Failed to get Operator Token from API')
        // NOTE: sample of how to do logs when in production mode
        this.log(JSON.stringify({...error, stack: error.stack}))
        this.exit()
      }

      if (this.apiService === undefined) {
        throw new Error('API service is not defined')
      }

      this.log(this.apiColor(`API: Successfully authenticated as an operator`))
    }

    this.networkMonitor = new NetworkMonitor({
      enableV2: true,
      parent: this,
      configFile,
      networks: flags.networks,
      debug: this.debug,
      processTransactions2: this.processTransactions2,
      lastBlockFilename: 'indexer-blocks.json',
      repair: flags.repair,
      apiService: this.apiService,
      BlockHeightOptions: updateBlockHeight as BlockHeightOptions,
    })

    switch (updateBlockHeight) {
      case BlockHeightOptions.API:
        if (flags.host === undefined) {
          this.errorColor(`--blockHeight flag option API requires the --host flag`)
        }

        this.networkMonitor.latestBlockHeight = await this.networkMonitor.loadLastBlocksHeights(
          BlockHeightProcessType.INDEXER,
        )
        break
      case BlockHeightOptions.FILE:
        this.networkMonitor.latestBlockHeight = await this.networkMonitor.loadLastBlocks(this.config.configDir)
        break
      case BlockHeightOptions.DISABLE:
        this.log(`Block height update is disable, it'll not be saved or updated anywhere`)
        this.networkMonitor.latestBlockHeight = {}
        this.networkMonitor.currentBlockHeight = {}
        break
    }

    if (this.apiService !== undefined) {
      this.apiService.setStructuredLog(this.networkMonitor.structuredLog.bind(this.networkMonitor))
      this.apiService.setStructuredLogError(this.networkMonitor.structuredLogError.bind(this.networkMonitor))

      this.log(`API: getting all deployed collections from DB`)
      this.allDeployedCollections = await this.apiService.getAllDeployedCollections()
      for (const holographableContract of this.allDeployedCollections!) {
        this.cachedContracts[holographableContract] = true
      }

      // set to empty, to drop memory
      this.allDeployedCollections = []
      // just in case, delete it
      delete this.allDeployedCollections
      this.log(`API: processed all deployed collections from DB`)
    }

    await this.checkSqsServiceAvailability()

    if ((await shouldSync(syncFlag, this.networkMonitor.latestBlockHeight)) === false) {
      this.networkMonitor.latestBlockHeight = {}
      this.networkMonitor.currentBlockHeight = {}
    }

    CliUx.ux.action.start(`Starting indexer`)
    const continuous = !flags.repair // If repair is set, run network monitor stops after catching up to the latest block
    await this.networkMonitor.run(continuous, undefined, this.filterBuilder2)
    CliUx.ux.action.stop('🚀')

    // Start health check server on port 6000 or healthCheckPort
    // Can be used to monitor that the operator is online and running
    if (enableHealthCheckServer) {
      await this.config.runHook('healthCheck', {networkMonitor: this.networkMonitor, healthCheckPort})
    }
  }

  /* eslint-disable @typescript-eslint/no-unused-vars */
  checkAgainstCachedContracts(contractType: ContractType): EventValidator {
    return (network: string, transaction: TransactionResponse, log: Log): boolean => {
      return log.address.toLowerCase() in this.cachedContracts
    }
  }
  /* eslint-enable @typescript-eslint/no-unused-vars */

  async filterBuilder2(): Promise<void> {
    this.bloomFilters = {
      [EventType.BridgeableContractDeployed]: buildFilter(
        BloomType.topic,
        EventType.BridgeableContractDeployed,
        undefined,
        [
          {
            bloomType: BloomType.contract,
            bloomValue: this.networkMonitor.factoryAddress,
            bloomValueHashed: this.networkMonitor.factoryAddress,
          },
        ],
      ),
      [EventType.TransferERC20]: buildFilter(
        BloomType.topic,
        EventType.TransferERC20,
        undefined,
        undefined,
        this.checkAgainstCachedContracts(ContractType.ERC20),
      ),
      [EventType.TransferERC721]: buildFilter(
        BloomType.topic,
        EventType.TransferERC721,
        undefined,
        undefined,
        this.checkAgainstCachedContracts(ContractType.ERC721),
      ),
      [EventType.TransferSingleERC1155]: buildFilter(
        BloomType.topic,
        EventType.TransferSingleERC1155,
        undefined,
        undefined,
        this.checkAgainstCachedContracts(ContractType.ERC1155),
      ),
      [EventType.TransferBatchERC1155]: buildFilter(
        BloomType.topic,
        EventType.TransferBatchERC1155,
        undefined,
        undefined,
        this.checkAgainstCachedContracts(ContractType.ERC1155),
      ),
      [EventType.CrossChainMessageSent]: buildFilter(BloomType.topic, EventType.CrossChainMessageSent, undefined, [
        {
          bloomType: BloomType.contract,
          bloomValue: this.networkMonitor.operatorAddress,
          bloomValueHashed: this.networkMonitor.operatorAddress,
        },
      ]),
      [EventType.AvailableOperatorJob]: buildFilter(BloomType.topic, EventType.AvailableOperatorJob, undefined, [
        {
          bloomType: BloomType.contract,
          bloomValue: this.networkMonitor.operatorAddress,
          bloomValueHashed: this.networkMonitor.operatorAddress,
        },
      ]),
      [EventType.FinishedOperatorJob]: buildFilter(BloomType.topic, EventType.FinishedOperatorJob, undefined, [
        {
          bloomType: BloomType.contract,
          bloomValue: this.networkMonitor.operatorAddress,
          bloomValueHashed: this.networkMonitor.operatorAddress,
        },
      ]),
      [EventType.FailedOperatorJob]: buildFilter(BloomType.topic, EventType.FailedOperatorJob, undefined, [
        {
          bloomType: BloomType.contract,
          bloomValue: this.networkMonitor.operatorAddress,
          bloomValueHashed: this.networkMonitor.operatorAddress,
        },
      ]),
    }
    this.networkMonitor.bloomFilters = Object.values(this.bloomFilters) as BloomFilter[]
  }

  async checkSqsServiceAvailability(): Promise<void> {
    this.log('Checking SQS service availability...')
    await SqsService.Instance.healthCheck()
    this.log('SQS service is reachable')
  }

  /* eslint-disable no-case-declarations */
  async processTransactions2(job: BlockJob, interestingTransactions: InterestingTransaction[]): Promise<void> {
    if (interestingTransactions.length > 0) {
      for (let i = 0, l: number = interestingTransactions.length; i < l; i++) {
        const interestingTransaction: InterestingTransaction = interestingTransactions[i]
        const transaction: TransactionResponse = interestingTransaction.transaction
        const tags: (string | number)[] = []
        tags.push(transaction.blockNumber as number, this.networkMonitor.randomTag())
        this.networkMonitor.structuredLog(
          job.network,
          `Processing transaction ${transaction.hash} at block ${transaction.blockNumber}`,
          tags,
        )
        let type: EventType = EventType[interestingTransaction.bloomId as keyof typeof EventType]
        this.networkMonitor.structuredLog(
          job.network,
          `Identified this as a ${interestingTransaction.bloomId} event`,
          tags,
        )
        switch (type) {
          case EventType.BridgeableContractDeployed:
            try {
              const bridgeableContractDeployedEvent: BridgeableContractDeployedEvent | null = this.bloomFilters[
                type
              ]!.bloomEvent.decode<BridgeableContractDeployedEvent>(type, interestingTransaction.log!)

              if (bridgeableContractDeployedEvent !== null) {
                await this.handleBridgeableContractDeployedEvent(
                  job,
                  interestingTransaction,
                  bridgeableContractDeployedEvent,
                  tags,
                )
              }
            } catch (error: any) {
              this.networkMonitor.structuredLogError(
                job.network,
                this.errorColor(`Decoding BridgeableContractDeployedEvent error: `, error),
                tags,
              )
            }

            break
          case EventType.TransferERC20:
          case EventType.TransferERC721:
            const testLog = interestingTransaction.log!
            if (testLog.data === undefined || testLog.data === null || testLog.data === '' || testLog.data === '0x') {
              type = EventType.TransferERC721
              // this is ERC721
              // *** START OF TEMP CODE ***
              // we are adding a temporary filter that skips transfer events inside of bridge-in and bridge-out transactions
              let isPartOfBridgeTx = false
              for (const log of interestingTransaction.allLogs!) {
                if (
                  log.topics[0] === this.bloomFilters[EventType.CrossChainMessageSent]!.bloomValueHashed ||
                  log.topics[0] === this.bloomFilters[EventType.FinishedOperatorJob]!.bloomValueHashed
                ) {
                  isPartOfBridgeTx = true
                  break
                }
              }

              if (isPartOfBridgeTx) {
                break
              }

              // *** END OF TEMP CODE ***
              try {
                const transferERC721Event: TransferERC721Event | null = this.bloomFilters[
                  type
                ]!.bloomEvent.decode<TransferERC721Event>(type, interestingTransaction.log!)
                //            log('transferERC721Event', transferERC721Event);
                if (transferERC721Event !== null) {
                  await this.handleTransferERC721Event(job, interestingTransaction, transferERC721Event, tags)
                }
              } catch (error: any) {
                this.networkMonitor.structuredLogError(
                  job.network,
                  this.errorColor(`Decoding TransferERC721Event error: `, error),
                  tags,
                )
              }
            } else {
              // this is ERC20
              try {
                const transferERC20Event: TransferERC20Event | null = this.bloomFilters[
                  type
                ]!.bloomEvent.decode<TransferERC20Event>(type, interestingTransaction.log!)
                if (transferERC20Event !== null) {
                  await this.handleTransferERC20Event(job, interestingTransaction, transferERC20Event, tags)
                }
              } catch (error: any) {
                this.networkMonitor.structuredLogError(
                  job.network,
                  this.errorColor(`Decoding TransferERC20Event error: `, error),
                  tags,
                )
              }
            }

            break
          case EventType.TransferSingleERC1155:
            const transferSingleERC1155Event: TransferSingleERC1155Event | null = this.bloomFilters[
              type
            ]!.bloomEvent.decode<TransferSingleERC1155Event>(type, interestingTransaction.log!)
            if (transferSingleERC1155Event !== null) {
              await this.handleTransferSingleERC1155Event(job, interestingTransaction, transferSingleERC1155Event, tags)
            }

            break
          case EventType.TransferBatchERC1155:
            const transferBatchERC1155Event: TransferBatchERC1155Event | null = this.bloomFilters[
              type
            ]!.bloomEvent.decode<TransferBatchERC1155Event>(type, interestingTransaction.log!)
            if (transferBatchERC1155Event !== null) {
              await this.handleTransferBatchERC1155Event(job, interestingTransaction, transferBatchERC1155Event, tags)
            }

            break
          case EventType.CrossChainMessageSent:
            try {
              const crossChainMessageSentEvent: CrossChainMessageSentEvent | null = this.bloomFilters[
                type
              ]!.bloomEvent.decode<CrossChainMessageSentEvent>(type, interestingTransaction.log!)
              if (crossChainMessageSentEvent !== null) {
                await this.handleCrossChainMessageSentEvent(
                  job,
                  interestingTransaction,
                  crossChainMessageSentEvent,
                  tags,
                )
              }
            } catch (error: any) {
              this.networkMonitor.structuredLogError(
                job.network,
                this.errorColor(`Decoding CrossChainMessageSentEvent error: `, error),
                tags,
              )
            }

            break
          case EventType.AvailableOperatorJob:
            try {
              const availableOperatorJobEvent: AvailableOperatorJobEvent | null = this.bloomFilters[
                type
              ]!.bloomEvent.decode<AvailableOperatorJobEvent>(type, interestingTransaction.log!)
              if (availableOperatorJobEvent !== null) {
                await this.handleAvailableOperatorJobEvent(job, interestingTransaction, availableOperatorJobEvent, tags)
              }
            } catch (error: any) {
              this.networkMonitor.structuredLogError(
                job.network,
                this.errorColor(`Decoding AvailableOperatorJobEvent error: `, error),
                tags,
              )
            }

            break
          case EventType.FinishedOperatorJob:
            try {
              const finishedOperatorJobEvent: FinishedOperatorJobEvent | null = this.bloomFilters[
                type
              ]!.bloomEvent.decode<FinishedOperatorJobEvent>(type, interestingTransaction.log!)
              if (finishedOperatorJobEvent !== null) {
                await this.handleFinishedOperatorJobEvent(job, interestingTransaction, finishedOperatorJobEvent, tags)
              }
            } catch (error: any) {
              this.networkMonitor.structuredLogError(
                job.network,
                this.errorColor(`Decoding FinishedOperatorJobEvent error: `, error),
                tags,
              )
            }

            break
          case EventType.FailedOperatorJob:
            try {
              const failedOperatorJobEvent: FailedOperatorJobEvent | null = this.bloomFilters[
                type
              ]!.bloomEvent.decode<FailedOperatorJobEvent>(type, interestingTransaction.log!)
              if (failedOperatorJobEvent !== null) {
                await this.handleFailedOperatorJobEvent(job, interestingTransaction, failedOperatorJobEvent, tags)
              }
            } catch (error: any) {
              this.networkMonitor.structuredLogError(
                job.network,
                this.errorColor(`Decoding FailedOperatorJobEvent error: `, error),
                tags,
              )
            }

            break
          case EventType.TBD:
            let filterResult: InterestingTransaction | undefined
            for (const filter of this.networkMonitor.bloomFilters) {
              filterResult = await this.networkMonitor.applyFilter(
                filter,
                interestingTransaction.log!,
                interestingTransaction.transaction,
                this,
                job.network,
              )
              if (filterResult !== undefined) {
                interestingTransactions[i] = filterResult as InterestingTransaction
                i -= 1
                break
              }
            }

            break
          default:
            this.networkMonitor.structuredLogError(job.network, `UNKNOWN EVENT`, tags)
            break
        }
      }
    }
  }
  /* eslint-enable no-case-declarations */

  /* eslint-disable @typescript-eslint/no-unused-vars */
  /* eslint-disable @typescript-eslint/no-empty-function */
  async handleBridgeableContractDeployedEvent(
    job: BlockJob,
    interestingTransaction: InterestingTransaction,
    event: BridgeableContractDeployedEvent,
    tags: (string | number)[] = [],
  ): Promise<void> {
    // add contract to holographable contracts cache
    this.cachedContracts[event.contractAddress.toLowerCase()] = true
    // should optimize SQS logic to not make additional calls since all data is already digested and parsed here
    await sqsHandleContractDeployedEvent.call(
      this,
      this.networkMonitor,
      interestingTransaction.transaction,
      job.network,
      tags,
    )
  }

  async handleTransferERC20Event(
    job: BlockJob,
    interestingTransaction: InterestingTransaction,
    event: TransferERC20Event,
    tags: (string | number)[] = [],
  ): Promise<void> {
    // this.networkMonitor.structuredLog(job.network, 'HandleTransferERC20Event has been called', tags)
  }

  async handleTransferERC721Event(
    job: BlockJob,
    interestingTransaction: InterestingTransaction,
    event: TransferERC721Event,
    tags: (string | number)[] = [],
  ): Promise<void> {
    let isNewMint = false
    if (event.from === zeroAddress) {
      isNewMint = true
      for (const log of interestingTransaction.allLogs!) {
        if (
          this.networkMonitor.operatorAddress === log.address.toLowerCase() &&
          this.bloomFilters[EventType.FinishedOperatorJob]!.bloomEvent.sigHash === log.topics[0]
        ) {
          isNewMint = false
          break
        }
      }
    }

    await (isNewMint
      ? sqsHandleMintEvent.call(this, this.networkMonitor, interestingTransaction.transaction, job.network, tags)
      : sqsHandleTransferEvent.call(
          this,
          this.networkMonitor,
          interestingTransaction.transaction,
          job.network,
          event,
          tags,
        ))
  }

  async handleTransferSingleERC1155Event(
    job: BlockJob,
    interestingTransaction: InterestingTransaction,
    event: TransferSingleERC1155Event,
    tags: (string | number)[] = [],
  ): Promise<void> {}

  async handleTransferBatchERC1155Event(
    job: BlockJob,
    interestingTransaction: InterestingTransaction,
    event: TransferBatchERC1155Event,
    tags: (string | number)[] = [],
  ): Promise<void> {}

  async handleCrossChainMessageSentEvent(
    job: BlockJob,
    interestingTransaction: InterestingTransaction,
    event: CrossChainMessageSentEvent,
    tags: (string | number)[] = [],
  ): Promise<void> {
    // should optimize SQS logic to not make additional calls since all data is already digested and parsed here
    await sqsHandleBridgeEvent.call(this, this.networkMonitor, interestingTransaction.transaction, job.network, tags)
  }

  async handleAvailableOperatorJobEvent(
    job: BlockJob,
    interestingTransaction: InterestingTransaction,
    event: AvailableOperatorJobEvent,
    tags: (string | number)[] = [],
  ): Promise<void> {
    // should optimize SQS logic to not make additional calls since all data is already digested and parsed here
    await sqsHandleAvailableOperatorJobEvent.call(
      this,
      this.networkMonitor,
      interestingTransaction.transaction,
      job.network,
      tags,
    )
  }

  async handleFinishedOperatorJobEvent(
    job: BlockJob,
    interestingTransaction: InterestingTransaction,
    event: FinishedOperatorJobEvent,
    tags: (string | number)[] = [],
  ): Promise<void> {
    // should optimize SQS logic to not make additional calls since all data is already digested and parsed here
    await sqsHandleBridgeEvent.call(this, this.networkMonitor, interestingTransaction.transaction, job.network, tags)
  }

  async handleFailedOperatorJobEvent(
    job: BlockJob,
    interestingTransaction: InterestingTransaction,
    event: FailedOperatorJobEvent,
    tags: (string | number)[] = [],
  ): Promise<void> {}
  /* eslint-enable @typescript-eslint/no-unused-vars */
  /* eslint-enable @typescript-eslint/no-empty-function */
}<|MERGE_RESOLUTION|>--- conflicted
+++ resolved
@@ -39,11 +39,8 @@
   sqsHandleTransferEvent,
 } from '../../handlers/sqs-indexer'
 import SqsService from '../../services/sqs-service'
-<<<<<<< HEAD
 import {shouldSync, syncFlag} from '../../flags/sync.flag'
-=======
 import {BlockHeightOptions, blockHeightFlag} from '../../flags/update-block-height.flag'
->>>>>>> a474456e
 
 dotenv.config()
 
@@ -59,11 +56,8 @@
       char: 'h',
       default: 'http://127.0.0.1:6000',
     }),
-<<<<<<< HEAD
     ...syncFlag,
-=======
     ...blockHeightFlag,
->>>>>>> a474456e
     ...networksFlag,
     ...repairFlag,
     ...HealthCheck.flags,
@@ -90,11 +84,8 @@
     this.BASE_URL = flags.host
     const enableHealthCheckServer = flags.healthCheck
     const healthCheckPort = flags.healthCheckPort
-<<<<<<< HEAD
+    let updateBlockHeight = flags.updateBlockHeight
     const syncFlag = flags.sync
-=======
-    let updateBlockHeight = flags.updateBlockHeight
->>>>>>> a474456e
 
     this.log('Loading user configurations...')
     const {environment, configFile} = await ensureConfigFileIsValid(this.config.configDir, undefined, false)
