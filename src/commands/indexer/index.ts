--- conflicted
+++ resolved
@@ -452,7 +452,6 @@
 
     const job: DBJob = {
       network,
-<<<<<<< HEAD
       timestamp: transaction.timestamp!,
       message: `API: Requesting to get Collection with address ${deploymentAddress}`,
       query: `${this.baseUrl}/v1/collections/contract/${deploymentAddress}`,
@@ -463,63 +462,6 @@
     }
 
     this.dbJobMap[job.timestamp].push(job)
-=======
-      `Waiting ${this.DELAY / 1000} seconds before trying to index collection ${deploymentAddress}`,
-    )
-    await sleep(this.DELAY)
-    this.networkMonitor.structuredLog(network, `API: Requesting to get Collection with address ${deploymentAddress}`)
-    let res
-    try {
-      res = await axios.get(`${this.BASE_URL}/v1/collections/contract/${deploymentAddress}`, {
-        headers: {
-          Authorization: `Bearer ${this.JWT}`,
-          'Content-Type': 'application/json',
-        },
-      })
-      this.networkMonitor.structuredLog(
-        network,
-        `GET collection ${deploymentAddress} response ${JSON.stringify(res.data)}`,
-      )
-      this.networkMonitor.structuredLog(network, `Successfully found collection at ${deploymentAddress}`)
-    } catch (error: any) {
-      this.networkMonitor.structuredLog(network, `Failed to update the Holograph database for ${deploymentAddress}`)
-      this.networkMonitor.structuredLogError(network, error, deploymentAddress)
-      return
-    }
-
-    // Compose request to API server to update the collection
-    const data = JSON.stringify({
-      chainId: networks[network].chain,
-      status: 'DEPLOYED',
-      salt: '0x',
-      tx: transaction.hash,
-      blockNumber: transaction.blockNumber!,
-    })
-
-    const params = {
-      headers: {
-        Authorization: `Bearer ${this.JWT}`,
-        'Content-Type': 'application/json',
-      },
-      data: data,
-    }
-
-    this.networkMonitor.structuredLog(
-      network,
-      `API: Requesting to update Collection ${deploymentAddress} with id ${res?.data.id}`,
-    )
-    try {
-      const patchRes = await axios.patch(`${this.BASE_URL}/v1/collections/${res?.data.id}`, data, params)
-      this.networkMonitor.structuredLog(network, this.apiColor(`API: PATCH response ${JSON.stringify(patchRes.data)}`))
-      this.networkMonitor.structuredLog(
-        network,
-        `Successfully updated collection ${deploymentAddress} chainId to ${networks[network].chain}`,
-      )
-    } catch (error: any) {
-      this.networkMonitor.structuredLog(network, `Failed to update the Holograph database ${deploymentAddress}`)
-      this.networkMonitor.structuredLogError(network, error, deploymentAddress)
-    }
->>>>>>> f832a4fb
   }
 
   async updateContractBridgeDB(
@@ -556,7 +498,6 @@
           `API: Requesting to update Collection ${deploymentAddress} with id ${res?.data.id}`,
         )
 
-<<<<<<< HEAD
         await this.makeDBPatch({
           res,
           network,
@@ -571,74 +512,14 @@
         })
         Promise.resolve()
       }
-=======
-    // First get the collection by the address (sleep for a bit to make sure the collection is indexed)
-    this.networkMonitor.structuredLog(
-      network,
-      `Waiting ${this.DELAY / 1000} seconds before trying to index ${deploymentAddress}`,
-    )
-    await sleep(this.DELAY)
-    this.networkMonitor.structuredLog(network, `API: Requesting to get Collection with address ${deploymentAddress}`)
-    let res
-    try {
-      res = await axios.get(`${this.BASE_URL}/v1/collections/contract/${deploymentAddress}`, {
-        headers: {
-          Authorization: `Bearer ${this.JWT}`,
-          'Content-Type': 'application/json',
-        },
-      })
-      this.networkMonitor.structuredLog(
-        network,
-        `GET collection ${deploymentAddress} response ${JSON.stringify(res.data)}`,
-      )
-      this.networkMonitor.structuredLog(network, `Successfully found collection at ${deploymentAddress}`)
-    } catch (error: any) {
-      this.networkMonitor.structuredLogError(network, error, deploymentAddress)
-      return
-    }
-
-    // Compose request to API server to update the collection
-    const data = JSON.stringify({
-      chainId: networks[network].chain,
-      status: 'DEPLOYED',
-      salt: '0x',
-      tx: transaction.hash,
-      blockNumber: transaction.blockNumber!,
-    })
-
-    const params = {
-      headers: {
-        Authorization: `Bearer ${this.JWT}`,
-        'Content-Type': 'application/json',
-      },
-      data: data,
->>>>>>> f832a4fb
     }
 
     const job: DBJob = {
       network,
-<<<<<<< HEAD
       timestamp: transaction.timestamp!,
       query: `${this.baseUrl}/v1/collections/contract/${deploymentAddress}`,
       message: `API: Requesting to get Collection with address ${deploymentAddress}`,
       callback: callback.bind(this)(transaction, network, deploymentAddress)
-=======
-      this.apiColor(`API: Requesting to update Collection ${deploymentAddress} with id ${res?.data.id}`),
-    )
-    try {
-      const patchRes = await axios.patch(`${this.BASE_URL}/v1/collections/${res?.data.id}`, data, params)
-      this.networkMonitor.structuredLog(
-        network,
-        this.apiColor(`API: PATCH collection ${deploymentAddress} response ${JSON.stringify(patchRes.data)}`),
-      )
-      this.networkMonitor.structuredLog(
-        network,
-        `Successfully updated collection ${deploymentAddress} and id ${res?.data.id}`,
-      )
-    } catch (error: any) {
-      this.networkMonitor.structuredLog(network, `Failed to update the Holograph database ${deploymentAddress}`)
-      this.networkMonitor.structuredLogError(network, error, deploymentAddress)
->>>>>>> f832a4fb
     }
     if (!(job.timestamp in this.dbJobMap)) {
       this.dbJobMap[job.timestamp] = []
@@ -670,7 +551,6 @@
         `The ID of the NFT is ${tokenId}\n` +
         `Operator that minted the nft is ${transaction.from}\n`
     )
-<<<<<<< HEAD
     this.networkMonitor.structuredLog(network, 'Sending it to DBJobManager')
 
     const callback = (transaction: ethers.providers.TransactionResponse, network: string, contractAddress: string, tokenId: string): (res: AxiosResponse<any>) => Promise<void> => {
@@ -712,24 +592,6 @@
         })
         Promise.resolve()
       }
-=======
-    let res
-    try {
-      res = await axios.get(`${this.BASE_URL}/v1/nfts/${contractAddress}/${tokenId}`, {
-        headers: {
-          Authorization: `Bearer ${this.JWT}`,
-          'Content-Type': 'application/json',
-        },
-      })
-      this.networkMonitor.structuredLog(
-        network,
-        `Successfully found NFT with tokenId ${tokenId} from ${contractAddress}`,
-      )
-    } catch (error: any) {
-      this.networkMonitor.structuredLog(network, error.message)
-      this.networkMonitor.structuredLogError(network, error, contractAddress)
-      return
->>>>>>> f832a4fb
     }
 
     const job: DBJob = {
@@ -743,18 +605,8 @@
       this.dbJobMap[job.timestamp] = []
     }
 
-<<<<<<< HEAD
     this.dbJobMap[job.timestamp].push(job)
   }
-=======
-    // Compose request to API server to update the nft
-    const data = JSON.stringify({
-      chainId: networks[network].chain,
-      status: 'MINTED',
-      tx: transaction.hash,
-      blockNumber: transaction.blockNumber!,
-    })
->>>>>>> f832a4fb
 
   async makeDBPatch(options: PatchOptions): Promise<void> {
     const res = options.res
@@ -769,7 +621,6 @@
       },
       data: data,
     }
-<<<<<<< HEAD
     try {
       const patchRes = await axios.patch(query, data, params)
       this.networkMonitor.structuredLog(
@@ -777,24 +628,6 @@
         `${messages[0]} and id ${res?.data.id} response ${JSON.stringify(
           patchRes.data,
         )}`,
-=======
-
-    this.networkMonitor.structuredLog(
-      network,
-      this.apiColor(
-        `API: Requesting to update NFT with collection ${contractAddress} and tokeId ${tokenId} and id ${res?.data.id}`,
-      ),
-    )
-    try {
-      const patchRes = await axios.patch(`${this.BASE_URL}/v1/nfts/${res?.data.id}`, data, params)
-      this.networkMonitor.structuredLog(
-        network,
-        this.apiColor(
-          `API: PATCH collection ${contractAddress} tokeId ${tokenId} and id ${res?.data.id} response ${JSON.stringify(
-            patchRes.data,
-          )}`,
-        ),
->>>>>>> f832a4fb
       )
       this.networkMonitor.structuredLog(network, messages[1])
     } catch (error: any) {
