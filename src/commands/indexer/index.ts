import axios from 'axios'

import {CliUx, Command, Flags} from '@oclif/core'
import {BigNumber} from 'ethers'
import {TransactionDescription} from '@ethersproject/abi'
import {Block, TransactionReceipt, TransactionResponse} from '@ethersproject/abstract-provider'
import {hexZeroPad} from '@ethersproject/bytes'

import {ensureConfigFileIsValid} from '../../utils/config'
import {Environment} from '../../utils/environment'
import {
  capitalize,
  sleep,
  getNetworkByHolographId,
  sha3,
  functionSignature,
  storageSlot,
  toAscii,
} from '../../utils/utils'
import {
  DeploymentConfig,
  decodeDeploymentConfig,
  decodeDeploymentConfigInput,
  deploymentConfigHash,
  create2address,
} from '../../utils/contract-deployment'

import {networksFlag, warpFlag, FilterType, OperatorMode, BlockJob, NetworkMonitor} from '../../utils/network-monitor'
<<<<<<< HEAD
import {
  BridgeInArgs,
  BridgeInErc20Args,
  BridgeInErc721Args,
  decodeBridgeIn,
  decodeBridgeInErc20Args,
  decodeBridgeInErc721Args,
  BridgeOutArgs,
  BridgeOutErc20Args,
  BridgeOutErc721Args,
  decodeBridgeOutErc20Args,
  decodeBridgeOutErc721Args,
} from '../../utils/bridge'
import {startHealthcheckServer} from '../../utils/health-check-server'
=======
import {healthcheckFlag, startHealthcheckServer} from '../../utils/health-check-server'
>>>>>>> 0f89eb7e

import dotenv from 'dotenv'
import color from '@oclif/color'
dotenv.config()

type DBJob = {
  attempts: number
  timestamp: number
  network: string
  query: string
  message: string
  // eslint-disable-next-line @typescript-eslint/ban-types
  callback: Function
  arguments: any[]
  tags: (string | number)[]
}

type DBJobMap = {
  [key: number]: DBJob[]
}

type PatchOptions = {
  responseData: any
  network: string
  query: string
  data: any
  messages: string[]
}

export default class Indexer extends Command {
  static hidden = true
  static LAST_BLOCKS_FILE_NAME = 'indexer-blocks.json'
  static description = 'Listen for EVM events and update database network status'
  static examples = [
    '$ <%= config.bin %> <%= command.id %> --networks="goerli mumbai fuji" --mode=auto'
  ]

  static flags = {
    mode: Flags.string({
      description: 'The mode in which to run the indexer',
      options: ['listen', 'manual', 'auto'],
      char: 'm',
    }),
    host: Flags.string({
      description: 'The host to send data to',
      char: 'h',
      default: 'http://localhost:9001'
    }),
    ...networksFlag,
    ...healthcheckFlag,
    ...warpFlag,
  }

  // API Params
  BASE_URL!: string
  JWT!: string
  DELAY = 20_000
  apiColor = color.keyword('orange')
  errorColor = color.keyword('red')
  operatorMode: OperatorMode = OperatorMode.listen
  networkMonitor!: NetworkMonitor
  dbJobMap: DBJobMap = {}
  environment!: Environment

  numericSort(a: number, b: number): number {
    return a - b
  }

  numberfy(arr: string[]): number[] {
    const numbers: number[] = []
    for (const a of arr) {
      numbers.push(Number.parseInt(a, 10))
    }

    return numbers
  }

  /**
   * Command Entry Point
   */
  async run(): Promise<void> {
    this.log(`Operator command has begun!!!`)
    const {flags} = await this.parse(Indexer)
    this.BASE_URL = flags.host
    const enableHealthCheckServer = flags.healthCheck

    this.log('Loading user configurations...')
    const {environment, configFile} = await ensureConfigFileIsValid(this.config.configDir, undefined, false)
    this.log('User configurations loaded.')

    this.environment = environment

    // Indexer always runs in listen mode
    this.log(`Indexer mode: ${this.operatorMode}`)

    if (this.environment === Environment.localhost || this.environment === Environment.experimental) {
      this.log(`Skiping API authentication for ${Environment[this.environment]} environment`)
    } else {
      this.log(this.apiColor(`API: Authenticating with ${this.BASE_URL}`))
      let res
      try {
        res = await axios.post(`${this.BASE_URL}/v1/auth/operator`, {
          hash: process.env.OPERATOR_API_KEY,
        })
        this.debug(JSON.stringify(res.data))
      } catch (error: any) {
        this.error(error.message)
      }

      this.JWT = res!.data.accessToken

      if (typeof this.JWT === 'undefined') {
        this.error('Failed to authorize as an operator')
      }

      this.debug(`process.env.OPERATOR_API_KEY = ${process.env.OPERATOR_API_KEY}`)
      this.debug(`this.JWT = ${this.JWT}`)
    }

    this.networkMonitor = new NetworkMonitor({
      parent: this,
      configFile,
      networks: flags.networks,
      debug: this.debug,
      processTransactions: this.processTransactions,
      lastBlockFilename: 'indexer-blocks.json',
      warp: flags.warp,
    })

    // Indexer always synchronizes missed blocks
    this.networkMonitor.latestBlockHeight = await this.networkMonitor.loadLastBlocks(this.config.configDir)

    CliUx.ux.action.start(`Starting indexer in mode: ${OperatorMode[this.operatorMode]}`)
    await this.networkMonitor.run(!(flags.warp > 0), undefined, this.filterBuilder)
    CliUx.ux.action.stop('🚀')

    // Start server
    if (enableHealthCheckServer) {
      startHealthcheckServer({networkMonitor: this.networkMonitor})
    }

    this.processDBJobs()
  }

  async filterBuilder(): Promise<void> {
    this.networkMonitor.filters = [
      {
        type: FilterType.from,
        match: this.networkMonitor.LAYERZERO_RECEIVERS,
        networkDependant: true,
      },
      {
        type: FilterType.to,
        match: this.networkMonitor.bridgeAddress,
        networkDependant: false,
      },
      {
        type: FilterType.to,
        match: this.networkMonitor.factoryAddress,
        networkDependant: false,
      },
      {
        type: FilterType.to,
        match: this.networkMonitor.operatorAddress,
        networkDependant: false,
      },
      {
        type: FilterType.functionSig,
        match: functionSignature('cxipMint(uint224,uint8,string)'),
        networkDependant: false,
      },
    ]
    return Promise.resolve()
  }

  async processDBJob(timestamp: number, job: DBJob): Promise<void> {
    this.networkMonitor.structuredLog(job.network, job.message)
    let res: any
    if (this.environment === Environment.localhost || this.environment === Environment.experimental) {
      this.networkMonitor.structuredLog(job.network, `Should make an API GET call with query ${job.query}`, job.tags)
      await job.callback.bind(this)('', ...job.arguments)
      this.processDBJobs()
    } else {
      try {
        res = await axios.get(job.query, {
          maxRedirects: 0,
          headers: {
            Authorization: `Bearer ${this.JWT}`,
            'Content-Type': 'application/json',
          },
        })
        this.networkMonitor.structuredLog(job.network, `GET response ${JSON.stringify(res.data)}`, job.tags)
        await job.callback.bind(this)(res.data, ...job.arguments)
        this.processDBJobs()
      } catch (error: any) {
        this.networkMonitor.structuredLogError(job.network, error.response.data, [
          ...job.tags,
          this.errorColor(`Failed to GET ${job.query}`),
        ])
        // one second interval
        await sleep(1000)
        this.processDBJobs(timestamp, job)
      }
    }
  }

  processDBJobs(timestamp?: number, job?: DBJob): void {
    if (timestamp !== undefined && job !== undefined) {
      if (!(timestamp in this.dbJobMap)) {
        this.dbJobMap[timestamp] = []
      }

      job.attempts += 1
      this.networkMonitor.structuredLog(
        job.network,
        `JOB ${job.query} is being executed with attempt ${job.attempts}`,
        job.tags,
      )
      if (job.attempts >= 10) {
        // we have exhausted attempts, need to drop it entirely
        this.networkMonitor.structuredLog(
          job.network,
          `Failed to execute API query ${job.query}. Arguments were ${JSON.stringify(job.arguments, undefined, 2)}`,
          job.tags,
        )
      } else if (job.attempts >= 9) {
        // push to end of array as a final attempt
        this.dbJobMap[timestamp].push(job)
      } else {
        this.dbJobMap[timestamp].unshift(job)
      }
    }

    const timestamps: number[] = this.numberfy(Object.keys(this.dbJobMap))
    if (timestamps.length > 0) {
      timestamps.sort(this.numericSort)
      const timestamp: number = timestamps[0]
      if (this.dbJobMap[timestamp].length > 0) {
        const job: DBJob = this.dbJobMap[timestamp].shift()!
        this.processDBJob(timestamp, job)
      } else {
        delete this.dbJobMap[timestamp]
        setTimeout(this.processDBJobs.bind(this), 1000)
      }
    } else {
      setTimeout(this.processDBJobs.bind(this), 1000)
    }
  }

  async processTransactions(job: BlockJob, transactions: TransactionResponse[]): Promise<void> {
    /* eslint-disable no-await-in-loop */
    if (transactions.length > 0) {
      for (const transaction of transactions) {
        const tags: (string | number)[] = []
        tags.push(transaction.blockNumber as number, this.networkMonitor.randomTag())
        this.networkMonitor.structuredLog(
          job.network,
          `Processing transaction ${transaction.hash} at block ${transaction.blockNumber}`,
          tags,
        )
        const to: string | undefined = transaction.to?.toLowerCase()
        const from: string | undefined = transaction.from?.toLowerCase()
        const functionSig: string | undefined = transaction.data?.slice(0, 10)
        switch (to) {
          case this.networkMonitor.factoryAddress: {
            await this.handleContractDeployedEvent(transaction, job.network, tags)

            break
          }

          case this.networkMonitor.bridgeAddress: {
            await this.handleBridgeOutEvent(transaction, job.network, tags)

            break
          }

          case this.networkMonitor.operatorAddress: {
            await this.handleBridgeInEvent(transaction, job.network, tags)

            break
          }

          default:
            if (from === this.networkMonitor.LAYERZERO_RECEIVERS[job.network]) {
              await this.handleAvailableOperatorJobEvent(transaction, job.network, tags)
            } else if (functionSig === functionSignature('cxipMint(uint224,uint8,string)')) {
              this.networkMonitor.structuredLog(job.network, `Handling event for cxipMint ${transaction.hash}`, tags)
              await this.handleMintEvent(transaction, job.network, tags)
            } else {
              this.networkMonitor.structuredLog(
                job.network,
                `Function processTransactions stumbled on an unknown transaction ${transaction.hash}`,
                tags,
              )
            }
        }
      }
    }
  }

  async handleContractDeployedEvent(
    transaction: TransactionResponse,
    network: string,
    tags: (string | number)[],
  ): Promise<void> {
    const receipt: TransactionReceipt | null = await this.networkMonitor.getTransactionReceipt({
      network,
      transactionHash: transaction.hash,
      attempts: 10,
      canFail: true,
    })
    if (receipt === null) {
      throw new Error(`Could not get receipt for ${transaction.hash}`)
    }

    if (receipt.status === 1) {
      this.networkMonitor.structuredLog(
        network,
        `Checking if a new Holograph contract was deployed at tx: ${transaction.hash}`,
        tags,
      )
      const deploymentEvent: any[] | undefined = this.networkMonitor.decodeBridgeableContractDeployedEvent(
        receipt,
        this.networkMonitor.factoryAddress,
      )
      if (deploymentEvent !== undefined) {
        const deploymentConfig: DeploymentConfig = decodeDeploymentConfigInput(transaction.data)
        const deploymentHash: string = deploymentConfigHash(deploymentConfig)
        const contractAddress = create2address(deploymentConfig, this.networkMonitor.factoryAddress)
        if (deploymentHash !== deploymentEvent[1]) {
          throw new Error(`Deployment config hashes ${deploymentHash} and ${deploymentEvent[1]} do not match!`)
        }

        if (contractAddress !== deploymentEvent[0]) {
          throw new Error(`Deployment addresses ${contractAddress} and ${deploymentEvent[0]} do not match!`)
        }

        await this.updateDeployedContract(
          transaction,
          network,
          contractAddress,
          deploymentEvent,
          deploymentConfig,
          tags,
        )
      }
    }
  }

  async handleMintEvent(transaction: TransactionResponse, network: string, tags: (string | number)[]): Promise<void> {
    const receipt: TransactionReceipt | null = await this.networkMonitor.getTransactionReceipt({
      network,
      transactionHash: transaction.hash,
      attempts: 10,
      canFail: true,
    })

    if (receipt === null) {
      throw new Error(`Could not get receipt for ${transaction.hash}`)
    }

    const holographableContractAddress: string = transaction.to!
    const erc721TransferEvent: any[] | undefined = this.networkMonitor.decodeErc721TransferEvent(
      receipt,
      holographableContractAddress,
    )
    if (erc721TransferEvent === undefined) {
      this.networkMonitor.structuredLog(network, `Could not find a ERC721 Transfer event for ${transaction.hash}`, tags)
    } else {
      const slot: string = await this.networkMonitor.providers[network].getStorageAt(
        holographableContractAddress,
        storageSlot('eip1967.Holograph.contractType'),
      )
      const contractType: string = toAscii(slot)
      await this.updateMintedERC721(
        transaction,
        network,
        contractType,
        holographableContractAddress,
        erc721TransferEvent,
        tags,
      )
    }
  }

  async handleBridgeInEvent(
    transaction: TransactionResponse,
    network: string,
    tags: (string | number)[],
  ): Promise<void> {
    const receipt: TransactionReceipt | null = await this.networkMonitor.getTransactionReceipt({
      network,
      transactionHash: transaction.hash,
      attempts: 10,
      canFail: true,
    })
    if (receipt === null) {
      throw new Error(`Could not get receipt for ${transaction.hash}`)
    }

    if (receipt.status === 1) {
      const parsedTransaction: TransactionDescription =
        this.networkMonitor.operatorContract.interface.parseTransaction(transaction)
      if (parsedTransaction.name === 'executeJob') {
        const args: any[] | undefined = Object.values(parsedTransaction.args)
        const operatorJobPayload: string | undefined = args === undefined ? undefined : sha3(args[0])
        const operatorJobHash: string | undefined =
          operatorJobPayload === undefined ? undefined : sha3(operatorJobPayload)
        if (operatorJobHash === undefined) {
          this.networkMonitor.structuredLog(network, `Could not find a bridgeInRequest for ${transaction.hash}`, tags)
        } else {
          const bridgeTransaction: TransactionDescription | null =
            this.networkMonitor.bridgeContract.interface.parseTransaction(transaction)
          if (bridgeTransaction === null) {
            this.networkMonitor.structuredLog(network, `Could not decode Bridge function for ${transaction.hash}`, tags)
          } else {
            const bridgeIn: BridgeInArgs = bridgeTransaction.args as unknown as BridgeInArgs
            const fromNetwork: string = getNetworkByHolographId(bridgeIn.fromChain)
            const bridgeInPayload: string = bridgeIn.bridgeInPayload
            const holographableContractAddress: string = bridgeIn.holographableContract.toLowerCase()
            if (holographableContractAddress === this.networkMonitor.factoryAddress) {
              // BRIDGE IN CONTRACT DEPLOYMENT
              const deploymentEvent: string[] | undefined = this.networkMonitor.decodeBridgeableContractDeployedEvent(
                receipt,
                this.networkMonitor.factoryAddress,
              )
              if (deploymentEvent === undefined) {
                this.networkMonitor.structuredLog(
                  network,
                  `Bridge contract deployment event not found for ${transaction.hash}`,
                  tags,
                )
              } else {
                const deploymentConfig: DeploymentConfig = decodeDeploymentConfig(bridgeInPayload)
                const deploymentHash: string = deploymentConfigHash(deploymentConfig)
                const contractAddress = create2address(deploymentConfig, this.networkMonitor.factoryAddress)
                if (deploymentHash !== deploymentEvent[1]) {
                  throw new Error(`Deployment config hashes ${deploymentHash} and ${deploymentEvent[1]} do not match!`)
                }

                if (contractAddress !== deploymentEvent[0]) {
                  throw new Error(`Deployment addresses ${contractAddress} and ${deploymentEvent[0]} do not match!`)
                }

                await this.updateBridgedContract(
                  'in',
                  transaction,
                  network,
                  fromNetwork,
                  contractAddress,
                  deploymentEvent,
                  deploymentConfig,
                  operatorJobHash,
                  tags,
                )
              }
            } else {
              const slot: string = await this.networkMonitor.providers[network].getStorageAt(
                holographableContractAddress,
                storageSlot('eip1967.Holograph.contractType'),
              )
              const contractType: string = toAscii(slot)
              if (contractType === 'HolographERC20') {
                // BRIDGE IN ERC20 TOKENS
                const erc20BeamInfo: BridgeInErc20Args = decodeBridgeInErc20Args(bridgeInPayload)
                const erc20TransferEvent: any[] | undefined = this.networkMonitor.decodeErc20TransferEvent(
                  receipt,
                  holographableContractAddress,
                )
                if (erc20TransferEvent === undefined) {
                  this.networkMonitor.structuredLog(
                    network,
                    `Bridge erc20 transfer event not found for ${transaction.hash}`,
                    tags,
                  )
                } else {
                  await this.updateBridgedERC20(
                    'in',
                    transaction,
                    network,
                    fromNetwork,
                    holographableContractAddress,
                    erc20TransferEvent,
                    erc20BeamInfo,
                    operatorJobHash,
                    tags,
                  )
                }
              } else if (contractType === 'HolographERC721' || contractType === 'CxipERC721') {
                // BRIDGE IN ERC721 NFT
                const erc721BeamInfo: BridgeInErc721Args = decodeBridgeInErc721Args(bridgeInPayload)
                const erc721TransferEvent: any[] | undefined = this.networkMonitor.decodeErc721TransferEvent(
                  receipt,
                  holographableContractAddress,
                )
                if (erc721TransferEvent === undefined) {
                  this.networkMonitor.structuredLog(
                    network,
                    `Bridge erc721 transfer event not found for ${transaction.hash}`,
                    tags,
                  )
                } else {
                  await this.updateBridgedERC721(
                    'in',
                    transaction,
                    network,
                    fromNetwork,
                    contractType,
                    holographableContractAddress,
                    erc721TransferEvent,
                    erc721BeamInfo,
                    operatorJobHash,
                    tags,
                  )
                }
              }
            }
          }

          this.networkMonitor.structuredLog(network, `Found a valid bridgeInRequest for ${transaction.hash}`, tags)
        }
<<<<<<< HEAD
      } else {
        this.networkMonitor.structuredLog(network, `Unknown bridgeIn function executed for ${transaction.hash}`, tags)
=======

        this.networkMonitor.structuredLog(
          network,
          `Bridge-Out transaction type: ${bridgeTransaction.name} -->> ${bridgeTransaction.args}`,
        )
>>>>>>> 0f89eb7e
      }
    }
  }

  async handleBridgeOutEvent(
    transaction: TransactionResponse,
    network: string,
    tags: (string | number)[],
  ): Promise<void> {
    const receipt: TransactionReceipt | null = await this.networkMonitor.getTransactionReceipt({
      network,
      transactionHash: transaction.hash,
      attempts: 10,
      canFail: true,
    })
    if (receipt === null) {
      throw new Error(`Could not get receipt for ${transaction.hash}`)
    }

    if (receipt.status === 1) {
      let operatorJobHash: string | undefined
      let operatorJobPayload: string | undefined
      let args: any[] | undefined
      switch (this.environment) {
        case Environment.localhost:
          operatorJobHash = this.networkMonitor.decodeCrossChainMessageSentEvent(
            receipt,
            this.networkMonitor.operatorAddress,
          )
          if (operatorJobHash !== undefined) {
            args = this.networkMonitor.decodeLzEvent(receipt, this.networkMonitor.lzEndpointAddress[network])
            if (args !== undefined) {
              operatorJobPayload = args[2] as string
            }
          }

          break
        default:
          operatorJobHash = this.networkMonitor.decodeCrossChainMessageSentEvent(
            receipt,
            this.networkMonitor.operatorAddress,
          )
          if (operatorJobHash !== undefined) {
            operatorJobPayload = this.networkMonitor.decodeLzPacketEvent(receipt)
          }

          break
      }

      if (operatorJobHash === undefined) {
        this.networkMonitor.structuredLog(
          network,
          `Could not find a LayerZero packet event for ${transaction.hash}`,
          tags,
        )
      } else {
        // check that operatorJobPayload and operatorJobHash are the same
        if (sha3(operatorJobPayload) !== operatorJobHash) {
          throw new Error('The hashed operatorJobPayload does not equal operatorJobHash!')
        }

        const bridgeTransaction: TransactionDescription =
          this.networkMonitor.bridgeContract.interface.parseTransaction(transaction)
        if (bridgeTransaction.name === 'bridgeOutRequest') {
          const bridgeOut: BridgeOutArgs = bridgeTransaction.args as unknown as BridgeOutArgs
          const toNetwork: string = getNetworkByHolographId(bridgeOut.toChain)
          const bridgeOutPayload: string = bridgeOut.bridgeOutPayload
          const holographableContractAddress: string = bridgeOut.holographableContract.toLowerCase()
          if (holographableContractAddress === this.networkMonitor.factoryAddress) {
            // BRIDGE OUT CONTRACT DEPLOYMENT
            const deploymentConfig: DeploymentConfig = decodeDeploymentConfig(bridgeOutPayload)
            const deploymentHash: string = deploymentConfigHash(deploymentConfig)
            const contractAddress = create2address(deploymentConfig, this.networkMonitor.factoryAddress)
            const deploymentEvent: string[] = [contractAddress, deploymentHash]
            await this.updateBridgedContract(
              'out',
              transaction,
              network,
              toNetwork,
              contractAddress,
              deploymentEvent,
              deploymentConfig,
              operatorJobHash,
              tags,
            )
          } else {
            const slot: string = await this.networkMonitor.providers[network].getStorageAt(
              holographableContractAddress,
              storageSlot('eip1967.Holograph.contractType'),
            )
            const contractType: string = toAscii(slot)
            if (contractType === 'HolographERC20') {
              // BRIDGE OUT ERC20 TOKENS
              const erc20BeamInfo: BridgeOutErc20Args = decodeBridgeOutErc20Args(bridgeOutPayload)
              const erc20TransferEvent: any[] | undefined = this.networkMonitor.decodeErc20TransferEvent(
                receipt,
                holographableContractAddress,
              )
              if (erc20TransferEvent === undefined) {
                this.networkMonitor.structuredLog(
                  network,
                  `Bridge erc20 transfer event not found for ${transaction.hash}`,
                  tags,
                )
              } else {
                // we do not currently capture
                await this.updateBridgedERC20(
                  'out',
                  transaction,
                  network,
                  toNetwork,
                  holographableContractAddress,
                  erc20TransferEvent,
                  erc20BeamInfo,
                  operatorJobHash,
                  tags,
                )
              }
            } else if (contractType === 'HolographERC721' || contractType === 'CxipERC721') {
              // BRIDGE IN ERC721 NFT
              const erc721BeamInfo: BridgeOutErc721Args = decodeBridgeOutErc721Args(bridgeOutPayload)
              const erc721TransferEvent: any[] | undefined = this.networkMonitor.decodeErc721TransferEvent(
                receipt,
                holographableContractAddress,
              )
              if (erc721TransferEvent === undefined) {
                this.networkMonitor.structuredLog(
                  network,
                  `Bridge erc721 transfer event not found for ${transaction.hash}`,
                  tags,
                )
              } else {
                await this.updateBridgedERC721(
                  'out',
                  transaction,
                  network,
                  toNetwork,
                  contractType,
                  holographableContractAddress,
                  erc721TransferEvent,
                  erc721BeamInfo,
                  operatorJobHash,
                  tags,
                )
              }
            }
          }

          this.networkMonitor.structuredLog(network, `Found a valid bridgeOutRequest for ${transaction.hash}`, tags)
        } else {
          this.networkMonitor.structuredLog(
            network,
<<<<<<< HEAD
            `Unknown bridgeOut function executed for ${transaction.hash}`,
            tags,
=======
            `Bridge-In transaction type: ${bridgeTransaction.name} -->> ${bridgeTransaction.args}`,
>>>>>>> 0f89eb7e
          )
        }
      }
    }
  }

  async handleAvailableOperatorJobEvent(
    transaction: TransactionResponse,
    network: string,
    tags: (string | number)[],
  ): Promise<void> {
    const receipt: TransactionReceipt | null = await this.networkMonitor.getTransactionReceipt({
      network,
      transactionHash: transaction.hash,
      attempts: 10,
      canFail: true,
    })
    if (receipt === null) {
      throw new Error(`Could not get receipt for ${transaction.hash}`)
    }

    if (receipt.status === 1) {
      const operatorJobPayloadData = this.networkMonitor.decodeAvailableOperatorJobEvent(
        receipt,
        this.networkMonitor.operatorAddress,
      )
      const operatorJobHash = operatorJobPayloadData === undefined ? undefined : operatorJobPayloadData[0]
      const operatorJobPayload = operatorJobPayloadData === undefined ? undefined : operatorJobPayloadData[1]
      if (operatorJobHash === undefined) {
        this.networkMonitor.structuredLog(
          network,
          `Could not extract relayer available job for ${transaction.hash}`,
          tags,
        )
      } else {
        // check that operatorJobPayload and operatorJobHash are the same
        if (sha3(operatorJobPayload) !== operatorJobHash) {
          throw new Error('The hashed operatorJobPayload does not equal operatorJobHash!')
        }

        const bridgeTransaction: TransactionDescription = this.networkMonitor.bridgeContract.interface.parseTransaction(
          {
            data: operatorJobPayload!,
            value: BigNumber.from('0'),
          },
        )
        if (bridgeTransaction.name === 'bridgeOutRequest') {
          const bridgeOut: BridgeOutArgs = bridgeTransaction.args as unknown as BridgeOutArgs
          const toNetwork: string = getNetworkByHolographId(bridgeOut.toChain)
          const bridgeOutPayload: string = decodeBridgeIn(bridgeOut.bridgeOutPayload).payload
          const holographableContractAddress: string = bridgeOut.holographableContract.toLowerCase()

          if (holographableContractAddress === this.networkMonitor.factoryAddress) {
            // BRIDGE OUT CONTRACT DEPLOYMENT
            const deploymentConfig: DeploymentConfig = decodeDeploymentConfig(bridgeOutPayload)
            const deploymentHash: string = deploymentConfigHash(deploymentConfig)
            const contractAddress = create2address(deploymentConfig, this.networkMonitor.factoryAddress)
            const deploymentEvent: string[] = [contractAddress, deploymentHash]
            await this.updateBridgedContract(
              'msg',
              transaction,
              network,
              toNetwork,
              contractAddress,
              deploymentEvent,
              deploymentConfig,
              operatorJobHash,
              tags,
            )
          } else {
            const slot: string = await this.networkMonitor.providers[network].getStorageAt(
              holographableContractAddress,
              storageSlot('eip1967.Holograph.contractType'),
            )
            const contractType: string = toAscii(slot)
            if (contractType === 'HolographERC20') {
              // BRIDGE OUT ERC20 TOKENS
              const erc20BeamInfo: BridgeOutErc20Args = decodeBridgeOutErc20Args(bridgeOutPayload)
              const erc20TransferEvent: any[] | undefined = this.networkMonitor.decodeErc20TransferEvent(
                receipt,
                holographableContractAddress,
              )
              if (erc20TransferEvent === undefined) {
                this.networkMonitor.structuredLog(
                  network,
                  `Bridge erc20 transfer event not found for ${transaction.hash}`,
                  tags,
                )
              } else {
                // we do not currently capture
                await this.updateBridgedERC20(
                  'msg',
                  transaction,
                  network,
                  toNetwork,
                  holographableContractAddress,
                  erc20TransferEvent,
                  erc20BeamInfo,
                  operatorJobHash,
                  tags,
                )
              }
            } else if (contractType === 'HolographERC721' || contractType === 'CxipERC721') {
              // BRIDGE IN ERC721 NFT
              const erc721BeamInfo: BridgeOutErc721Args = decodeBridgeOutErc721Args(bridgeOutPayload)
              const erc721TransferEvent: any[] | undefined = this.networkMonitor.decodeErc721TransferEvent(
                receipt,
                holographableContractAddress,
              )
              if (erc721TransferEvent === undefined) {
                this.networkMonitor.structuredLog(
                  network,
                  `Bridge erc721 transfer event not found for ${transaction.hash}`,
                  tags,
                )
              } else {
                await this.updateBridgedERC721(
                  'msg',
                  transaction,
                  network,
                  toNetwork,
                  contractType,
                  holographableContractAddress,
                  erc721TransferEvent,
                  erc721BeamInfo,
                  operatorJobHash,
                  tags,
                )
              }
            }
          }

          this.networkMonitor.structuredLog(network, `Found a valid bridgeOutRequest for ${transaction.hash}`, tags)
        } else {
          this.networkMonitor.structuredLog(
            network,
            `Unknown bridgeOut function executed for ${transaction.hash}`,
            tags,
          )
        }
<<<<<<< HEAD
=======

        this.networkMonitor.structuredLog(
          network,
          `Bridge-In transaction type: ${bridgeTransaction.name} -->> ${bridgeTransaction.args}`,
        )
>>>>>>> 0f89eb7e
      }
    }
  }

  async updateContractCallback(
    responseData: any,
    transaction: TransactionResponse,
    network: string,
    contractAddress: string,
    deploymentConfig: DeploymentConfig,
    tags: (string | number)[],
  ): Promise<void> {
    const data = JSON.stringify({
      contractAddress,
      // TODO: decide if this should be included in API call
      // contractCreator: deploymentConfig.signer,
      chainId: transaction.chainId,
      status: 'DEPLOYED',
      salt: deploymentConfig.config.salt,
      tx: transaction.hash,
      blockNumber: transaction.blockNumber,
      // TODO: decide if this should be included in API call
      // blockTimestamp: transaction.timestamp,
    })
    this.networkMonitor.structuredLog(network, `Successfully found Collection with address ${contractAddress}`, tags)
    this.networkMonitor.structuredLog(
      network,
      `API: Requesting to update Collection ${contractAddress} with id ${responseData.id}`,
      tags,
    )
    await this.sendPatchRequest(
      {
        responseData,
        network,
        query: `${this.BASE_URL}/v1/collections/${responseData.id}`,
        data,
        messages: [
          `PATCH response for collection ${contractAddress}`,
          `Successfully updated collection ${contractAddress} chainId to ${transaction.chainId}`,
          `Failed to update the Holograph database ${contractAddress}`,
          contractAddress,
        ],
      },
      tags,
    )
<<<<<<< HEAD
=======
    await this.sendPatchRequest({
      responseData,
      network,
      query: `${this.BASE_URL}/v1/collections/${responseData.id}`,
      data,
      messages: [
        `PATCH response for collection ${deploymentAddress}`,
        `Successfully updated collection ${deploymentAddress} chainId to ${transaction.chainId}`,
        `Failed to update the Holograph database ${deploymentAddress}`,
        deploymentAddress,
      ],
    })
    return Promise.resolve()
>>>>>>> 0f89eb7e
  }

  async updateDeployedContract(
    transaction: TransactionResponse,
    network: string,
    contractAddress: string,
    deploymentEvent: string[],
    deploymentConfig: DeploymentConfig,
    tags: (string | number)[],
  ): Promise<void> {
    // here we need to extract origin chain from config
    // to know if this is the main deployment chain for the contract or not
    // this would allow us to update the db contract deployment tx and to set chain column
    this.networkMonitor.structuredLog(
      network,
      `HolographFactory deployed a new collection on ${capitalize(
        network,
      )} at address ${contractAddress}. Wallet that deployed the collection is ${
        transaction.from
      }. The config used for deployHolographableContract was ${JSON.stringify(
        deploymentConfig,
        undefined,
        2,
      )}. The transaction hash is: ${transaction.hash}`,
    )
    this.networkMonitor.structuredLog(
      network,
      `Sending deployed collection job to DBJobManager ${contractAddress}`,
      tags,
    )

    const job: DBJob = {
      attempts: 0,
      network,
      timestamp: await this.getBlockTimestamp(network, transaction.blockNumber!),
      message: `API: Requesting to get Collection with address ${contractAddress}`,
      query: `${this.BASE_URL}/v1/collections/contract/${contractAddress}`,
      callback: this.updateContractCallback,
      arguments: [transaction, network, contractAddress, deploymentConfig, tags],
      tags,
    }
    if (!(job.timestamp in this.dbJobMap)) {
      this.dbJobMap[job.timestamp] = []
    }

    this.dbJobMap[job.timestamp].push(job)
  }

  async updateBridgedContract(
    direction: string,
    transaction: TransactionResponse,
    network: string,
    fromNetwork: string,
    contractAddress: string,
    deploymentEvent: string[],
    deploymentConfig: DeploymentConfig,
    operatorJobHash: string,
    tags: (string | number)[],
  ): Promise<void> {
    // not updating DB for any initial call outs since there is no beam status table for this yet
    if (direction === 'in') {
      // here we need to extract origin chain from config
      // to know if this is the main deployment chain for the contract or not
      // this would allow us to update the db contract deployment tx and to set chain column
      this.networkMonitor.structuredLog(
        network,
        `HolographOperator executed a job which bridged a collection. HolographFactory deployed a new collection on ${capitalize(
          network,
        )} at address ${contractAddress}. Operator that deployed the collection is ${
          transaction.from
        }. The config used for deployHolographableContract function was ${JSON.stringify(
          deploymentConfig,
          undefined,
          2,
        )}`,
        tags,
      )
      this.networkMonitor.structuredLog(
        network,
        `Sending bridged collection job to DBJobManager ${contractAddress}`,
        tags,
      )

      const job: DBJob = {
        attempts: 0,
        network,
        timestamp: await this.getBlockTimestamp(network, transaction.blockNumber!),
        query: `${this.BASE_URL}/v1/collections/contract/${contractAddress}`,
        message: `API: Requesting to get Collection with address ${contractAddress}`,
        callback: this.updateContractCallback,
        arguments: [transaction, network, contractAddress, deploymentConfig, tags],
        tags,
      }
      if (!(job.timestamp in this.dbJobMap)) {
        this.dbJobMap[job.timestamp] = []
      }

      this.dbJobMap[job.timestamp].push(job)
    }
  }

  async updateBridgedERC20(
    direction: string,
    transaction: TransactionResponse,
    network: string,
    fromNetwork: string,
    contractAddress: string,
    erc20TransferEvent: any[],
    erc20BeamInfo: BridgeInErc20Args | BridgeOutErc20Args,
    operatorJobHash: string,
    tags: (string | number)[],
  ): Promise<void> {
    this.networkMonitor.structuredLog(
      network,
      `${transaction.hash} for ERC20 not yet managed ${JSON.stringify(erc20BeamInfo)}`,
      tags,
    )
  }

  async updateERC721Callback(
    responseData: any,
    transaction: TransactionResponse,
    network: string,
    contractAddress: string,
    tokenId: string,
    tags: (string | number)[],
  ): Promise<void> {
    const data = JSON.stringify({
      chainId: transaction.chainId,
      status: 'MINTED',
      tx: transaction.hash,
    })
    this.networkMonitor.structuredLog(
      network,
      `Successfully found NFT with tokenId ${tokenId} from ${contractAddress}`,
      tags,
    )
<<<<<<< HEAD
=======

    await this.sendPatchRequest({
      responseData,
      network,
      query: `${this.BASE_URL}/v1/nfts/${responseData.id}`,
      data,
      messages: [
        `PATCH collection ${contractAddress} tokeId ${tokenId}`,
        `Successfully updated NFT collection ${contractAddress} and tokeId ${tokenId}`,
        `Failed to update the database for collection ${contractAddress} and tokeId ${tokenId}`,
        `collection ${contractAddress} and tokeId ${tokenId}`,
      ],
    })
    return Promise.resolve()
  }

  async updateMintedNFTCallback(
    responseData: any,
    transaction: ethers.providers.TransactionResponse,
    network: string,
    contractAddress: string,
    tokenId: string,
  ): Promise<void> {
    const data = JSON.stringify({
      contractAddress,
      tokenId,
      chainId: transaction.chainId,
      status: 'MINTED',
      tx: transaction.hash,
      blockNumber: transaction.blockNumber,
      creatorAddress: transaction.from,
      ownerAddress: transaction.from,
    })
    this.networkMonitor.structuredLog(network, `Successfully found NFT with tokenId ${tokenId} from ${contractAddress}`)
>>>>>>> 0f89eb7e
    this.networkMonitor.structuredLog(
      network,
      `API: Requesting to update NFT with collection ${contractAddress} and tokeId ${tokenId} and id ${responseData.id}`,
      tags,
    )

<<<<<<< HEAD
    await this.sendPatchRequest(
      {
        responseData,
=======
    await this.sendPatchRequest({
      responseData,
      network,
      query: `${this.BASE_URL}/v1/nfts/${responseData.id}`,
      data,
      messages: [
        `PATCH collection ${contractAddress} tokeId ${tokenId}`,
        `Successfully updated minted NFT collection ${contractAddress} and tokeId ${tokenId}`,
        `Failed to update the database for collection ${contractAddress} and tokeId ${tokenId}`,
        `collection ${contractAddress} and tokeId ${tokenId}`,
      ],
    })
    return Promise.resolve()
  }

  async updateMintedNFT(
    transaction: ethers.providers.TransactionResponse,
    network: string,
    transferInfo: any[],
  ): Promise<void> {
    const tokenId = ethers.utils.hexZeroPad(transferInfo[2].toHexString(), 32)
    const contractAddress = transferInfo[3] as string

    this.networkMonitor.structuredLog(
      network,
      `Indexer identified a minted an ERC721 NFT. Holographer minted a new NFT on ${capitalize(
>>>>>>> 0f89eb7e
        network,
        query: `${this.BASE_URL}/v1/nfts/${responseData.id}`,
        data,
        messages: [
          `PATCH collection ${contractAddress} tokeId ${tokenId}`,
          `Successfully updated NFT collection ${contractAddress} and tokeId ${tokenId}`,
          `Failed to update the database for collection ${contractAddress} and tokeId ${tokenId}`,
          `collection ${contractAddress} and tokeId ${tokenId}`,
        ],
      },
      tags,
    )
    Promise.resolve()
  }

  async updateBridgedERC721(
    direction: string,
    transaction: TransactionResponse,
    network: string,
    fromNetwork: string,
    contractType: string,
    contractAddress: string,
    erc721TransferEvent: any[],
    erc721BeamInfo: BridgeInErc721Args | BridgeOutErc721Args,
    operatorJobHash: string,
    tags: (string | number)[],
  ): Promise<void> {
    // for now only handle this specific template of ERC721
    if (contractType === 'CxipERC721') {
      const tokenId = hexZeroPad(erc721TransferEvent[2].toHexString(), 32)

      this.networkMonitor.structuredLog(
        network,
        `HolographOperator executed a job which minted an ERC721 NFT. Holographer minted a new NFT on ${capitalize(
          network,
        )} at address ${contractAddress}. The ID of the NFT is ${tokenId}. Operator that minted the nft is ${
          transaction.from
        }`,
        tags,
      )
      this.networkMonitor.structuredLog(network, `Sending bridged nft job to DBJobManager ${contractAddress}`, tags)

      const job: DBJob = {
        attempts: 0,
        network,
        timestamp: await this.getBlockTimestamp(network, transaction.blockNumber!),
        query: `${this.BASE_URL}/v1/nfts/${contractAddress}/${tokenId}`,
        message: `API: Requesting to get NFT with tokenId ${tokenId} from ${contractAddress}`,
        callback: this.updateERC721Callback,
        arguments: [transaction, network, contractAddress, tokenId, tags],
        tags,
      }
      if (!(job.timestamp in this.dbJobMap)) {
        this.dbJobMap[job.timestamp] = []
      }

      this.dbJobMap[job.timestamp].push(job)

      const crossChainTxType: string =
        direction === 'in' ? 'bridgeIn' : direction === 'out' ? 'bridgeOut' : 'relayMessage'
      const fromNetwork = network
      const toNetwork = network
      await this.updateCrossChainTransaction(
        crossChainTxType,
        network,
        transaction,
        fromNetwork,
        toNetwork,
        contractAddress,
        contractType,
        tokenId,
        operatorJobHash,
        tags,
      )
    }
  }

  async updateMintedERC721(
    transaction: TransactionResponse,
    network: string,
    contractType: string,
    contractAddress: string,
    erc721TransferEvent: any[],
    tags: (string | number)[],
  ): Promise<void> {
    // for now only handle this specific template of ERC721
    if (contractType === 'CxipERC721') {
      const tokenId = hexZeroPad(erc721TransferEvent[2].toHexString(), 32)

      this.networkMonitor.structuredLog(
        network,
        `Indexer identified a minted an ERC721 NFT. Holographer minted a new NFT on ${capitalize(
          network,
        )} at address ${contractAddress}. The ID of the NFT is ${tokenId}. Account that minted the nft is ${
          transaction.from
        }`,
        tags,
      )
      this.networkMonitor.structuredLog(network, `Sending minted nft job to DBJobManager ${contractAddress}`, tags)

      const job: DBJob = {
        attempts: 3,
        network,
        timestamp: await this.getBlockTimestamp(network, transaction.blockNumber!),
        query: `${this.BASE_URL}/v1/nfts/${contractAddress}/${tokenId}`,
        message: `API: Requesting to get NFT with tokenId ${tokenId} from ${contractAddress}`,
        callback: this.updateERC721Callback,
        arguments: [transaction, network, contractAddress, tokenId, tags],
        tags,
      }
      if (!(job.timestamp in this.dbJobMap)) {
        this.dbJobMap[job.timestamp] = []
      }

      this.dbJobMap[job.timestamp].push(job)
    }
  }

  async updateCrossChainTransactionCallback(
    responseData: any,
    transaction: TransactionResponse,
    network: string,
    fromNetwork: string,
    toNetwork: string,
    contractAddress: string,
    tokenId: string,
    crossChainTxType: string,
    jobHash: string,
    tags: (string | number)[],
  ): Promise<void> {
    this.networkMonitor.structuredLog(
      network,
      `Successfully found NFT with tokenId ${tokenId} from ${contractAddress}`,
      tags,
    )

<<<<<<< HEAD
    // Get and convert the destination chain id from holograph id in the trasaction args
    // const destinationChainid = networks[getNetworkByHolographId(bridgeTransaction.args[0])].chain
    const destinationChainid = toNetwork
=======
    // Get and convert the destination chain id from holograph id in the transaction args
    const destinationChainid = getChainId(bridgeTransaction.args[0])
>>>>>>> 0f89eb7e

    let data = {};
    const params = {
      headers: {
        Authorization: `Bearer ${this.JWT}`,
        'Content-Type': 'application/json',
      },
      data: data,
    }
    // Set the columns to update based on the type of cross-chain transaction
    switch (crossChainTxType) {
      case 'bridgeOut':
        data = JSON.stringify({
          jobHash,
          jobType: 'ERC721',
          sourceTx: transaction.hash,
          sourceBlockNumber: transaction.blockNumber,
          sourceChainId: transaction.chainId,
          sourceStatus: 'COMPLETED',
          sourceAddress: transaction.from,
          nftId: responseData.id,
          collectionId: responseData.collectionId,
          // Include the destination chain id if the transaction is a bridge out
          messageChainId: destinationChainid,
          operatorChainId: destinationChainid,
        })

        this.networkMonitor.structuredLog(
          network,
          this.apiColor(`API: Requesting to update CrossChainTransaction with ${jobHash}`),
          tags,
        )

        if (this.environment === Environment.localhost || this.environment === Environment.experimental) {
          this.networkMonitor.structuredLog(
            network,
            `Should make an API POST call to "${this.BASE_URL}/v1/cross-chain-transactions" with data ${data}`,
            tags,
          )
        } else {
          try {
            const req = await axios.post(`${this.BASE_URL}/v1/cross-chain-transactions`, data, params)
            this.networkMonitor.structuredLog(
              network,
              this.apiColor(`API: POST CrossChainTransaction ${jobHash} response ${JSON.stringify(req.data)}`),
              tags,
            )
            this.networkMonitor.structuredLog(
              network,
              `Successfully updated CrossChainTransaction ${jobHash} ID ${req.data.id}`,
              tags,
            )
          } catch (error: any) {
            this.networkMonitor.structuredLog(
              network,
              `Failed to update the database for CrossChainTransaction ${jobHash}`,
              tags,
            )
            this.networkMonitor.structuredLogError(network, error.response.data, [
              ...tags,
              this.errorColor(`CrossChainTransaction ${jobHash}`),
            ])
          }
        }

        break
      case 'relayMessage':
        data = JSON.stringify({
          jobHash,
          jobType: 'ERC721',
          messageTx: transaction.hash,
          messageBlockNumber: transaction.blockNumber,
          messageChainId: transaction.chainId,
          messageStatus: 'COMPLETED',
          messageAddress: transaction.from,
          nftId: responseData.id,
          collectionId: responseData.collectionId,
        })

        this.networkMonitor.structuredLog(
          network,
          this.apiColor(`API: Requesting to update CrossChainTransaction with ${jobHash}`),
          tags,
        )
        if (this.environment === Environment.localhost || this.environment === Environment.experimental) {
          this.networkMonitor.structuredLog(
            network,
            `Should make an API POST call to "${this.BASE_URL}/v1/cross-chain-transactions" with data ${data}`,
            tags,
          )
        } else {
          try {
            const req = await axios.post(`${this.BASE_URL}/v1/cross-chain-transactions`, data, params)
            this.networkMonitor.structuredLog(
              network,
              this.apiColor(`API: POST CrossChainTransaction ${jobHash} response ${JSON.stringify(req.data)}`),
              tags,
            )
            this.networkMonitor.structuredLog(
              network,
              `Successfully updated CrossChainTransaction ${jobHash} ID ${req.data.id}`,
              tags,
            )
          } catch (error: any) {
            this.networkMonitor.structuredLog(
              network,
              `Failed to update the database for CrossChainTransaction ${jobHash}`,
              tags,
            )
            this.networkMonitor.structuredLogError(network, error.response.data, [
              ...tags,
              this.errorColor(`CrossChainTransaction ${jobHash}`),
            ])
          }
        }

        break
      case 'bridgeIn':
        data = JSON.stringify({
          jobHash,
          jobType: 'ERC721',
          operatorTx: transaction.hash,
          operatorBlockNumber: transaction.blockNumber,
          operatorChainId: transaction.chainId,
          operatorStatus: 'COMPLETED',
          operatorAddress: transaction.from,
          nftId: responseData.id,
          collectionId: responseData.collectionId,
        })

        this.networkMonitor.structuredLog(
          network,
          this.apiColor(`API: Requesting to update CrossChainTransaction with ${jobHash}`),
          tags,
        )
        if (this.environment === Environment.localhost || this.environment === Environment.experimental) {
          this.networkMonitor.structuredLog(
            network,
            `Should make an API POST call to "${this.BASE_URL}/v1/cross-chain-transactions" with data ${data}`,
            tags,
          )
        } else {
          try {
            const req = await axios.post(`${this.BASE_URL}/v1/cross-chain-transactions`, data, params)
            this.networkMonitor.structuredLog(
              network,
              this.apiColor(`API: POST CrossChainTransaction ${jobHash} response ${JSON.stringify(req.data)}`),
              tags,
            )
            this.networkMonitor.structuredLog(
              network,
              `Successfully updated CrossChainTransaction ${jobHash} ID ${req.data.id}`,
              tags,
            )
          } catch (error: any) {
            this.networkMonitor.structuredLog(
              network,
              `Failed to update the database for CrossChainTransaction ${jobHash}`,
              tags,
            )
            this.networkMonitor.structuredLogError(network, error.response.data, [
              ...tags,
              this.errorColor(`CrossChainTransaction ${jobHash}`),
            ])
          }
        }

        break
      default:
        // Unknown cross-chain transaction type
        this.networkMonitor.structuredLog(network, `Unknown cross chain type event ${crossChainTxType}. Will not process`)
        return
    }

    return Promise.resolve()
  }

  async updateCrossChainTransaction(
    crossChainTxType: string,
    network: string,
    transaction: TransactionResponse,
    fromNetwork: string,
    toNetwork: string,
    contractAddress: string,
    contractType: string,
    tokenId: string,
    operatorJobHash: string,
    tags: (string | number)[],
  ): Promise<void> {
    // we are currently only interested in CxipERC721
    if (contractType === 'CxipERC721') {
      this.networkMonitor.structuredLog(
        network,
        `Sending cross chain transaction job to DBJobManager ${contractAddress}`,
        tags,
      )
      const job: DBJob = {
        attempts: 0,
        network,
        timestamp: await this.getBlockTimestamp(network, transaction.blockNumber!),
        query: `${this.BASE_URL}/v1/nfts/${contractAddress}/${tokenId}`,
        message: `API: Requesting to get NFT with tokenId ${tokenId} from ${contractAddress}`,
        callback: this.updateCrossChainTransactionCallback,
        arguments: [
          transaction,
          network,
          fromNetwork,
          toNetwork,
          contractAddress,
          tokenId,
          crossChainTxType,
          operatorJobHash,
          tags,
        ],
        tags,
      }
      if (!(job.timestamp in this.dbJobMap)) {
        this.dbJobMap[job.timestamp] = []
      }

      this.dbJobMap[job.timestamp].push(job)
    }
  }

  async sendPatchRequest(options: PatchOptions, tags: (string | number)[]): Promise<void> {
    const responseData = options.responseData
    const network = options.network
    const query = options.query
    const data = options.data
    const messages = options.messages
    const params = {
      maxRedirects: 0,
      headers: {
        Authorization: `Bearer ${this.JWT}`,
        'Content-Type': 'application/json',
      },
      data: data,
    }
    if (this.environment === Environment.localhost || this.environment === Environment.experimental) {
      this.networkMonitor.structuredLog(
        network,
        `Should make an API PATCH call to ${query} with data ${JSON.stringify(data)}`,
        tags,
      )
    } else {
      try {
        const patchRes = await axios.patch(query, data, params)
        this.networkMonitor.structuredLog(
          network,
          `${messages} and id ${responseData.id} response ${JSON.stringify(patchRes.data)}`,
          tags,
        )
        this.networkMonitor.structuredLog(network, messages[1])
      } catch (error: any) {
        this.networkMonitor.structuredLog(network, messages[2])
        this.networkMonitor.structuredLogError(network, error.response.data, this.errorColor(messages[3]))
      }
    }
  }

  async getBlockTimestamp(network: string, blockNumber: number): Promise<number> {
    let timestamp = 0
    const block: Block | null = await this.networkMonitor.getBlock({network, blockNumber, canFail: false})
    if (block !== null) {
      timestamp = block.timestamp
    }

    return timestamp
  }
}<|MERGE_RESOLUTION|>--- conflicted
+++ resolved
@@ -26,7 +26,6 @@
 } from '../../utils/contract-deployment'
 
 import {networksFlag, warpFlag, FilterType, OperatorMode, BlockJob, NetworkMonitor} from '../../utils/network-monitor'
-<<<<<<< HEAD
 import {
   BridgeInArgs,
   BridgeInErc20Args,
@@ -40,10 +39,7 @@
   decodeBridgeOutErc20Args,
   decodeBridgeOutErc721Args,
 } from '../../utils/bridge'
-import {startHealthcheckServer} from '../../utils/health-check-server'
-=======
 import {healthcheckFlag, startHealthcheckServer} from '../../utils/health-check-server'
->>>>>>> 0f89eb7e
 
 import dotenv from 'dotenv'
 import color from '@oclif/color'
@@ -77,9 +73,7 @@
   static hidden = true
   static LAST_BLOCKS_FILE_NAME = 'indexer-blocks.json'
   static description = 'Listen for EVM events and update database network status'
-  static examples = [
-    '$ <%= config.bin %> <%= command.id %> --networks="goerli mumbai fuji" --mode=auto'
-  ]
+  static examples = ['$ <%= config.bin %> <%= command.id %> --networks="goerli mumbai fuji" --mode=auto']
 
   static flags = {
     mode: Flags.string({
@@ -90,7 +84,7 @@
     host: Flags.string({
       description: 'The host to send data to',
       char: 'h',
-      default: 'http://localhost:9001'
+      default: 'http://localhost:9001',
     }),
     ...networksFlag,
     ...healthcheckFlag,
@@ -565,16 +559,8 @@
 
           this.networkMonitor.structuredLog(network, `Found a valid bridgeInRequest for ${transaction.hash}`, tags)
         }
-<<<<<<< HEAD
       } else {
         this.networkMonitor.structuredLog(network, `Unknown bridgeIn function executed for ${transaction.hash}`, tags)
-=======
-
-        this.networkMonitor.structuredLog(
-          network,
-          `Bridge-Out transaction type: ${bridgeTransaction.name} -->> ${bridgeTransaction.args}`,
-        )
->>>>>>> 0f89eb7e
       }
     }
   }
@@ -727,12 +713,8 @@
         } else {
           this.networkMonitor.structuredLog(
             network,
-<<<<<<< HEAD
             `Unknown bridgeOut function executed for ${transaction.hash}`,
             tags,
-=======
-            `Bridge-In transaction type: ${bridgeTransaction.name} -->> ${bridgeTransaction.args}`,
->>>>>>> 0f89eb7e
           )
         }
       }
@@ -873,14 +855,11 @@
             tags,
           )
         }
-<<<<<<< HEAD
-=======
 
         this.networkMonitor.structuredLog(
           network,
           `Bridge-In transaction type: ${bridgeTransaction.name} -->> ${bridgeTransaction.args}`,
         )
->>>>>>> 0f89eb7e
       }
     }
   }
@@ -926,22 +905,6 @@
       },
       tags,
     )
-<<<<<<< HEAD
-=======
-    await this.sendPatchRequest({
-      responseData,
-      network,
-      query: `${this.BASE_URL}/v1/collections/${responseData.id}`,
-      data,
-      messages: [
-        `PATCH response for collection ${deploymentAddress}`,
-        `Successfully updated collection ${deploymentAddress} chainId to ${transaction.chainId}`,
-        `Failed to update the Holograph database ${deploymentAddress}`,
-        deploymentAddress,
-      ],
-    })
-    return Promise.resolve()
->>>>>>> 0f89eb7e
   }
 
   async updateDeployedContract(
@@ -1079,81 +1042,15 @@
       `Successfully found NFT with tokenId ${tokenId} from ${contractAddress}`,
       tags,
     )
-<<<<<<< HEAD
-=======
-
-    await this.sendPatchRequest({
-      responseData,
-      network,
-      query: `${this.BASE_URL}/v1/nfts/${responseData.id}`,
-      data,
-      messages: [
-        `PATCH collection ${contractAddress} tokeId ${tokenId}`,
-        `Successfully updated NFT collection ${contractAddress} and tokeId ${tokenId}`,
-        `Failed to update the database for collection ${contractAddress} and tokeId ${tokenId}`,
-        `collection ${contractAddress} and tokeId ${tokenId}`,
-      ],
-    })
-    return Promise.resolve()
-  }
-
-  async updateMintedNFTCallback(
-    responseData: any,
-    transaction: ethers.providers.TransactionResponse,
-    network: string,
-    contractAddress: string,
-    tokenId: string,
-  ): Promise<void> {
-    const data = JSON.stringify({
-      contractAddress,
-      tokenId,
-      chainId: transaction.chainId,
-      status: 'MINTED',
-      tx: transaction.hash,
-      blockNumber: transaction.blockNumber,
-      creatorAddress: transaction.from,
-      ownerAddress: transaction.from,
-    })
-    this.networkMonitor.structuredLog(network, `Successfully found NFT with tokenId ${tokenId} from ${contractAddress}`)
->>>>>>> 0f89eb7e
     this.networkMonitor.structuredLog(
       network,
       `API: Requesting to update NFT with collection ${contractAddress} and tokeId ${tokenId} and id ${responseData.id}`,
       tags,
     )
 
-<<<<<<< HEAD
     await this.sendPatchRequest(
       {
         responseData,
-=======
-    await this.sendPatchRequest({
-      responseData,
-      network,
-      query: `${this.BASE_URL}/v1/nfts/${responseData.id}`,
-      data,
-      messages: [
-        `PATCH collection ${contractAddress} tokeId ${tokenId}`,
-        `Successfully updated minted NFT collection ${contractAddress} and tokeId ${tokenId}`,
-        `Failed to update the database for collection ${contractAddress} and tokeId ${tokenId}`,
-        `collection ${contractAddress} and tokeId ${tokenId}`,
-      ],
-    })
-    return Promise.resolve()
-  }
-
-  async updateMintedNFT(
-    transaction: ethers.providers.TransactionResponse,
-    network: string,
-    transferInfo: any[],
-  ): Promise<void> {
-    const tokenId = ethers.utils.hexZeroPad(transferInfo[2].toHexString(), 32)
-    const contractAddress = transferInfo[3] as string
-
-    this.networkMonitor.structuredLog(
-      network,
-      `Indexer identified a minted an ERC721 NFT. Holographer minted a new NFT on ${capitalize(
->>>>>>> 0f89eb7e
         network,
         query: `${this.BASE_URL}/v1/nfts/${responseData.id}`,
         data,
@@ -1290,16 +1187,11 @@
       tags,
     )
 
-<<<<<<< HEAD
     // Get and convert the destination chain id from holograph id in the trasaction args
     // const destinationChainid = networks[getNetworkByHolographId(bridgeTransaction.args[0])].chain
     const destinationChainid = toNetwork
-=======
-    // Get and convert the destination chain id from holograph id in the transaction args
-    const destinationChainid = getChainId(bridgeTransaction.args[0])
->>>>>>> 0f89eb7e
-
-    let data = {};
+
+    let data = {}
     const params = {
       headers: {
         Authorization: `Bearer ${this.JWT}`,
@@ -1468,7 +1360,10 @@
         break
       default:
         // Unknown cross-chain transaction type
-        this.networkMonitor.structuredLog(network, `Unknown cross chain type event ${crossChainTxType}. Will not process`)
+        this.networkMonitor.structuredLog(
+          network,
+          `Unknown cross chain type event ${crossChainTxType}. Will not process`,
+        )
         return
     }
 
