--- conflicted
+++ resolved
@@ -319,11 +319,7 @@
   }
 
   async handleMintEvent(transaction: ethers.providers.TransactionResponse, network: string): Promise<void> {
-<<<<<<< HEAD
     const receipt: ethers.ContractReceipt | null = await this.networkMonitor.getTransactionReceipt(network, transaction.hash)
-=======
-    const receipt = await this.networkMonitor.providers[network].getTransactionReceipt(transaction.hash)
->>>>>>> fd85bcd1
     if (receipt === null) {
       throw new Error(`Could not get receipt for ${transaction.hash}`)
     }
