import * as fs from 'fs-extra'
import * as path from 'node:path'
import * as inquirer from 'inquirer'

import {CliUx, Command, Flags} from '@oclif/core'
import {ethers} from 'ethers'

import {CONFIG_FILE_NAME, ensureConfigFileIsValid} from '../../utils/config'
import {ConfigFile, ConfigNetwork, ConfigNetworks} from '../../utils/config'

import {decodeDeploymentConfig, decodeDeploymentConfigInput, capitalize, randomNumber} from '../../utils/utils'
import color from '@oclif/color'

enum OperatorMode {
  listen,
  manual,
  auto,
}

type KeepAliveParams = {
  provider: ethers.providers.WebSocketProvider;
  onDisconnect: (err: any) => void;
  expectedPongBack?: number;
  checkInterval?: number;
};

type BlockJob = {
  network: string;
  block: number;
}

const keepAlive = ({
  provider,
  onDisconnect,
  expectedPongBack = 15_000,
  checkInterval = 7500,
}: KeepAliveParams) => {
  let pingTimeout: NodeJS.Timeout | null = null;
  let keepAliveInterval: NodeJS.Timeout | null = null;

  provider._websocket.on('open', () => {
    keepAliveInterval = setInterval(() => {
      provider._websocket.ping();

      // Use `WebSocket#terminate()`, which immediately destroys the connection,
      // instead of `WebSocket#close()`, which waits for the close timer.
      // Delay should be equal to the interval at which your server
      // sends out pings plus a conservative assumption of the latency.
      pingTimeout = setTimeout(() => {
        provider._websocket.terminate();
      }, expectedPongBack);
    }, checkInterval);
  });

  provider._websocket.on('close', (err: any) => {
    if (keepAliveInterval) clearInterval(keepAliveInterval);
    if (pingTimeout) clearTimeout(pingTimeout);
    onDisconnect(err);
  });

  provider._websocket.on('pong', () => {
    if (pingTimeout) clearInterval(pingTimeout);
  });
};

export default class Operator extends Command {
  static LAST_BLOCKS_FILE_NAME = 'blocks.json'
  static description = 'Listen for EVM events and process them'
  static examples = ['$ holo operator --networks="rinkeby mumbai fuji" --mode=auto']
  static flags = {
    networks: Flags.string({description: 'Comma separated list of networks to operate to', multiple: true}),
    mode: Flags.string({
      description: 'The mode in which to run the operator',
      options: ['listen', 'manual', 'auto'],
      char: 'm',
    }),
  }

  /**
   * Operator class variables
   */
  bridgeAddress: string | undefined
  factoryAddress: string | undefined
  operatorAddress: string | undefined
<<<<<<< HEAD
  blockJobs: any[] = []
=======
  supportedNetworks: string[] = ['rinkeby', 'mumbai', 'fuji']
  blockJobs: BlockJob[] = []
>>>>>>> c0e592fe
  providers: {[key: string]: ethers.providers.JsonRpcProvider | ethers.providers.WebSocketProvider} = {}
  abiCoder = ethers.utils.defaultAbiCoder
  wallets: {[key: string]: ethers.Wallet} = {}
  holograph!: ethers.Contract
  operatorMode: OperatorMode = OperatorMode.listen
  operatorContract!: ethers.Contract
  HOLOGRAPH_ADDRESS = '0xD11a467dF6C80835A1223473aB9A48bF72eFCF4D'.toLowerCase()
  LAYERZERO_RECEIVERS: any = {
    rinkeby: '0xF5E8A439C599205C1aB06b535DE46681Aed1007a'.toLowerCase(),
    mumbai: '0xF5E8A439C599205C1aB06b535DE46681Aed1007a'.toLowerCase(),
    fuji: '0xF5E8A439C599205C1aB06b535DE46681Aed1007a'.toLowerCase(),
  }

  targetEvents: any = {
    BridgeableContractDeployed: '0xa802207d4c618b40db3b25b7b90e6f483e16b2c1f8d3610b15b345a718c6b41b',
    '0xa802207d4c618b40db3b25b7b90e6f483e16b2c1f8d3610b15b345a718c6b41b': 'BridgeableContractDeployed',

    AvailableJob: '0x6114b34f1f941c01691c47744b4fbc0dd9d542be34241ba84fc4c0bd9bef9b11',
    '0x6114b34f1f941c01691c47744b4fbc0dd9d542be34241ba84fc4c0bd9bef9b11': 'AvailableJob',
  }

  networkColors: any = {}
  // eslint-disable-next-line @typescript-eslint/ban-ts-comment
  // @ts-ignore - Set all networks to start with latest block at index 0
  latestBlockHeight: {[key: string]: number} = {}
  exited = false

  rgbToHex(rgb: number): string {
    const hex = Number(rgb).toString(16)
    return hex.length === 1 ? `0${hex}` : hex
  }

  async loadLastBlocks(fileName: string, configDir: string): Promise<{[key: string]: number}> {
    const filePath = path.join(configDir, fileName)
    let lastBlocks: {[key: string]: number} = {}
    if (await fs.pathExists(filePath)) {
      lastBlocks = await fs.readJson(filePath)
    }

    return lastBlocks
  }

  saveLastBlocks(fileName: string, configDir: string, lastBlocks: {[key: string]: number}): void {
    const filePath = path.join(configDir, fileName)
    fs.writeFileSync(filePath, JSON.stringify(lastBlocks), 'utf8')
  }

  failoverWebSocketProvider(network: string, rpcEndpoint: string): ethers.providers.WebSocketProvider {
    const provider = new ethers.providers.WebSocketProvider(rpcEndpoint)
    keepAlive({
      provider,
      onDisconnect: (err) => {
        this.providers[network] = this.failoverWebSocketProvider.bind(this)(network, rpcEndpoint)
        this.log('The ws connection was closed', JSON.stringify(err, null, 2))
      },
    })
    return provider
  }

  async initializeEthers(
    loadNetworks: string[],
    configFile: ConfigFile,
    userWallet: ethers.Wallet | undefined,
  ): Promise<void> {
    for (let i = 0, l = loadNetworks.length; i < l; i++) {
      const network = loadNetworks[i]
      const rpcEndpoint = (configFile.networks[network as keyof ConfigNetworks] as ConfigNetwork).providerUrl
      const protocol = new URL(rpcEndpoint).protocol
      switch (protocol) {
        case 'https:':
          this.providers[network] = new ethers.providers.JsonRpcProvider(rpcEndpoint)

          break
        case 'wss:':
          this.providers[network] = this.failoverWebSocketProvider.bind(this)(network, rpcEndpoint)
          break
        default:
          throw new Error('Unsupported RPC provider protocol -> ' + protocol)
      }

      if (userWallet !== undefined) {
        this.wallets[network] = userWallet.connect(this.providers[network])
      }

      if (network in this.latestBlockHeight && this.latestBlockHeight[network] > 0) {
        this.log(`Resuming Operator from block height ${this.latestBlockHeight[network]} for ${capitalize(network)}`)
      } else {
        this.log(`Starting Operator from latest block height for ${network}`)
        this.latestBlockHeight[network] = 0
      }
    }

    const holographABI = await fs.readJson('./src/abi/Holograph.json')
    this.holograph = new ethers.ContractFactory(holographABI, '0x', this.wallets[loadNetworks[0]]).attach(
      this.HOLOGRAPH_ADDRESS.toLowerCase(),
    )

    const holographOperatorABI = await fs.readJson('./src/abi/HolographOperator.json')
    this.operatorContract = new ethers.ContractFactory(holographOperatorABI, '0x').attach(
      await this.holograph.getOperator(),
    )
  }

  exitHandler = async (exitCode: number): Promise<void> => {
    /**
     * Before exit, save the block heights to the local db
     */
    if (this.exited === false) {
      this.log('')
      this.log(`Saving current block heights: ${JSON.stringify(this.latestBlockHeight)}`)
      this.saveLastBlocks(Operator.LAST_BLOCKS_FILE_NAME, this.config.configDir, this.latestBlockHeight)
      this.log(`Exiting operator with code ${exitCode}...`)
      this.log('Goodbye! 👋')
      this.exited = true
    }
  }

  exitRouter = (options: {[key: string]: boolean | string | number}, exitCode: number | string): void => {
    /**
     * Before exit, save the block heights to the local db
     */
    if ((exitCode && exitCode === 0) || exitCode === 'SIGINT') {
      if (this.exited === false) {
        this.log('')
        this.log(`Saving current block heights:\n${JSON.stringify(this.latestBlockHeight, undefined, 2)}`)
        this.saveLastBlocks(Operator.LAST_BLOCKS_FILE_NAME, this.config.configDir, this.latestBlockHeight)
        this.log(`Exiting operator with code ${exitCode}...`)
        this.log('Goodbye! 👋')
        this.exited = true
      }

      this.debug(`\nExit code ${exitCode}`)
      if (options.exit) {
        // eslint-disable-next-line no-process-exit, unicorn/no-process-exit
        process.exit()
      }
    } else {
      this.debug(`\nError: ${exitCode}`)
    }
  }

  async run(): Promise<void> {
    const {flags} = await this.parse(Operator)

    // Have the user input the mode if it's not provided
    let mode: string | undefined = flags.mode

    if (!mode) {
      const prompt: any = await inquirer.prompt([
        {
          name: 'mode',
          message: 'Enter the mode in which to run the operator',
          type: 'list',
          choices: ['listen', 'manual', 'auto'],
          default: 'listen',
        },
      ])
      mode = prompt.mode
    }

    this.operatorMode = OperatorMode[mode as keyof typeof OperatorMode]
    this.log(`Operator mode: ${this.operatorMode}`)

    this.log('Loading user configurations...')
    const configPath = path.join(this.config.configDir, CONFIG_FILE_NAME)
    const {userWallet, configFile} = await ensureConfigFileIsValid(configPath, true)
    this.log('User configurations loaded.')

    this.latestBlockHeight = await this.loadLastBlocks(Operator.LAST_BLOCKS_FILE_NAME, this.config.configDir)
    let canSync = false
    const lastBlockKeys: string[] = Object.keys(this.latestBlockHeight)
    for (let i = 0, l: number = lastBlockKeys.length; i < l; i++) {
      if (this.latestBlockHeight[lastBlockKeys[i]] > 0) {
        canSync = true
        break
      }
    }

    if (canSync) {
      const syncPrompt: any = await inquirer.prompt([
        {
          name: 'shouldSync',
          message: 'Operator has previous (missed) blocks that can be synced. Would you like to sync?',
          type: 'confirm',
          default: true,
        },
      ])
      if (syncPrompt.shouldSync === false) {
        this.latestBlockHeight = {}
      }
    }

    // Load defaults for the networks from the config file
    if (flags.networks === undefined || '') {
      // TODO: This is a hack until from and to are removed from the networks object in the config file
      // @ts-expect-error - - This will be removed once to is moved in the config object
      delete configFile.networks.to
      // @ts-expect-error - This will be removed once from is moved in the config object
      delete configFile.networks.from
      flags.networks = Object.keys(configFile.networks)
    }

    for (let i = 0, l = flags.networks.length; i < l; i++) {
      const network = flags.networks[i]
      if (Object.keys(configFile.networks).includes(network)) {
        // First let's color our networks 🌈
        this.networkColors[network] = color.rgb(randomNumber(100, 255), randomNumber(100, 255), randomNumber(100, 255))
      } else {
        // If network is not supported remove it from the array
        flags.networks.splice(i, 1)
        l--
        i--
      }
    }

    CliUx.ux.action.start(`Starting operator in mode: ${OperatorMode[this.operatorMode]}`)
    await this.initializeEthers(flags.networks, configFile, userWallet)

    this.bridgeAddress = (await this.holograph.getBridge()).toLowerCase()
    this.factoryAddress = (await this.holograph.getFactory()).toLowerCase()
    this.operatorAddress = (await this.holograph.getOperator()).toLowerCase()

    this.log(`Holograph address: ${this.HOLOGRAPH_ADDRESS}`)
    this.log(`Bridge address: ${this.bridgeAddress}`)
    this.log(`Factory address: ${this.factoryAddress}`)
    this.log(`Operator address: ${this.operatorAddress}`)
    CliUx.ux.action.stop('🚀')

    // Setup websocket subscriptions and start processing blocks
    for (let i = 0, l = flags.networks.length; i < l; i++) {
      const network = flags.networks[i]

      // Subscribe to events 🎧
      this.networkSubscribe(network)

      // Watch out for dropped sockets and reconnect if necessary
      // this.providers[network].on('error', this.handleDroppedSocket.bind(this, network))
      // this.providers[network].on('close', this.handleDroppedSocket.bind(this, network))
      // this.providers[network].on('end', this.handleDroppedSocket.bind(this, network))
    }

    // Catch all exit events
    for (const eventType of [`EEXIT`, `SIGINT`, `SIGUSR1`, `SIGUSR2`, `uncaughtException`, `SIGTERM`]) {
      process.on(eventType, this.exitRouter.bind(this, {exit: true}))
    }

    process.on('exit', this.exitHandler)

    // // Process blocks 🧱
    this.blockJobHandler()
  }

  // you can
  async processBlock(job: BlockJob): Promise<void> {
    this.debug(`processing [${job.network}] ${job.block}`)
    const block = await this.providers[job.network].getBlockWithTransactions(job.block)
    if (block !== null && 'transactions' in block) {
      if (block.transactions.length === 0) {
        this.log('Zero block transactions for block', job.block, 'on', job.network)
      }

      const interestingTransactions = []
      for (let i = 0, l = block.transactions.length; i < l; i++) {
        const transaction = block.transactions[i]
        if (transaction.from.toLowerCase() === this.LAYERZERO_RECEIVERS[job.network]) {
          // We have LayerZero call, need to check it it's directed towards Holograph operators
          interestingTransactions.push(transaction)
        } else if ('to' in transaction && transaction.to !== null && transaction.to !== '') {
          const to: string | undefined = transaction.to?.toLowerCase()
          // Check if it's a factory call
          if (to === this.factoryAddress || to === this.operatorAddress) {
            // We have a potential factory deployment or operator bridge transaction
            interestingTransactions.push(transaction)
          }
        }
      }

      if (interestingTransactions.length > 0) {
        this.log(
          `Found ${interestingTransactions.length} interesting transactions on block ${job.block} on ${job.network}`,
        )
        this.processTransactions(job.network, interestingTransactions)
      } else {
        this.blockJobHandler()
      }
    } else {
      this.log(job.network, color.red('Dropped block!'), job.block)
      this.blockJobs.unshift(job)
      this.blockJobHandler()
    }
  }

  // For some reason defining this as function definition causes `this` to be undefined
  blockJobHandler = (): void => {
    if (this.blockJobs.length > 0) {
      const blockJob: BlockJob = this.blockJobs.shift() as BlockJob
      this.processBlock(blockJob)
    } else {
      this.debug('no blocks')
      setTimeout(this.blockJobHandler, 1000)
    }
  }

  async processTransactions(network: string, transactions: ethers.Transaction[]): Promise<void> {
    /* eslint-disable no-await-in-loop */
    if (transactions.length > 0) {
      for (const transaction of transactions) {
        const receipt = await this.providers[network].getTransactionReceipt(transaction.hash as string)
        if (receipt === null) {
          throw new Error(`Could not get receipt for ${transaction.hash}`)
        }

        this.debug(`Processing transaction ${transaction.hash} on ${network} at block ${receipt.blockNumber}`)
        if (transaction.to?.toLowerCase() === this.factoryAddress) {
          this.handleContractDeployedEvents(transaction, receipt, network)
        } else if (transaction.to?.toLowerCase() === this.operatorAddress) {
          this.handleOperatorBridgeEvents(transaction, receipt, network)
        } else {
          this.handleOperatorRequestEvents(transaction, receipt, network)
        }
      }
    }

    this.blockJobHandler()
  }

  handleContractDeployedEvents(
    transaction: ethers.Transaction,
    receipt: ethers.ContractReceipt,
    network: string,
  ): void {
    this.log(`Checking if a new Holograph contract was deployed at tx: ${transaction.hash}`)
    const config = decodeDeploymentConfigInput(transaction.data)
    let event = null
    if ('logs' in receipt && typeof receipt.logs !== 'undefined' && receipt.logs !== null) {
      for (let i = 0, l = receipt.logs.length; i < l; i++) {
        if (event === null) {
          const log = receipt.logs[i]
          if (log.topics.length > 0 && log.topics[0] === this.targetEvents.BridgeableContractDeployed) {
            event = log.topics
            break
          } else {
            this.log(`BridgeableContractDeployed event not found in ${transaction.hash}`)
          }
        }
      }

      if (event) {
        const deploymentAddress = '0x' + event[1].slice(26)
        this.log(
          `\nHolographFactory deployed a new collection on ${capitalize(network)} at address ${deploymentAddress}\n` +
            `Wallet that deployed the collection is ${transaction.from}\n` +
            `The config used for deployHolographableContract was ${JSON.stringify(config, null, 2)}\n`,
          `The transaction hash is: ${transaction.hash}\n`,
        )
      }
    }
  }

  handleOperatorBridgeEvents(transaction: ethers.Transaction, receipt: ethers.ContractReceipt, network: string): void {
    this.log(`Checking if an operator executed a job to bridge a contract / collection at tx: ${transaction.hash}`)
    let event = null
    if ('logs' in receipt && typeof receipt.logs !== 'undefined' && receipt.logs !== null) {
      for (let i = 0, l = receipt.logs.length; i < l; i++) {
        if (event === null) {
          const log = receipt.logs[i]
          if (log.topics.length > 0 && log.topics[0] === this.targetEvents.BridgeableContractDeployed) {
            event = log.topics
          }
        }
      }
    } else {
      this.log('Failed to find BridgeableContractDeployed event from operator job')
    }

    if (event) {
      const deploymentInput = this.abiCoder.decode(['bytes'], '0x' + transaction.data.slice(10))[0]
      const config = decodeDeploymentConfig(this.abiCoder.decode(['bytes'], '0x' + deploymentInput.slice(10))[0])
      const deploymentAddress = '0x' + event[1].slice(26)
      this.log(
        '\nHolographOperator executed a job which bridged a collection\n' +
          `HolographFactory deployed a new collection on ${capitalize(network)} at address ${deploymentAddress}\n` +
          `Operator that deployed the collection is ${transaction.from}` +
          `The config used for deployHolographableContract function was ${JSON.stringify(config, null, 2)}\n`,
      )
    }
  }

  async handleOperatorRequestEvents(
    transaction: ethers.Transaction,
    receipt: ethers.ContractReceipt,
    network: string,
  ): Promise<void> {
    this.log(`Checking if Operator was sent a bridge job via the LayerZero Relayer at tx: ${transaction.hash}`)
    let event = null
    if ('logs' in receipt && typeof receipt.logs !== 'undefined' && receipt.logs !== null) {
      for (let i = 0, l = receipt.logs.length; i < l; i++) {
        if (event === null) {
          const log = receipt.logs[i]
          if (
            log.address.toLowerCase() === this.operatorAddress &&
            log.topics.length > 0 &&
            log.topics[0] === this.targetEvents.AvailableJob
          ) {
            event = log.data
          } else {
            this.log(
              `LayerZero transaction is not relevant to AvailableJob event. ` +
                `Transaction was relayed to ${log.address} instead of ` +
                `The Operator at ${this.operatorAddress}`,
            )
          }
        }
      }

      if (event) {
        const payload = this.abiCoder.decode(['bytes'], event)[0]
        this.log(
          `HolographOperator received a new bridge job on ${capitalize(network)}\nThe job payload is ${payload}\n`,
        )

        if (this.operatorMode !== OperatorMode.listen) {
          await this.executePayload(network, payload)
        }
      }
    }
  }

  async executePayload(network: string, payload: string): Promise<void> {
    // If the operator is in listen mode, payloads will not be executed
    // If the operator is in manual mode, the payload must be manually executed
    // If the operator is in auto mode, the payload will be executed automatically
    let operate = this.operatorMode === OperatorMode.auto
    if (this.operatorMode === OperatorMode.manual) {
      const operatorPrompt: any = await inquirer.prompt([
        {
          name: 'shouldContinue',
          message: `A transaction appeared on ${network} for execution, would you like to operate?\n`,
          type: 'confirm',
          default: false,
        },
      ])
      operate = operatorPrompt.shouldContinue
    }

    if (operate) {
      const contract = this.operatorContract.connect(this.wallets[network])
      const jobTx = await contract.executeJob(payload)
      this.debug(jobTx)
      this.log(`Transaction hash is ${jobTx.hash}`)

      const jobReceipt = await jobTx.wait()
      this.debug(jobReceipt)
      this.log(`Transaction ${jobTx.hash} mined and confirmed`)
    } else {
      this.log('Dropped potential payload to execute')
    }
  }

  networkSubscribe(network: string): void {
    this.providers[network].on('block', (blockNumber: string) => {
      const block = Number.parseInt(blockNumber, 10)
      if (this.latestBlockHeight[network] !== 0 && block - this.latestBlockHeight[network] > 1) {
        this.debug(`Dropped ${capitalize(network)} websocket connection, gotta do some catching up`)
        let latest = this.latestBlockHeight[network]
        while (block - latest > 1) {
          this.log(`[${this.networkColors[network](capitalize(network))}] -> Block ${latest} (Syncing)`)
          this.blockJobs.push({
            network: network,
            block: latest,
          })
          latest++
        }
      }

      this.latestBlockHeight[network] = block
      this.log(`[${this.networkColors[network](capitalize(network))}] -> Block ${block}`)
      this.blockJobs.push({
        network: network,
        block: block,
      } as BlockJob)
    })
  }

  /*
  handleDroppedSocket(network: string): void {
    let resetProvider: any = null
    if (typeof resetProvider !== 'undefined') {
      clearInterval(resetProvider)
    }

    resetProvider = setInterval((): void => {
      this.log(`${capitalize(network)} websocket connection error`)
      try {
        this.web3[network].eth.clearSubscriptions()
      } catch (error) {
        this.warn(`Websocket clearSubscriptions error: ${error}`)
      }

      try {
        this.providers[network] = new WebsocketProvider(networks[network].wss)
        this.providers[network].on('error', this.handleDroppedSocket.bind(this, network))
        this.providers[network].on('close', this.handleDroppedSocket.bind(this, network))
        this.providers[network].on('end', this.handleDroppedSocket.bind(this, network))
        // eslint-disable-next-line @typescript-eslint/ban-ts-comment
        // @ts-ignore - TODO: Come back to this
        this.web3[network] = new Web3(this.providers[network])
        this.networkSubscribe(network)
        clearInterval(resetProvider)
      } catch (error) {
        this.log(error as string)
      }
    }, 5000) // 5 seconds
  }
*/
}<|MERGE_RESOLUTION|>--- conflicted
+++ resolved
@@ -82,12 +82,8 @@
   bridgeAddress: string | undefined
   factoryAddress: string | undefined
   operatorAddress: string | undefined
-<<<<<<< HEAD
-  blockJobs: any[] = []
-=======
   supportedNetworks: string[] = ['rinkeby', 'mumbai', 'fuji']
   blockJobs: BlockJob[] = []
->>>>>>> c0e592fe
   providers: {[key: string]: ethers.providers.JsonRpcProvider | ethers.providers.WebSocketProvider} = {}
   abiCoder = ethers.utils.defaultAbiCoder
   wallets: {[key: string]: ethers.Wallet} = {}
