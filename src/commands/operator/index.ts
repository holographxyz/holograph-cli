import * as inquirer from 'inquirer'

import {CliUx, Command, Flags} from '@oclif/core'
import {ethers} from 'ethers'

import {ensureConfigFileIsValid} from '../../utils/config'

import {networkFlag, FilterType, OperatorMode, BlockJob, NetworkMonitor} from '../../utils/network-monitor'
import {startHealthcheckServer} from '../../utils/health-check-server'

export default class Operator extends Command {
  static description = 'Listen for EVM events for jobs and process them'
  static examples = ['$ holo operator --networks="goerli mumbai fuji" --mode=auto']
  static flags = {
    mode: Flags.string({
      description: 'The mode in which to run the operator',
      options: ['listen', 'manual', 'auto'],
      char: 'm',
    }),
    healthCheck: Flags.boolean({
      description: 'Launch server on http://localhost:6000 to make sure command is still running',
      default: false,
    }),
    sync: Flags.boolean({
      description: 'Start from last saved block position instead of latest block position',
      default: false,
    }),
    unsafePassword: Flags.string({
      description: 'Enter the plain text password for the wallet in the holo cli config',
    }),
    ...networkFlag,
  }

  /**
   * Operator class variables
   */
  operatorMode: OperatorMode = OperatorMode.listen

  networkMonitor!: NetworkMonitor

  async run(): Promise<void> {
    const {flags} = await this.parse(Operator)

    const enableHealthCheckServer = flags.healthCheck
    const syncFlag = flags.sync
    const unsafePassword = flags.unsafePassword

    // Have the user input the mode if it's not provided
    let mode: string | undefined = flags.mode

    if (!mode) {
      const prompt: any = await inquirer.prompt([
        {
          name: 'mode',
          message: 'Enter the mode in which to run the operator',
          type: 'list',
          choices: ['listen', 'manual', 'auto'],
          default: 'listen',
        },
      ])
      mode = prompt.mode
    }

    this.operatorMode = OperatorMode[mode as keyof typeof OperatorMode]
    this.log(`Operator mode: ${this.operatorMode}`)

    this.log('Loading user configurations...')
    const {userWallet, configFile} = await ensureConfigFileIsValid(this.config.configDir, unsafePassword, true)
    this.log('User configurations loaded.')

    this.networkMonitor = new NetworkMonitor({
      parent: this,
      configFile,
      networks: flags.networks,
      debug: this.debug,
      processTransactions: this.processTransactions,
      userWallet,
      lastBlockFilename: 'operator-blocks.json',
    })

    this.networkMonitor.latestBlockHeight = await this.networkMonitor.loadLastBlocks(this.config.configDir)
    let canSync = false
    const lastBlockKeys: string[] = Object.keys(this.networkMonitor.latestBlockHeight)
    for (let i = 0, l: number = lastBlockKeys.length; i < l; i++) {
      if (this.networkMonitor.latestBlockHeight[lastBlockKeys[i]] > 0) {
        canSync = true
        break
      }
    }

    if (canSync && !syncFlag) {
      const syncPrompt: any = await inquirer.prompt([
        {
          name: 'shouldSync',
          message: 'Operator has previous (missed) blocks that can be synced. Would you like to sync?',
          type: 'confirm',
          default: true,
        },
      ])
      if (syncPrompt.shouldSync === false) {
        this.networkMonitor.latestBlockHeight = {}
        this.networkMonitor.currentBlockHeight = {}
      }
    }

    CliUx.ux.action.start(`Starting operator in mode: ${OperatorMode[this.operatorMode]}`)
    await this.networkMonitor.run(true, undefined, this.filterBuilder)
    CliUx.ux.action.stop('🚀')

    // Start server
    if (enableHealthCheckServer) {
      startHealthcheckServer({networkMonitor: this.networkMonitor})
    }
  }

  async filterBuilder(): Promise<void> {
    this.networkMonitor.filters = [
      {
        type: FilterType.from,
        match: this.networkMonitor.LAYERZERO_RECEIVERS,
        networkDependant: true,
      },
    ]
    Promise.resolve()
  }

  async processTransactions(job: BlockJob, transactions: ethers.providers.TransactionResponse[]): Promise<void> {
    /* eslint-disable no-await-in-loop */
    if (transactions.length > 0) {
      for (const transaction of transactions) {
        const tags: (string | number)[] = []
        this.debug(`Processing transaction ${transaction.hash} on ${job.network} at block ${transaction.blockNumber}`)
        tags.push(transaction.blockNumber as number, this.networkMonitor.randomTag())
        const from: string | undefined = transaction.from?.toLowerCase()
        if (from === this.networkMonitor.LAYERZERO_RECEIVERS[job.network]) {
          await this.handleAvailableOperatorJobEvent(transaction, job.network, tags)
        } else {
          this.networkMonitor.structuredLog(
            job.network,
            `Function processTransactions stumbled on an unknown transaction ${transaction.hash}`,
<<<<<<< HEAD
            tags
=======
            tags,
>>>>>>> fd85bcd1
          )
        }
      }
    }
  }

  async handleAvailableOperatorJobEvent(
    transaction: ethers.providers.TransactionResponse,
    network: string,
    tags: (string | number)[],
  ): Promise<void> {
<<<<<<< HEAD
    const receipt: ethers.ContractReceipt | null = await this.networkMonitor.getTransactionReceipt(network, transaction.hash)
    if (receipt === null) {
      throw new Error(`Could not get receipt for ${transaction.hash}`)
    } else {
      this.networkMonitor.structuredLog(
        network,
        `Transaction ${receipt.transactionHash} receipt received`,
        tags
      )
=======
    let bridgeTransaction
    const tryToGetTxReceipt = async (): Promise<ethers.ContractReceipt> => {
      // eslint-disable-next-line no-async-promise-executor
      return new Promise<ethers.ContractReceipt>(async (resolve, _reject) => {
        let receipt: ethers.ContractReceipt | null
        const getTxReceipt: NodeJS.Timeout = setInterval(async () => {
          receipt = await this.networkMonitor.providers[network].getTransactionReceipt(transaction.hash)
          if (receipt !== null) {
            clearInterval(getTxReceipt)
            resolve(receipt as ethers.ContractReceipt)
          }
        }, 1000) // every 1 second
      })
    }

    const receipt: ethers.ContractReceipt = await tryToGetTxReceipt()

    if (receipt === null) {
      throw new Error(`Could not get receipt for ${transaction.hash}`)
    } else {
      this.networkMonitor.structuredLog(network, `Transaction ${receipt.transactionHash} receipt received`, tags)
>>>>>>> fd85bcd1
    }

    if (receipt.status === 1) {
      this.networkMonitor.structuredLog(
        network,
        `Checking if Operator was sent a bridge job via the LayerZero Relayer at tx: ${transaction.hash}`,
<<<<<<< HEAD
        tags
=======
        tags,
>>>>>>> fd85bcd1
      )
      const operatorJobPayload = this.networkMonitor.decodeAvailableJobEvent(receipt)
      const operatorJobHash = operatorJobPayload === undefined ? undefined : ethers.utils.keccak256(operatorJobPayload)
      if (operatorJobHash === undefined) {
<<<<<<< HEAD
        this.networkMonitor.structuredLog(network, `Could not extract relayer available job for ${transaction.hash}`, tags)
=======
        this.networkMonitor.structuredLog(
          network,
          `Could not extract relayer available job for ${transaction.hash}`,
          tags,
        )
>>>>>>> fd85bcd1
      } else {
        this.networkMonitor.structuredLog(
          network,
          `HolographOperator received a new bridge job. The job payload hash is ${operatorJobHash}. The job payload is ${operatorJobPayload}`,
<<<<<<< HEAD
          tags
=======
          tags,
>>>>>>> fd85bcd1
        )
        const bridgeTransaction = this.networkMonitor.bridgeContract.interface.parseTransaction({
          data: operatorJobPayload!,
          value: ethers.BigNumber.from('0'),
        })
        this.networkMonitor.structuredLog(
          network,
          `Bridge-In trasaction type: ${bridgeTransaction.name} -->> ${bridgeTransaction.args}`,
<<<<<<< HEAD
          tags
=======
          tags,
>>>>>>> fd85bcd1
        )
        if (this.operatorMode !== OperatorMode.listen) {
          await this.executePayload(network, operatorJobPayload!, tags)
        }
      }
    }
  }

  async executePayload(network: string, payload: string, tags: (string | number)[]): Promise<void> {
    // If the operator is in listen mode, payloads will not be executed
    // If the operator is in manual mode, the payload must be manually executed
    // If the operator is in auto mode, the payload will be executed automatically
    let operate = this.operatorMode === OperatorMode.auto
    if (this.operatorMode === OperatorMode.manual) {
      const operatorPrompt: any = await inquirer.prompt([
        {
          name: 'shouldContinue',
          message: `A transaction appeared on ${network} for execution, would you like to operate?\n`,
          type: 'confirm',
          default: false,
        },
      ])
      operate = operatorPrompt.shouldContinue
    }

    if (operate) {
<<<<<<< HEAD
      await this.networkMonitor.executeTransaction(network, tags, this.networkMonitor.operatorContract, 'executeJob', payload)
=======
      await this.networkMonitor.executeTransaction(
        network,
        tags,
        this.networkMonitor.operatorContract,
        'executeJob',
        payload,
      )
>>>>>>> fd85bcd1
    } else {
      this.networkMonitor.structuredLog(network, 'Dropped potential payload to execute', tags)
    }
  }
}<|MERGE_RESOLUTION|>--- conflicted
+++ resolved
@@ -138,11 +138,7 @@
           this.networkMonitor.structuredLog(
             job.network,
             `Function processTransactions stumbled on an unknown transaction ${transaction.hash}`,
-<<<<<<< HEAD
-            tags
-=======
             tags,
->>>>>>> fd85bcd1
           )
         }
       }
@@ -154,7 +150,6 @@
     network: string,
     tags: (string | number)[],
   ): Promise<void> {
-<<<<<<< HEAD
     const receipt: ethers.ContractReceipt | null = await this.networkMonitor.getTransactionReceipt(network, transaction.hash)
     if (receipt === null) {
       throw new Error(`Could not get receipt for ${transaction.hash}`)
@@ -164,62 +159,27 @@
         `Transaction ${receipt.transactionHash} receipt received`,
         tags
       )
-=======
-    let bridgeTransaction
-    const tryToGetTxReceipt = async (): Promise<ethers.ContractReceipt> => {
-      // eslint-disable-next-line no-async-promise-executor
-      return new Promise<ethers.ContractReceipt>(async (resolve, _reject) => {
-        let receipt: ethers.ContractReceipt | null
-        const getTxReceipt: NodeJS.Timeout = setInterval(async () => {
-          receipt = await this.networkMonitor.providers[network].getTransactionReceipt(transaction.hash)
-          if (receipt !== null) {
-            clearInterval(getTxReceipt)
-            resolve(receipt as ethers.ContractReceipt)
-          }
-        }, 1000) // every 1 second
-      })
-    }
-
-    const receipt: ethers.ContractReceipt = await tryToGetTxReceipt()
-
-    if (receipt === null) {
-      throw new Error(`Could not get receipt for ${transaction.hash}`)
-    } else {
-      this.networkMonitor.structuredLog(network, `Transaction ${receipt.transactionHash} receipt received`, tags)
->>>>>>> fd85bcd1
     }
 
     if (receipt.status === 1) {
       this.networkMonitor.structuredLog(
         network,
         `Checking if Operator was sent a bridge job via the LayerZero Relayer at tx: ${transaction.hash}`,
-<<<<<<< HEAD
-        tags
-=======
         tags,
->>>>>>> fd85bcd1
       )
       const operatorJobPayload = this.networkMonitor.decodeAvailableJobEvent(receipt)
       const operatorJobHash = operatorJobPayload === undefined ? undefined : ethers.utils.keccak256(operatorJobPayload)
       if (operatorJobHash === undefined) {
-<<<<<<< HEAD
-        this.networkMonitor.structuredLog(network, `Could not extract relayer available job for ${transaction.hash}`, tags)
-=======
         this.networkMonitor.structuredLog(
           network,
           `Could not extract relayer available job for ${transaction.hash}`,
           tags,
         )
->>>>>>> fd85bcd1
       } else {
         this.networkMonitor.structuredLog(
           network,
           `HolographOperator received a new bridge job. The job payload hash is ${operatorJobHash}. The job payload is ${operatorJobPayload}`,
-<<<<<<< HEAD
-          tags
-=======
           tags,
->>>>>>> fd85bcd1
         )
         const bridgeTransaction = this.networkMonitor.bridgeContract.interface.parseTransaction({
           data: operatorJobPayload!,
@@ -228,11 +188,7 @@
         this.networkMonitor.structuredLog(
           network,
           `Bridge-In trasaction type: ${bridgeTransaction.name} -->> ${bridgeTransaction.args}`,
-<<<<<<< HEAD
-          tags
-=======
           tags,
->>>>>>> fd85bcd1
         )
         if (this.operatorMode !== OperatorMode.listen) {
           await this.executePayload(network, operatorJobPayload!, tags)
@@ -259,9 +215,6 @@
     }
 
     if (operate) {
-<<<<<<< HEAD
-      await this.networkMonitor.executeTransaction(network, tags, this.networkMonitor.operatorContract, 'executeJob', payload)
-=======
       await this.networkMonitor.executeTransaction(
         network,
         tags,
@@ -269,7 +222,6 @@
         'executeJob',
         payload,
       )
->>>>>>> fd85bcd1
     } else {
       this.networkMonitor.structuredLog(network, 'Dropped potential payload to execute', tags)
     }
