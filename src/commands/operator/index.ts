import * as fs from 'fs-extra'
import * as path from 'node:path'
import * as inquirer from 'inquirer'

import {CliUx, Command, Flags} from '@oclif/core'
import {ethers} from 'ethers'

import {CONFIG_FILE_NAME, ensureConfigFileIsValid} from '../../utils/config'
import {ConfigFile, ConfigNetwork, ConfigNetworks} from '../../utils/config'

import {decodeDeploymentConfig, decodeDeploymentConfigInput, capitalize, NETWORK_COLORS} from '../../utils/utils'
import color from '@oclif/color'
import {startHealcheckServer} from '../../utils/health-check-server'

enum OperatorMode {
  listen,
  manual,
  auto,
}

type KeepAliveParams = {
  provider: ethers.providers.WebSocketProvider
  onDisconnect: (err: any) => void
  expectedPongBack?: number
  checkInterval?: number
}

type BlockJob = {
  network: string
  block: number
}

const keepAlive = ({provider, onDisconnect, expectedPongBack = 15_000, checkInterval = 7500}: KeepAliveParams) => {
  let pingTimeout: NodeJS.Timeout | null = null
  let keepAliveInterval: NodeJS.Timeout | null = null

  provider._websocket.on('open', () => {
    keepAliveInterval = setInterval(() => {
      provider._websocket.ping()

      // Use `WebSocket#terminate()`, which immediately destroys the connection,
      // instead of `WebSocket#close()`, which waits for the close timer.
      // Delay should be equal to the interval at which your server
      // sends out pings plus a conservative assumption of the latency.
      pingTimeout = setTimeout(() => {
        provider._websocket.terminate()
      }, expectedPongBack)
    }, checkInterval)
  })

  provider._websocket.on('close', (err: any) => {
    if (keepAliveInterval) clearInterval(keepAliveInterval)
    if (pingTimeout) clearTimeout(pingTimeout)
    onDisconnect(err)
  })

  provider._websocket.on('pong', () => {
    if (pingTimeout) clearInterval(pingTimeout)
  })
}

export default class Operator extends Command {
  static LAST_BLOCKS_FILE_NAME = 'blocks.json'
  static description = 'Listen for EVM events for jobs and process them'
  static examples = ['$ holo operator --networks="rinkeby mumbai fuji" --mode=auto']
  static flags = {
    networks: Flags.string({description: 'Comma separated list of networks to operate to', multiple: true}),
    mode: Flags.string({
      description: 'The mode in which to run the operator',
      options: ['listen', 'manual', 'auto'],
      char: 'm',
    }),
    healthCheck: Flags.boolean({
      description: 'Launch server on http://localhost:6000 to make sure command is still running',
<<<<<<< HEAD
      default: false
    }),
    sync: Flags.boolean({
      description: 'Start from last saved block position instead of latest block position',
      default: false
    }),
    unsafePassword: Flags.string({
      description: 'Enter the plain text password for the wallet in the holo cli config',
    })
=======
      default: false,
    }),
    sync: Flags.boolean({
      description: 'Start from last saved block position instead of latest block position',
      default: false,
    }),
    unsafePassword: Flags.string({
      description: 'Enter the plain text password for the wallet in the holo cli config',
    }),
>>>>>>> d181e021
  }

  /**
   * Operator class variables
   */
  bridgeAddress: string | undefined
  factoryAddress: string | undefined
  operatorAddress: string | undefined
  supportedNetworks: string[] = ['rinkeby', 'mumbai', 'fuji']
  blockJobs: BlockJob[] = []
  providers: {[key: string]: ethers.providers.JsonRpcProvider | ethers.providers.WebSocketProvider} = {}
  abiCoder = ethers.utils.defaultAbiCoder
  wallets: {[key: string]: ethers.Wallet} = {}
  holograph!: ethers.Contract
  operatorMode: OperatorMode = OperatorMode.listen
  operatorContract!: ethers.Contract
  HOLOGRAPH_ADDRESS = '0xD11a467dF6C80835A1223473aB9A48bF72eFCF4D'.toLowerCase()
  LAYERZERO_RECEIVERS: any = {
    rinkeby: '0xF5E8A439C599205C1aB06b535DE46681Aed1007a'.toLowerCase(),
    mumbai: '0xF5E8A439C599205C1aB06b535DE46681Aed1007a'.toLowerCase(),
    fuji: '0xF5E8A439C599205C1aB06b535DE46681Aed1007a'.toLowerCase(),
  }

  targetEvents: Record<string, string> = {
    BridgeableContractDeployed: '0xa802207d4c618b40db3b25b7b90e6f483e16b2c1f8d3610b15b345a718c6b41b',
    '0xa802207d4c618b40db3b25b7b90e6f483e16b2c1f8d3610b15b345a718c6b41b': 'BridgeableContractDeployed',

    AvailableJob: '0x6114b34f1f941c01691c47744b4fbc0dd9d542be34241ba84fc4c0bd9bef9b11',
    '0x6114b34f1f941c01691c47744b4fbc0dd9d542be34241ba84fc4c0bd9bef9b11': 'AvailableJob',
  }

  networkColors: any = {}
  // eslint-disable-next-line @typescript-eslint/ban-ts-comment
  // @ts-ignore - Set all networks to start with latest block at index 0
  latestBlockHeight: {[key: string]: number} = {}
  exited = false

  async loadLastBlocks(fileName: string, configDir: string): Promise<{[key: string]: number}> {
    const filePath = path.join(configDir, fileName)
    let lastBlocks: {[key: string]: number} = {}
    if (await fs.pathExists(filePath)) {
      lastBlocks = await fs.readJson(filePath)
    }

    return lastBlocks
  }

  saveLastBlocks(fileName: string, configDir: string, lastBlocks: {[key: string]: number}): void {
    const filePath = path.join(configDir, fileName)
    fs.writeFileSync(filePath, JSON.stringify(lastBlocks), 'utf8')
  }

  disconnectBuilder(
    userWallet: ethers.Wallet,
    network: string,
    rpcEndpoint: string,
    subscribe: boolean,
  ): (err: any) => void {
    return (err: any) => {
      ;(this.providers[network] as ethers.providers.WebSocketProvider).destroy().then(() => {
        this.debug('onDisconnect')
        this.log(network, 'WS connection was closed', JSON.stringify(err, null, 2))
        this.providers[network] = this.failoverWebSocketProvider(userWallet, network, rpcEndpoint, subscribe)
        this.wallets[network] = userWallet.connect(this.providers[network] as ethers.providers.WebSocketProvider)
      })
    }
  }

  failoverWebSocketProvider(
    userWallet: ethers.Wallet,
    network: string,
    rpcEndpoint: string,
    subscribe: boolean,
  ): ethers.providers.WebSocketProvider {
    this.debug('this.providers', network)
    const provider = new ethers.providers.WebSocketProvider(rpcEndpoint)
    keepAlive({
      provider,
      onDisconnect: this.disconnectBuilder.bind(this)(userWallet, network, rpcEndpoint, true),
    })
    this.providers[network] = provider
    if (subscribe) {
      this.networkSubscribe(network)
    }

    return provider
  }

  async initializeEthers(
    loadNetworks: string[],
    configFile: ConfigFile,
    userWallet: ethers.Wallet | undefined,
    subscribe: boolean,
  ): Promise<void> {
    for (let i = 0, l = loadNetworks.length; i < l; i++) {
      const network = loadNetworks[i]
      const rpcEndpoint = (configFile.networks[network as keyof ConfigNetworks] as ConfigNetwork).providerUrl
      const protocol = new URL(rpcEndpoint).protocol
      switch (protocol) {
        case 'https:':
          this.providers[network] = new ethers.providers.JsonRpcProvider(rpcEndpoint)

          break
        case 'wss:':
          this.providers[network] = this.failoverWebSocketProvider(userWallet!, network, rpcEndpoint, subscribe)
          break
        default:
          throw new Error('Unsupported RPC provider protocol -> ' + protocol)
      }

      if (userWallet !== undefined) {
        this.wallets[network] = userWallet.connect(this.providers[network])
      }

      if (network in this.latestBlockHeight && this.latestBlockHeight[network] > 0) {
        this.structuredLog(network, `Resuming Operator from block height ${this.latestBlockHeight[network]}`)
      } else {
        this.structuredLog(network, `Starting Operator from latest block height`)
        this.latestBlockHeight[network] = 0
      }
    }

    const holographABI = await fs.readJson('./src/abi/Holograph.json')
    this.holograph = new ethers.ContractFactory(holographABI, '0x', this.wallets[loadNetworks[0]]).attach(
      this.HOLOGRAPH_ADDRESS.toLowerCase(),
    )

    const holographOperatorABI = await fs.readJson('./src/abi/HolographOperator.json')
    this.operatorContract = new ethers.ContractFactory(holographOperatorABI, '0x').attach(
      await this.holograph.getOperator(),
    )
  }

  exitHandler = async (exitCode: number): Promise<void> => {
    /**
     * Before exit, save the block heights to the local db
     */
    if (this.exited === false) {
      this.log('')
      this.log(`Saving current block heights: ${JSON.stringify(this.latestBlockHeight)}`)
      this.saveLastBlocks(Operator.LAST_BLOCKS_FILE_NAME, this.config.configDir, this.latestBlockHeight)
      this.log(`Exiting operator with code ${exitCode}...`)
      this.log('Goodbye! 👋')
      this.exited = true
    }
  }

  exitRouter = (options: {[key: string]: boolean | string | number}, exitCode: number | string): void => {
    /**
     * Before exit, save the block heights to the local db
     */
    if ((exitCode && exitCode === 0) || exitCode === 'SIGINT') {
      if (this.exited === false) {
        this.log('')
        this.log(`Saving current block heights:\n${JSON.stringify(this.latestBlockHeight, undefined, 2)}`)
        this.saveLastBlocks(Operator.LAST_BLOCKS_FILE_NAME, this.config.configDir, this.latestBlockHeight)
        this.log(`Exiting operator with code ${exitCode}...`)
        this.log('Goodbye! 👋')
        this.exited = true
      }

      this.debug(`\nExit code ${exitCode}`)
      if (options.exit) {
        // eslint-disable-next-line no-process-exit, unicorn/no-process-exit
        process.exit()
      }
    } else {
      this.debug(`\nError: ${exitCode}`)
    }
  }

  async run(): Promise<void> {
    const {flags} = await this.parse(Operator)

    const enableHealthCheckServer = flags.healthCheck
    const syncFlag = flags.sync
    const unsafePassword = flags.unsafePassword

    // Have the user input the mode if it's not provided
    let mode: string | undefined = flags.mode

    if (!mode) {
      const prompt: any = await inquirer.prompt([
        {
          name: 'mode',
          message: 'Enter the mode in which to run the operator',
          type: 'list',
          choices: ['listen', 'manual', 'auto'],
          default: 'listen',
        },
      ])
      mode = prompt.mode
    }

    this.operatorMode = OperatorMode[mode as keyof typeof OperatorMode]
    this.log(`Operator mode: ${this.operatorMode}`)

    this.log('Loading user configurations...')
    const configPath = path.join(this.config.configDir, CONFIG_FILE_NAME)
<<<<<<< HEAD
    const {userWallet, configFile} = await ensureConfigFileIsValid(configPath, unsafePassword,true)
=======
    const {userWallet, configFile} = await ensureConfigFileIsValid(configPath, unsafePassword, true)
>>>>>>> d181e021
    this.log('User configurations loaded.')

    this.latestBlockHeight = await this.loadLastBlocks(Operator.LAST_BLOCKS_FILE_NAME, this.config.configDir)
    let canSync = false
    const lastBlockKeys: string[] = Object.keys(this.latestBlockHeight)
    for (let i = 0, l: number = lastBlockKeys.length; i < l; i++) {
      if (this.latestBlockHeight[lastBlockKeys[i]] > 0) {
        canSync = true
        break
      }
    }

    if (canSync && !syncFlag) {
      const syncPrompt: any = await inquirer.prompt([
        {
          name: 'shouldSync',
          message: 'Operator has previous (missed) blocks that can be synced. Would you like to sync?',
          type: 'confirm',
          default: true,
        },
      ])
      if (syncPrompt.shouldSync === false) {
        this.latestBlockHeight = {}
      }
    }

    // Load defaults for the networks from the config file
    if (flags.networks === undefined || '') {
      flags.networks = Object.keys(configFile.networks)
    }

    // Color the networks 🌈
    for (let i = 0, l = flags.networks.length; i < l; i++) {
      const network = flags.networks[i]
      if (Object.keys(configFile.networks).includes(network)) {
        this.networkColors[network] = color.hex(NETWORK_COLORS[network])
      } else {
        // If network is not supported remove it from the array
        flags.networks.splice(i, 1)
        l--
        i--
      }
    }

    CliUx.ux.action.start(`Starting operator in mode: ${OperatorMode[this.operatorMode]}`)
    await this.initializeEthers(flags.networks, configFile, userWallet, false)

    this.bridgeAddress = (await this.holograph.getBridge()).toLowerCase()
    this.factoryAddress = (await this.holograph.getFactory()).toLowerCase()
    this.operatorAddress = (await this.holograph.getOperator()).toLowerCase()

    this.log(`Holograph address: ${this.HOLOGRAPH_ADDRESS}`)
    this.log(`Bridge address: ${this.bridgeAddress}`)
    this.log(`Factory address: ${this.factoryAddress}`)
    this.log(`Operator address: ${this.operatorAddress}`)
    CliUx.ux.action.stop('🚀')

    // Setup websocket subscriptions and start processing blocks
    for (let i = 0, l = flags.networks.length; i < l; i++) {
      const network = flags.networks[i]

      // Subscribe to events 🎧
      this.networkSubscribe(network)
    }

    // Catch all exit events
    for (const eventType of [`EEXIT`, `SIGINT`, `SIGUSR1`, `SIGUSR2`, `uncaughtException`, `SIGTERM`]) {
      process.on(eventType, this.exitRouter.bind(this, {exit: true}))
    }

    process.on('exit', this.exitHandler)

    // Start server
    if (enableHealthCheckServer) {
      startHealcheckServer()
    }

    // // Process blocks 🧱
    this.blockJobHandler()
    // // Activate Job Monitor for disconnect recovery
    this.blockJobMonitor()
  }

  async processBlock(job: BlockJob): Promise<void> {
    this.debug(`processing [${job.network}] ${job.block}`)
    const block = await this.providers[job.network].getBlockWithTransactions(job.block)
    if (block !== null && 'transactions' in block) {
      if (block.transactions.length === 0) {
        this.structuredLog(job.network, `Zero block transactions for block ${job.block}`)
      }

      const interestingTransactions = []
      for (let i = 0, l = block.transactions.length; i < l; i++) {
        const transaction = block.transactions[i]
        if (transaction.from.toLowerCase() === this.LAYERZERO_RECEIVERS[job.network]) {
          // We have LayerZero call, need to check it it's directed towards Holograph operators
          interestingTransactions.push(transaction)
        } else if ('to' in transaction && transaction.to !== null && transaction.to !== '') {
          const to: string | undefined = transaction.to?.toLowerCase()
          // Check if it's a factory call
          if (to === this.factoryAddress || to === this.operatorAddress) {
            // We have a potential factory deployment or operator bridge transaction
            interestingTransactions.push(transaction)
          }
        }
      }

      if (interestingTransactions.length > 0) {
        this.structuredLog(
          job.network,
          `Found ${interestingTransactions.length} interesting transactions on block ${job.block}`,
        )
        this.processTransactions(job.network, interestingTransactions)
      } else {
        this.blockJobHandler()
      }
    } else {
      this.structuredLog(job.network, `${job.network} ${color.red('Dropped block!')} ${job.block}`)
      this.blockJobs.unshift(job)
      this.blockJobHandler()
    }
  }

  blockJobThreshold = 5000 // 5 seconds
  lastBlockJobDone: number = Date.now()

  blockJobMonitor = (): void => {
    if (Date.now() - this.lastBlockJobDone > this.blockJobThreshold) {
      this.debug('Block Job Handler has been inactive longer than threshold time. Restarting.')
      this.blockJobHandler()
    } else {
      setTimeout(this.blockJobMonitor, 1000)
    }
  }

  // For some reason defining this as function definition causes `this` to be undefined
  blockJobHandler = (): void => {
    this.lastBlockJobDone = Date.now()
    if (this.blockJobs.length > 0) {
      const blockJob: BlockJob = this.blockJobs.shift() as BlockJob
      this.processBlock(blockJob)
    } else {
      this.debug('no blocks')
      setTimeout(this.blockJobHandler, 1000)
    }
  }

  async processTransactions(network: string, transactions: ethers.Transaction[]): Promise<void> {
    /* eslint-disable no-await-in-loop */
    if (transactions.length > 0) {
      for (const transaction of transactions) {
        const receipt = await this.providers[network].getTransactionReceipt(transaction.hash as string)
        if (receipt === null) {
          throw new Error(`Could not get receipt for ${transaction.hash}`)
        }

        this.debug(`Processing transaction ${transaction.hash} on ${network} at block ${receipt.blockNumber}`)
        if (transaction.to?.toLowerCase() === this.factoryAddress) {
          this.handleContractDeployedEvents(transaction, receipt, network)
        } else if (transaction.to?.toLowerCase() === this.operatorAddress) {
          this.handleOperatorBridgeEvents(transaction, receipt, network)
        } else {
          this.handleOperatorRequestEvents(transaction, receipt, network)
        }
      }
    }

    this.blockJobHandler()
  }

  handleContractDeployedEvents(
    transaction: ethers.Transaction,
    receipt: ethers.ContractReceipt,
    network: string,
  ): void {
    this.structuredLog(network, `Checking if a new Holograph contract was deployed at tx: ${transaction.hash}`)
    const config = decodeDeploymentConfigInput(transaction.data)
    let event = null
    if ('logs' in receipt && typeof receipt.logs !== 'undefined' && receipt.logs !== null) {
      for (let i = 0, l = receipt.logs.length; i < l; i++) {
        if (event === null) {
          const log = receipt.logs[i]
          if (log.topics.length > 0 && log.topics[0] === this.targetEvents.BridgeableContractDeployed) {
            event = log.topics
            break
          } else {
            this.structuredLog(network, `BridgeableContractDeployed event not found in ${transaction.hash}`)
          }
        }
      }

      if (event) {
        const deploymentAddress = '0x' + event[1].slice(26)
        this.structuredLog(
          network,
          `\nHolographFactory deployed a new collection on ${capitalize(network)} at address ${deploymentAddress}\n` +
            `Wallet that deployed the collection is ${transaction.from}\n` +
            `The config used for deployHolographableContract was ${JSON.stringify(config, null, 2)}\n` +
            `The transaction hash is: ${transaction.hash}\n`,
        )
      }
    }
  }

  handleOperatorBridgeEvents(transaction: ethers.Transaction, receipt: ethers.ContractReceipt, network: string): void {
    this.structuredLog(
      network,
      `Checking if an operator executed a job to bridge a contract / collection at tx: ${transaction.hash}`,
    )
    let event = null
    if ('logs' in receipt && typeof receipt.logs !== 'undefined' && receipt.logs !== null) {
      for (let i = 0, l = receipt.logs.length; i < l; i++) {
        if (event === null) {
          const log = receipt.logs[i]
          if (log.topics.length > 0 && log.topics[0] === this.targetEvents.BridgeableContractDeployed) {
            event = log.topics
          }
        }
      }
    } else {
      this.structuredLog(network, 'Failed to find BridgeableContractDeployed event from operator job')
    }

    if (event) {
      const deploymentInput = this.abiCoder.decode(['bytes'], '0x' + transaction.data.slice(10))[0]
      const config = decodeDeploymentConfig(this.abiCoder.decode(['bytes'], '0x' + deploymentInput.slice(10))[0])
      const deploymentAddress = '0x' + event[1].slice(26)
      this.structuredLog(
        network,
        '\nHolographOperator executed a job which bridged a collection\n' +
          `HolographFactory deployed a new collection on ${capitalize(network)} at address ${deploymentAddress}\n` +
          `Operator that deployed the collection is ${transaction.from}` +
          `The config used for deployHolographableContract function was ${JSON.stringify(config, null, 2)}\n`,
      )
    }
  }

  async handleOperatorRequestEvents(
    transaction: ethers.Transaction,
    receipt: ethers.ContractReceipt,
    network: string,
  ): Promise<void> {
    this.structuredLog(
      network,
      `Checking if Operator was sent a bridge job via the LayerZero Relayer at tx: ${transaction.hash}`,
    )
    let event = null
    if ('logs' in receipt && typeof receipt.logs !== 'undefined' && receipt.logs !== null) {
      for (let i = 0, l = receipt.logs.length; i < l; i++) {
        if (event === null) {
          const log = receipt.logs[i]
          if (
            log.address.toLowerCase() === this.operatorAddress &&
            log.topics.length > 0 &&
            log.topics[0] === this.targetEvents.AvailableJob
          ) {
            event = log.data
          } else {
            this.structuredLog(
              network,
              `LayerZero transaction is not relevant to AvailableJob event. ` +
                `Transaction was relayed to ${log.address} instead of ` +
                `The Operator at ${this.operatorAddress}`,
            )
          }
        }
      }

      if (event) {
        const payload = this.abiCoder.decode(['bytes'], event)[0]
        this.structuredLog(
          network,
          `HolographOperator received a new bridge job on ${network} with job payload: ${payload}\n`,
        )

        if (this.operatorMode !== OperatorMode.listen) {
          await this.executePayload(network, payload)
        }
      }
    }
  }

  async executePayload(network: string, payload: string): Promise<void> {
    // If the operator is in listen mode, payloads will not be executed
    // If the operator is in manual mode, the payload must be manually executed
    // If the operator is in auto mode, the payload will be executed automatically
    let operate = this.operatorMode === OperatorMode.auto
    if (this.operatorMode === OperatorMode.manual) {
      const operatorPrompt: any = await inquirer.prompt([
        {
          name: 'shouldContinue',
          message: `A transaction appeared on ${network} for execution, would you like to operate?\n`,
          type: 'confirm',
          default: false,
        },
      ])
      operate = operatorPrompt.shouldContinue
    }

    if (operate) {
      const contract = this.operatorContract.connect(this.wallets[network])
      let gasLimit
      try {
        gasLimit = await contract.estimateGas.executeJob(payload)
      } catch (error: any) {
        this.error(error.reason)
      }

      const gasPrice = await contract.provider.getGasPrice()
      const jobTx = await contract.executeJob(payload, {gasPrice, gasLimit})
      this.debug(jobTx)
      this.structuredLog(network, `Transaction hash is ${jobTx.hash}`)

      const jobReceipt = await jobTx.wait()
      this.debug(jobReceipt)
      this.structuredLog(network, `Transaction ${jobTx.hash} mined and confirmed`)
    } else {
      this.structuredLog(network, 'Dropped potential payload to execute')
    }
  }

  structuredLog(network: string, msg: string): void {
    const timestamp = new Date(Date.now()).toISOString()
    const timestampColor = color.keyword('green')

    this.log(
      `[${timestampColor(timestamp)}] [${this.constructor.name}] [${this.networkColors[network](
        capitalize(network),
      )}] -> ${msg}`,
    )
  }

  networkSubscribe(network: string): void {
    this.providers[network].on('block', (blockNumber: string) => {
      const block = Number.parseInt(blockNumber, 10)
      if (this.latestBlockHeight[network] !== 0 && block - this.latestBlockHeight[network] > 1) {
        this.debug(`Dropped ${capitalize(network)} websocket connection, gotta do some catching up`)
        let latest = this.latestBlockHeight[network]
        while (block - latest > 1) {
          this.structuredLog(network, `Block ${latest} (Syncing)`)
          this.blockJobs.push({
            network: network,
            block: latest,
          })
          latest++
        }
      }

      this.latestBlockHeight[network] = block
      this.structuredLog(network, `Block ${block}`)
      this.blockJobs.push({
        network: network,
        block: block,
      } as BlockJob)
    })
  }
}<|MERGE_RESOLUTION|>--- conflicted
+++ resolved
@@ -72,17 +72,6 @@
     }),
     healthCheck: Flags.boolean({
       description: 'Launch server on http://localhost:6000 to make sure command is still running',
-<<<<<<< HEAD
-      default: false
-    }),
-    sync: Flags.boolean({
-      description: 'Start from last saved block position instead of latest block position',
-      default: false
-    }),
-    unsafePassword: Flags.string({
-      description: 'Enter the plain text password for the wallet in the holo cli config',
-    })
-=======
       default: false,
     }),
     sync: Flags.boolean({
@@ -92,7 +81,6 @@
     unsafePassword: Flags.string({
       description: 'Enter the plain text password for the wallet in the holo cli config',
     }),
->>>>>>> d181e021
   }
 
   /**
@@ -292,11 +280,7 @@
 
     this.log('Loading user configurations...')
     const configPath = path.join(this.config.configDir, CONFIG_FILE_NAME)
-<<<<<<< HEAD
-    const {userWallet, configFile} = await ensureConfigFileIsValid(configPath, unsafePassword,true)
-=======
     const {userWallet, configFile} = await ensureConfigFileIsValid(configPath, unsafePassword, true)
->>>>>>> d181e021
     this.log('User configurations loaded.')
 
     this.latestBlockHeight = await this.loadLastBlocks(Operator.LAST_BLOCKS_FILE_NAME, this.config.configDir)
