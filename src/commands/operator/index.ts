import * as fs from 'fs-extra'
import * as path from 'node:path'
import * as inquirer from 'inquirer'
import {CliUx, Flags} from '@oclif/core'
import {TransactionDescription} from '@ethersproject/abi'
import {BigNumber} from '@ethersproject/bignumber'
import {TransactionReceipt, TransactionResponse} from '@ethersproject/abstract-provider'
import {Environment} from '@holographxyz/environment'
import {getNetworkByHolographId, networks} from '@holographxyz/networks'
import {ensureConfigFileIsValid} from '../../utils/config'
import {GasPricing} from '../../utils/gas'
import {networksFlag, FilterType, OperatorMode, BlockJob, NetworkMonitor} from '../../utils/network-monitor'
import {web3, functionSignature, sha3} from '../../utils/utils'
import {checkOptionFlag} from '../../utils/validation'
import {OperatorJobAwareCommand, OperatorJob} from '../../utils/operator-job'
import {HealthCheck} from '../../base-commands/healthcheck'
import {BlockHeightProcessType, Logger} from '../../types/api'
import ApiService from '../../services/api-service'
import color from '@oclif/color'
import {decodeAvailableOperatorJobEvent, decodeCrossChainMessageSentEvent, decodeLzEvent} from '../../events/events'
<<<<<<< HEAD
import {shouldSync, syncFlag} from '../../flags/sync.flag'
=======
import {BlockHeightOptions, blockHeightFlag} from '../../flags/update-block-height.flag'
>>>>>>> a474456e

/**
 * Operator
 * Description: The primary command for operating jobs on the Holograph network.
 */
export default class Operator extends OperatorJobAwareCommand {
  static description = 'Listen for jobs and execute jobs.'
  static examples = ['$ <%= config.bin %> <%= command.id %> --networks goerli fuji mumbai --mode=auto --sync']

  static flags = {
    mode: Flags.string({
      description: 'The mode in which to run the operator',
      options: Object.values(OperatorMode),
      char: 'm',
    }),
    unsafePassword: Flags.string({
      description: 'Enter the plain text password for the wallet in the holograph cli config',
    }),
    host: Flags.string({
      description: 'The host to send data to',
      char: 'h',
      required: false,
    }),
<<<<<<< HEAD
    ...syncFlag,
=======
    ...blockHeightFlag,
>>>>>>> a474456e
    ...networksFlag,
    ...HealthCheck.flags,
  }

  /**
   * Operator class variables
   */
  operatorMode: OperatorMode = OperatorMode.listen
  environment!: Environment
  jobsFile!: string

  // API Params
  apiService!: ApiService
  apiColor = color.keyword('orange')

  /**
   * Command Entry Point
   */
  async run(): Promise<void> {
    const {flags} = await this.parse(Operator)

    // Check the flags
    const enableHealthCheckServer = flags.healthCheck
    const healthCheckPort = flags.healthCheckPort
    const syncFlag = flags.sync
    const unsafePassword = flags.unsafePassword
    const updateBlockHeight = flags.updateBlockHeight

    this.operatorMode =
      OperatorMode[
        (await checkOptionFlag(
          Object.values(OperatorMode),
          flags.mode,
          'Select the mode in which to run the operator',
        )) as keyof typeof OperatorMode
      ]

    this.log(`Operator mode: ${this.operatorMode}`)

    this.log('Loading user configurations...')
    const {environment, userWallet, configFile} = await ensureConfigFileIsValid(
      this.config.configDir,
      unsafePassword,
      true,
    )
    this.environment = environment
    this.log('User configurations loaded.')

    if (flags.host !== undefined && updateBlockHeight !== undefined && updateBlockHeight === BlockHeightOptions.API) {
      if (this.environment === Environment.experimental || this.environment === Environment.localhost) {
        this.log(`Skipping API authentication for ${Environment[this.environment]} environment`)
      } else {
        this.log(`Using API for block height track ...`)
        // Create API Service for GraphQL requests
        try {
          const logger: Logger = {
            log: this.log,
            warn: this.warn,
            debug: this.debug,
            error: this.error,
            jsonEnabled: () => false,
          }
          this.apiService = new ApiService(flags.host, logger)
          await this.apiService.operatorLogin()
        } catch (error: any) {
          this.log('Error: Failed to get Operator Token from API')
          // NOTE: sample of how to do logs when in production mode
          this.log(JSON.stringify({...error, stack: error.stack}))
          this.exit()
        }

        if (this.apiService === undefined) {
          throw new Error('API service is not defined')
        }

        this.log(this.apiColor(`Successfully authenticated into API ${flags.host}`))
      }
    }

    this.networkMonitor = new NetworkMonitor({
      parent: this,
      configFile,
      networks: flags.networks,
      debug: this.debug,
      processTransactions: this.processTransactions,
      userWallet,
      lastBlockFilename: 'operator-blocks.json',
      apiService: this.apiService,
      BlockHeightOptions: updateBlockHeight as BlockHeightOptions,
    })

    this.jobsFile = path.join(this.config.configDir, this.networkMonitor.environment + '.operator-job-details.json')

    switch (updateBlockHeight) {
      case BlockHeightOptions.API:
        if (flags.host === undefined) {
          this.error(`--blockHeight flag option API requires the --host flag`)
        }

        this.networkMonitor.latestBlockHeight = await this.networkMonitor.loadLastBlocksHeights(
          BlockHeightProcessType.OPERATOR,
        )
        break
      case BlockHeightOptions.FILE:
        this.networkMonitor.latestBlockHeight = await this.networkMonitor.loadLastBlocks(this.config.configDir)
        break
      case BlockHeightOptions.DISABLE:
        this.log(`Block height update is disable, it'll not be saved or updated anywhere`)
        this.networkMonitor.latestBlockHeight = {}
        this.networkMonitor.currentBlockHeight = {}
        break
    }

    if ((await shouldSync(syncFlag, this.networkMonitor.latestBlockHeight)) === false) {
      this.networkMonitor.latestBlockHeight = {}
      this.networkMonitor.currentBlockHeight = {}
    }

    this.operatorStatus.address = userWallet.address.toLowerCase()

    this.networkMonitor.exitCallback = this.exitCallback.bind(this)

    CliUx.ux.action.start(`Starting operator in mode: ${OperatorMode[this.operatorMode]}`)
    await this.networkMonitor.run(true, undefined, this.filterBuilder)
    CliUx.ux.action.stop('🚀')

    // check if file exists
    if (await fs.pathExists(this.jobsFile)) {
      this.log('Saved jobs file exists, parsing it for valid/active jobs.')
      // if file exists, need to add it to list of jobs to process
      this.operatorJobs = (await fs.readJson(this.jobsFile)) as {[key: string]: OperatorJob}
      // need to check each job and make sure it's still valid
      for (const jobHash of Object.keys(this.operatorJobs)) {
        this.operatorJobs[jobHash].gasLimit = BigNumber.from(this.operatorJobs[jobHash].gasLimit)
        this.operatorJobs[jobHash].gasPrice = BigNumber.from(this.operatorJobs[jobHash].gasPrice)
        this.operatorJobs[jobHash].jobDetails.startTimestamp = BigNumber.from(
          this.operatorJobs[jobHash].jobDetails.startTimestamp,
        )
        // if job is still valid, it will stay in object, otherwise it will be removed
        await this.checkJobStatus(jobHash)
      }
    } else {
      this.log('Saved jobs file not found (not loaded).')
    }

    for (const network of this.networkMonitor.networks) {
      // instantiate all network operator job watchers
      setTimeout(this.processOperatorJobs.bind(this, network), 60_000)
    }

    // Start health check server on port 6000
    // Can be used to monitor that the operator is online and running
    if (enableHealthCheckServer) {
      await this.config.runHook('healthCheck', {networkMonitor: this.networkMonitor, healthCheckPort})
    }
  }

  exitCallback(): void {
    const jobs: {[key: string]: OperatorJob} = this.operatorJobs
    for (const jobHash of Object.keys(jobs)) {
      jobs[jobHash].gasLimit = BigNumber.from(jobs[jobHash].gasLimit).toHexString()
      jobs[jobHash].gasPrice = BigNumber.from(jobs[jobHash].gasPrice).toHexString()
      jobs[jobHash].jobDetails.startTimestamp = BigNumber.from(jobs[jobHash].jobDetails.startTimestamp).toHexString()
    }

    fs.writeFileSync(this.jobsFile, JSON.stringify(jobs, undefined, 2))
  }

  /**
   * Build the filters to search for events via the network monitor
   */
  async filterBuilder(): Promise<void> {
    this.networkMonitor.filters = [
      // want to catch AvailableOperatorJob event instead of watching LZ Endpoint from address
      {
        type: FilterType.from,
        match: this.networkMonitor.LAYERZERO_RECEIVERS,
        networkDependant: true,
      },
      // want to also catch FinishedOperatorJob and FailedOperatorJob event
      // for now we catch all calls to HolographOperator with function executeJob
      {
        type: FilterType.functionSig,
        match: functionSignature('executeJob(bytes)'),
        networkDependant: false,
      },
    ]
    if (this.environment === Environment.localhost) {
      this.networkMonitor.filters.push({
        type: FilterType.to,
        match: this.networkMonitor.bridgeAddress,
        networkDependant: false,
      })
    }

    // for first time init, get operator status details
    for (const network of this.networkMonitor.networks) {
      this.operatorStatus.active[network] = false
      this.operatorStatus.currentPod[network] = 0
      this.operatorStatus.podIndex[network] = 0
      this.operatorStatus.podSize[network] = 0
      await this.updateOperatorStatus(network)
    }
  }

  /**
   * Process the transactions in each block job
   */
  async processTransactions(job: BlockJob, transactions: TransactionResponse[]): Promise<void> {
    if (transactions.length > 0) {
      for (const transaction of transactions) {
        const tags: (string | number)[] = []
        tags.push(transaction.blockNumber as number, this.networkMonitor.randomTag())
        const to: string | undefined = transaction.to?.toLowerCase()
        const from: string | undefined = transaction.from?.toLowerCase()
        if (to === this.networkMonitor.bridgeAddress) {
          // this only triggers in localhost environment
          this.networkMonitor.structuredLog(
            job.network,
            `handleBridgeOutEvent ${networks[job.network].explorer}/tx/${transaction.hash}`,
            tags,
          )
          await this.handleBridgeOutEvent(transaction, job.network, tags)
        } else if (to === this.networkMonitor.operatorAddress) {
          // use this to speed up logic for getting AvailableOperatorJob event
          this.networkMonitor.structuredLog(
            job.network,
            `handleBridgeInEvent ${networks[job.network].explorer}/tx/${transaction.hash}`,
            tags,
          )
          await this.handleBridgeInEvent(transaction, job.network, tags)
        } else if (from === this.networkMonitor.LAYERZERO_RECEIVERS[job.network]) {
          this.networkMonitor.structuredLog(
            job.network,
            `handleAvailableOperatorJobEvent ${networks[job.network].explorer}/tx/${transaction.hash}`,
            tags,
          )
          await this.handleAvailableOperatorJobEvent(transaction, job.network, tags)
        } else if (transaction.data?.slice(0, 10).startsWith(functionSignature('executeJob(bytes)'))) {
          this.networkMonitor.structuredLog(
            job.network,
            `handleBridgeInEvent ${networks[job.network].explorer}/tx/${transaction.hash}`,
            tags,
          )
          await this.handleBridgeInEvent(transaction, job.network, tags)
        } else {
          this.networkMonitor.structuredLog(job.network, `irrelevant transaction`, tags)
        }
      }
    }
  }

  async handleBridgeOutEvent(
    transaction: TransactionResponse,
    network: string,
    tags: (string | number)[],
  ): Promise<void> {
    const receipt: TransactionReceipt | null = await this.networkMonitor.getTransactionReceipt({
      network,
      transactionHash: transaction.hash,
      attempts: 10,
      canFail: true,
    })
    if (receipt === null) {
      throw new Error(`Could not get receipt for ${transaction.hash}`)
    }

    if (receipt.status === 1) {
      this.networkMonitor.structuredLog(network, `Checking for job hash`, tags)
      const operatorJobHash: string | undefined = decodeCrossChainMessageSentEvent(
        receipt,
        this.networkMonitor.operatorAddress,
      )
      if (operatorJobHash === undefined) {
        this.networkMonitor.structuredLog(network, `No CrossChainMessageSent event found`, tags)
      } else {
        const bridgeTransaction = await this.networkMonitor.bridgeContract.interface.parseTransaction({
          data: transaction.data,
        })
        const args: any[] = decodeLzEvent(receipt, this.networkMonitor.lzEndpointAddress[network])!
        const jobHash: string = web3.utils.keccak256(args[2] as string)
        this.networkMonitor.structuredLog(network, `Bridge request found for job hash ${jobHash}`, tags)
        // adding this double check for just in case
        if (this.environment === Environment.localhost) {
          await this.executeLzPayload(
            getNetworkByHolographId(bridgeTransaction.args[0]).key,
            jobHash,
            [args[0], args[1], 0, args[2]],
            tags,
          )
        }
      }
    } else {
      this.networkMonitor.structuredLog(network, `Transaction failed, ignoring it`, tags)
    }
  }

  async handleBridgeInEvent(
    transaction: TransactionResponse,
    network: string,
    tags: (string | number)[],
  ): Promise<void> {
    const receipt: TransactionReceipt | null = await this.networkMonitor.getTransactionReceipt({
      network,
      transactionHash: transaction.hash,
      attempts: 10,
      canFail: true,
    })
    if (receipt === null) {
      throw new Error(`Could not get receipt for ${transaction.hash}`)
    }

    if (receipt.status === 1) {
      this.networkMonitor.structuredLog(network, `Checking for executeJob function`, tags)
      const parsedTransaction: TransactionDescription =
        this.networkMonitor.operatorContract.interface.parseTransaction(transaction)
      if (parsedTransaction.name === 'executeJob') {
        this.networkMonitor.structuredLog(network, `Extracting bridgeInRequest from transaction`, tags)
        const args: any[] | undefined = Object.values(parsedTransaction.args)
        const operatorJobPayload: string | undefined = args === undefined ? undefined : args[0]
        const operatorJobHash: string | undefined =
          operatorJobPayload === undefined ? undefined : sha3(operatorJobPayload)
        if (operatorJobHash === undefined) {
          this.networkMonitor.structuredLog(network, `Could not find bridgeInRequest in ${transaction.hash}`, tags)
        } else {
          this.networkMonitor.structuredLog(network, `Operator executed job ${operatorJobHash}`, tags)
          // remove job from operatorJobs if it exists
          if (operatorJobHash in this.operatorJobs) {
            this.networkMonitor.structuredLog(network, `Removing job from list of available jobs`, tags)
            delete this.operatorJobs[operatorJobHash]
          }

          // update operator details, in case operator was selected for a job, or any data changed
          this.networkMonitor.structuredLog(network, `Updating operator status`, tags)
          await this.updateOperatorStatus(network)
        }
      } else {
        this.networkMonitor.structuredLog(
          network,
          `Function call was ${parsedTransaction.name} and not executeJob`,
          tags,
        )
      }
    } else {
      this.networkMonitor.structuredLog(network, `Transaction failed, ignoring it`, tags)
    }
  }

  /**
   * Handle the AvailableOperatorJob event from the LayerZero contract when one is picked up while processing transactions
   */
  async handleAvailableOperatorJobEvent(
    transaction: TransactionResponse,
    network: string,
    tags: (string | number)[],
  ): Promise<void> {
    const receipt: TransactionReceipt | null = await this.networkMonitor.getTransactionReceipt({
      network,
      transactionHash: transaction.hash,
      attempts: 30,
      canFail: true,
    })
    if (receipt === null) {
      throw new Error(`Could not get receipt for ${transaction.hash}`)
    }

    if (receipt.status === 1) {
      this.networkMonitor.structuredLog(network, `Checking for job hash`, tags)
      const operatorJobPayloadData = decodeAvailableOperatorJobEvent(receipt, this.networkMonitor.operatorAddress)
      const operatorJobHash = operatorJobPayloadData === undefined ? undefined : operatorJobPayloadData[0]
      const operatorJobPayload = operatorJobPayloadData === undefined ? undefined : operatorJobPayloadData[1]
      if (operatorJobHash === undefined) {
        this.networkMonitor.structuredLog(network, `No AvailableOperatorJob event found`, tags)
      } else {
        this.networkMonitor.structuredLog(network, `Found a new job ${operatorJobHash}`, tags)
        // first update operator details, in case operator was selected for a job, or any data changed
        this.networkMonitor.structuredLog(network, `Updating operator status`, tags)
        await this.updateOperatorStatus(network)
        // then add operator job to internal list of jobs to monitor and work on
        this.networkMonitor.structuredLog(network, `Adding job to list of available jobs`, tags)
        await this.decodeOperatorJob(network, operatorJobHash as string, operatorJobPayload as string, tags)
      }
    } else {
      this.networkMonitor.structuredLog(network, `Transaction failed, ignoring it`, tags)
    }
  }

  processOperatorJob = async (network: string, jobHash: string, tags: (string | number)[]): Promise<void> => {
    // if success then pass back payload hash to remove it from list
    if (await this.executeJob(jobHash, tags)) {
      // check job status just in case
      await this.checkJobStatus(jobHash)
      // job was a success
      this.processOperatorJobs(network, jobHash)
    } else {
      // check job status just in case
      await this.checkJobStatus(jobHash)
      // job failed, gotta try again
      this.processOperatorJobs(network)
    }
  }

  processOperatorJobs = (network: string, jobHash?: string): void => {
    const tags: (string | number)[] = [this.networkMonitor.randomTag()]
    if (jobHash !== undefined && jobHash !== '' && jobHash in this.operatorJobs) {
      delete this.operatorJobs[jobHash]
    }

    const gasPricing: GasPricing = this.networkMonitor.gasPrices[network]
    let highestGas: BigNumber = BigNumber.from('0')
    const now: number = Date.now()
    // update wait times really quickly
    this.updateJobTimes()
    // DO LOGIC HERE FOR FINDING VALID JOB
    const jobs: OperatorJob[] = []
    // extract jobs for network
    for (const job of Object.values(this.operatorJobs)) {
      if (job.network === network) {
        jobs.push(job)
      }
    }

    // sort jobs based on target time, to prioritize ones that need to be finished first
    jobs.sort((a: OperatorJob, b: OperatorJob): number => {
      return a.targetTime - b.targetTime
    })
    const candidates: OperatorJob[] = []
    for (const job of jobs) {
      // check that time is within scope
      if (job.targetTime < now) {
        // add to list of candidates
        candidates.push(job)
        // find highest gas candidate first
        if (BigNumber.from(job.gasPrice).gt(highestGas)) {
          highestGas = BigNumber.from(job.gasPrice)
        }
      }
    }

    if (candidates.length > 0) {
      // sort candidates by gas priority
      // returning highest gas first
      candidates.sort((a: OperatorJob, b: OperatorJob): number => {
        return BigNumber.from(b.gasPrice).sub(BigNumber.from(a.gasPrice)).toNumber()
      })
      const compareGas: BigNumber = gasPricing.isEip1559 ? gasPricing.nextBlockFee! : gasPricing.gasPrice!
      let foundCandidate = false
      for (const candidate of candidates) {
        if (BigNumber.from(candidate.gasPrice).gte(compareGas)) {
          this.networkMonitor.structuredLog(network, `Sending job ${candidate.hash} for execution`, tags)
          // have a valid job to do right away
          this.processOperatorJob(network, candidate.hash, tags)
          foundCandidate = true
          break
        }
      }

      if (!foundCandidate) {
        setTimeout(this.processOperatorJobs.bind(this, network), 1000)
      }
    } else {
      setTimeout(this.processOperatorJobs.bind(this, network), 1000)
    }
  }

  /**
   * Execute the job
   */
  async executeJob(jobHash: string, tags: (string | number)[]): Promise<boolean> {
    // quickly check that job is still valid
    await this.checkJobStatus(jobHash)
    if (jobHash in this.operatorJobs) {
      const job: OperatorJob = this.operatorJobs[jobHash]
      const network: string = job.network
      let operate = this.operatorMode === OperatorMode.auto
      if (this.operatorMode === OperatorMode.manual) {
        const operatorPrompt: any = await inquirer.prompt([
          {
            name: 'shouldContinue',
            message: `A job is available for execution, would you like to operate?\n`,
            type: 'confirm',
            default: true,
          },
        ])
        operate = operatorPrompt.shouldContinue
      }

      if (operate) {
        const receipt: TransactionReceipt | null = await this.networkMonitor.executeTransaction({
          network,
          tags,
          contract: this.networkMonitor.operatorContract,
          methodName: 'executeJob',
          args: [job.payload],
          gasPrice: BigNumber.from(job.gasPrice),
          gasLimit: BigNumber.from(job.gasLimit).mul(BigNumber.from('2')),
          canFail: true,
          waitForReceipt: true,
          interval: 5000,
          attempts: 5,
        })
        if (receipt !== null && receipt.status === 1) {
          delete this.operatorJobs[jobHash]
        }

        return receipt !== null
      }

      this.networkMonitor.structuredLog(network, 'Available job will not be executed', tags)
      return false
    }

    return true
  }

  /**
   * Execute the lz message payload on the destination network
   */
  async executeLzPayload(network: string, jobHash: string, args: any[], tags: (string | number)[]): Promise<void> {
    // If the operator is in listen mode, payloads will not be executed
    // If the operator is in manual mode, the payload must be manually executed
    // If the operator is in auto mode, the payload will be executed automatically
    let operate = this.operatorMode === OperatorMode.auto
    if (this.operatorMode === OperatorMode.manual) {
      const operatorPrompt: any = await inquirer.prompt([
        {
          name: 'shouldContinue',
          message: `A transaction appeared on ${network} for execution, would you like to operate?\n`,
          type: 'confirm',
          default: true,
        },
      ])
      operate = operatorPrompt.shouldContinue
    }

    if (operate) {
      const data: string = (
        await this.networkMonitor.messagingModuleContract
          .connect(this.networkMonitor.localhostWallets[network])
          .populateTransaction.lzReceive(...args)
      ).data!
      let estimatedGas: BigNumber | undefined
      try {
        estimatedGas = await this.networkMonitor.lzEndpointContract[network].estimateGas.adminCall(
          this.networkMonitor.messagingModuleAddress,
          data,
        )
      } catch {
        this.networkMonitor.structuredLog(network, 'Job is not valid/available for ' + jobHash, tags)
      }

      if (estimatedGas !== undefined) {
        this.networkMonitor.structuredLog(network, 'Sending cross-chain message for ' + jobHash, tags)
        const tx = await this.networkMonitor.lzEndpointContract[network].adminCall(
          this.networkMonitor.messagingModuleAddress,
          data,
        )
        const receipt = await tx.wait()
        if (receipt.status === 1) {
          this.networkMonitor.structuredLog(network, 'Sent cross-chain message for ' + jobHash, tags)
        } else {
          this.networkMonitor.structuredLog(network, 'Failed sending cross-chain message for ' + jobHash, tags)
        }
      }
    } else {
      this.networkMonitor.structuredLog(network, 'Dropped potential payload to execute', tags)
    }
  }
}<|MERGE_RESOLUTION|>--- conflicted
+++ resolved
@@ -18,11 +18,8 @@
 import ApiService from '../../services/api-service'
 import color from '@oclif/color'
 import {decodeAvailableOperatorJobEvent, decodeCrossChainMessageSentEvent, decodeLzEvent} from '../../events/events'
-<<<<<<< HEAD
 import {shouldSync, syncFlag} from '../../flags/sync.flag'
-=======
 import {BlockHeightOptions, blockHeightFlag} from '../../flags/update-block-height.flag'
->>>>>>> a474456e
 
 /**
  * Operator
@@ -46,11 +43,8 @@
       char: 'h',
       required: false,
     }),
-<<<<<<< HEAD
+    ...blockHeightFlag,
     ...syncFlag,
-=======
-    ...blockHeightFlag,
->>>>>>> a474456e
     ...networksFlag,
     ...HealthCheck.flags,
   }
