--- conflicted
+++ resolved
@@ -6,12 +6,8 @@
 import {ensureConfigFileIsValid} from '../../utils/config'
 import networks from '../../utils/networks'
 
-<<<<<<< HEAD
-import color from '@oclif/color'
 import {getEnvironment} from '../../utils/environment'
-=======
 import {BlockJob, NetworkMonitor} from '../../utils/network-monitor'
->>>>>>> 67603fa0
 
 export default class Recover extends Command {
   static description = 'Attempt to re-run/recover a particular Operator Job'
@@ -28,7 +24,10 @@
   networkMonitor!: NetworkMonitor
 
   async fakeProcessor(job: BlockJob, transactions: ethers.providers.TransactionResponse[]): Promise<void> {
-    this.networkMonitor.structuredLog(job.network, `This should not trigger: ${JSON.stringify(transactions,undefined,2)}`)
+    this.networkMonitor.structuredLog(
+      job.network,
+      `This should not trigger: ${JSON.stringify(transactions, undefined, 2)}`,
+    )
     Promise.resolve()
   }
 
@@ -42,7 +41,7 @@
       configFile,
       debug: this.debug,
       processTransactions: this.fakeProcessor,
-      userWallet
+      userWallet,
     })
 
     const {flags} = await this.parse(Recover)
@@ -64,19 +63,6 @@
       tx = txPrompt.tx
     }
 
-<<<<<<< HEAD
-    const holographABI = await fs.readJson(`./src/abi/${getEnvironment()}/Holograph.json`)
-    this.holograph = new ethers.ContractFactory(holographABI, '0x', txNetworkWallet).attach(
-      this.HOLOGRAPH_ADDRESS.toLowerCase(),
-    )
-
-    this.operatorAddress = (await this.holograph.getOperator()).toLowerCase()
-
-    const holographOperatorABI = await fs.readJson(`./src/abi/${getEnvironment()}/HolographOperator.json`)
-    this.operatorContract = new ethers.ContractFactory(holographOperatorABI, '0x', txNetworkWallet).attach(
-      this.operatorAddress,
-    )
-=======
     if (network === '' || !this.networkMonitor.networks.includes(network)) {
       const txNetworkPrompt: any = await inquirer.prompt([
         {
@@ -92,11 +78,10 @@
     CliUx.ux.action.start('Loading network RPC providers')
     await this.networkMonitor.initializeEthers()
     CliUx.ux.action.stop()
->>>>>>> 67603fa0
 
     CliUx.ux.action.start('Retrieving transaction details from ' + network + ' network')
     const transaction = await this.networkMonitor.providers[network].getTransaction(tx)
-//    const receipt = await this.networkMonitor.providers[network].getTransactionReceipt(transaction.hash as string)
+    //    const receipt = await this.networkMonitor.providers[network].getTransactionReceipt(transaction.hash as string)
     CliUx.ux.action.stop()
 
     await this.processTransaction(network, transaction)
@@ -143,12 +128,18 @@
       } else {
         const bridgeTransaction: ethers.utils.TransactionDescription =
           this.networkMonitor.bridgeContract.interface.parseTransaction(transaction)
-        const chainId: number = (await this.networkMonitor.interfacesContract.getChainId(2, ethers.BigNumber.from(bridgeTransaction.args.toChain), 1)).toNumber()
+        const chainId: number = (
+          await this.networkMonitor.interfacesContract.getChainId(
+            2,
+            ethers.BigNumber.from(bridgeTransaction.args.toChain),
+            1,
+          )
+        ).toNumber()
         let destinationNetwork: string | undefined
         const networkNames: string[] = Object.keys(networks)
         for (let i = 0, l = networkNames.length; i < l; i++) {
           const n = networks[networkNames[i]]
-          if (n.chain as number === chainId) {
+          if ((n.chain as number) === chainId) {
             destinationNetwork = networkNames[i]
             break
           }
@@ -230,19 +221,28 @@
             } catch (error: any) {
               switch (error.reason) {
                 case 'execution reverted: HOLOGRAPH: already deployed': {
-                  this.networkMonitor.structuredLog(network, 'web3 response -> "HOLOGRAPH: already deployed". -> The deploy request is invalid, since requested contract is already deployed.')
+                  this.networkMonitor.structuredLog(
+                    network,
+                    'web3 response -> "HOLOGRAPH: already deployed". -> The deploy request is invalid, since requested contract is already deployed.',
+                  )
 
                   break
                 }
 
                 case 'execution reverted: HOLOGRAPH: invalid job': {
-                  this.networkMonitor.structuredLog(network, 'web3 response -> "HOLOGRAPH: invalid job". -> Job has most likely been already completed. If it has not, then that means the cross-chain message has not arrived yet.')
+                  this.networkMonitor.structuredLog(
+                    network,
+                    'web3 response -> "HOLOGRAPH: invalid job". -> Job has most likely been already completed. If it has not, then that means the cross-chain message has not arrived yet.',
+                  )
 
                   break
                 }
 
                 case 'execution reverted: HOLOGRAPH: not holographed': {
-                  this.networkMonitor.structuredLog(network, 'web3 response -> "HOLOGRAPH: not holographed". -> Need to first deploy a holographable contract on destination chain.')
+                  this.networkMonitor.structuredLog(
+                    network,
+                    'web3 response -> "HOLOGRAPH: not holographed". -> Need to first deploy a holographable contract on destination chain.',
+                  )
 
                   break
                 }
@@ -298,7 +298,10 @@
                 jobReceipt = await this.networkMonitor.providers[network].getTransactionReceipt(jobTx.hash)
                 if (jobReceipt !== null) {
                   this.debug(jobReceipt)
-                  this.networkMonitor.structuredLog(network, `Transaction ${jobReceipt.transactionHash} mined and confirmed`)
+                  this.networkMonitor.structuredLog(
+                    network,
+                    `Transaction ${jobReceipt.transactionHash} mined and confirmed`,
+                  )
                   clearInterval(getTxReceipt)
                   resolve()
                 }
