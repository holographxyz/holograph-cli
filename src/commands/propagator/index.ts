import * as fs from 'fs-extra'
import * as path from 'node:path'
import * as inquirer from 'inquirer'

import {CliUx, Command, Flags} from '@oclif/core'
import {BigNumber, ethers} from 'ethers'

import {CONFIG_FILE_NAME, ensureConfigFileIsValid} from '../../utils/config'
import {ConfigFile, ConfigNetwork, ConfigNetworks} from '../../utils/config'

import {decodeDeploymentConfigInput, capitalize, NETWORK_COLORS, DeploymentConfig} from '../../utils/utils'
import color from '@oclif/color'
import {startHealcheckServer} from '../../utils/health-check-server'

enum OperatorMode {
  listen,
  manual,
  auto,
}

type KeepAliveParams = {
  provider: ethers.providers.WebSocketProvider
  onDisconnect: (err: any) => void
  expectedPongBack?: number
  checkInterval?: number
}

type BlockJob = {
  network: string
  block: number
}

const keepAlive = ({provider, onDisconnect, expectedPongBack = 15_000, checkInterval = 7500}: KeepAliveParams) => {
  let pingTimeout: NodeJS.Timeout | null = null
  let keepAliveInterval: NodeJS.Timeout | null = null

  provider._websocket.on('open', () => {
    keepAliveInterval = setInterval(() => {
      provider._websocket.ping()
      pingTimeout = setTimeout(() => {
        provider._websocket.terminate()
      }, expectedPongBack)
    }, checkInterval)
  })

  provider._websocket.on('close', (err: any) => {
    if (keepAliveInterval) clearInterval(keepAliveInterval)
    if (pingTimeout) clearTimeout(pingTimeout)
    onDisconnect(err)
  })

  provider._websocket.on('pong', () => {
    if (pingTimeout) clearInterval(pingTimeout)
  })
}

export default class Propagator extends Command {
  static LAST_BLOCKS_FILE_NAME = 'propagator-blocks.json'
  static description = 'Listen for EVM events deploys collections to ther supported networks'
  static examples = ['$ holo propagator --networks="rinkeby mumbai fuji" --mode=auto']
  static flags = {
    networks: Flags.string({description: 'Comma separated list of networks to operate to', multiple: true}),
    mode: Flags.string({
      description: 'The mode in which to run the propagator',
      options: ['listen', 'manual', 'auto'],
      char: 'm',
    }),
    healthCheck: Flags.boolean({
      description: 'Launch server on http://localhost:6000 to make sure command is still running',
      default: false,
    }),
    sync: Flags.boolean({
      description: 'Start from last saved block position instead of latest block position',
      default: false,
    }),
    unsafePassword: Flags.string({
      description: 'Enter the plain text password for the wallet in the holo cli config',
    }),
  }

  crossDeployments: string[] = []

  /**
   * Propagator class variables
   */
  bridgeAddress!: string
  factoryAddress!: string
  operatorAddress!: string
  supportedNetworks: string[] = ['rinkeby', 'fuji', 'mumbai']
  providers: {[key: string]: ethers.providers.JsonRpcProvider | ethers.providers.WebSocketProvider} = {}
  abiCoder = ethers.utils.defaultAbiCoder
  wallets: {[key: string]: ethers.Wallet} = {}
  holograph!: ethers.Contract
  operatorMode: OperatorMode = OperatorMode.listen
  operatorContract!: ethers.Contract
  factoryContract!: ethers.Contract
  HOLOGRAPH_ADDRESS = '0xD11a467dF6C80835A1223473aB9A48bF72eFCF4D'.toLowerCase()
  LAYERZERO_RECEIVERS: any = {
    rinkeby: '0xF5E8A439C599205C1aB06b535DE46681Aed1007a'.toLowerCase(),
    mumbai: '0xF5E8A439C599205C1aB06b535DE46681Aed1007a'.toLowerCase(),
    fuji: '0xF5E8A439C599205C1aB06b535DE46681Aed1007a'.toLowerCase(),
  }

  targetEvents: Record<string, string> = {
    BridgeableContractDeployed: '0xa802207d4c618b40db3b25b7b90e6f483e16b2c1f8d3610b15b345a718c6b41b',
    '0xa802207d4c618b40db3b25b7b90e6f483e16b2c1f8d3610b15b345a718c6b41b': 'BridgeableContractDeployed',

    AvailableJob: '0x6114b34f1f941c01691c47744b4fbc0dd9d542be34241ba84fc4c0bd9bef9b11',
    '0x6114b34f1f941c01691c47744b4fbc0dd9d542be34241ba84fc4c0bd9bef9b11': 'AvailableJob',
  }

  networkColors: any = {}
  latestBlockHeight: {[key: string]: number} = {}
  currentBlockHeight: {[key: string]: number} = {}
  blockJobs: {[key: string]: BlockJob[]} = {}
  blockJobThreshold = 15_000 // 15 seconds
  lastBlockJobDone: {[key: string]: number} = {}
  blockJobMonitorProcess: {[key: string]: NodeJS.Timer} = {}

  exited = false

  async run(): Promise<void> {
    const {flags} = await this.parse(Propagator)

    const enableHealthCheckServer = flags.healthCheck
    const syncFlag = flags.sync
    const unsafePassword = flags.unsafePassword

    // Have the user input the mode if it's not provided
    let mode: string | undefined = flags.mode

    if (!mode) {
      const prompt: any = await inquirer.prompt([
        {
          name: 'mode',
          message: 'Enter the mode in which to run the operator',
          type: 'list',
          choices: ['listen', 'manual', 'auto'],
          default: 'listen',
        },
      ])
      mode = prompt.mode
    }

    this.operatorMode = OperatorMode[mode as keyof typeof OperatorMode]
    this.log(`Operator mode: ${this.operatorMode}`)

    this.log('Loading user configurations...')
    const configPath = path.join(this.config.configDir, CONFIG_FILE_NAME)
    const {userWallet, configFile} = await ensureConfigFileIsValid(configPath, unsafePassword, true)
    this.log('User configurations loaded.')

    this.latestBlockHeight = await this.loadLastBlocks(Propagator.LAST_BLOCKS_FILE_NAME, this.config.configDir)
    let canSync = false
    const lastBlockKeys: string[] = Object.keys(this.latestBlockHeight)
    for (let i = 0, l: number = lastBlockKeys.length; i < l; i++) {
      if (this.latestBlockHeight[lastBlockKeys[i]] > 0) {
        canSync = true
        break
      }
    }

    if (canSync && !syncFlag) {
      const syncPrompt: any = await inquirer.prompt([
        {
          name: 'shouldSync',
          message: 'Operator has previous (missed) blocks that can be synced. Would you like to sync?',
          type: 'confirm',
          default: true,
        },
      ])
      if (syncPrompt.shouldSync === false) {
        this.latestBlockHeight = {}
        this.currentBlockHeight = {}
      }
    }

    // Load defaults for the networks from the config file
    if (flags.networks === undefined || '') {
      flags.networks = Object.keys(configFile.networks)
    }

    // Color the networks 🌈
    for (let i = 0, l = flags.networks.length; i < l; i++) {
      const network = flags.networks[i]
      if (Object.keys(configFile.networks).includes(network)) {
        this.networkColors[network] = color.hex(NETWORK_COLORS[network])
      } else {
        // If network is not supported remove it from the array
        flags.networks.splice(i, 1)
        l--
        i--
      }
    }

    CliUx.ux.action.start(`Starting operator in mode: ${OperatorMode[this.operatorMode]}`)
    await this.initializeEthers(flags.networks, configFile, userWallet, false)

    this.bridgeAddress = (await this.holograph.getBridge()).toLowerCase()
    this.factoryAddress = (await this.holograph.getFactory()).toLowerCase()
    this.operatorAddress = (await this.holograph.getOperator()).toLowerCase()

    this.log(`Holograph address: ${this.HOLOGRAPH_ADDRESS}`)
    this.log(`Bridge address: ${this.bridgeAddress}`)
    this.log(`Factory address: ${this.factoryAddress}`)
    this.log(`Operator address: ${this.operatorAddress}`)
    CliUx.ux.action.stop('🚀')

    // Setup websocket subscriptions and start processing blocks
    for (let i = 0, l = flags.networks.length; i < l; i++) {
      const network: string = flags.networks[i]
      this.blockJobs[network] = []
      this.lastBlockJobDone[network] = Date.now()
      // Subscribe to events 🎧
      this.networkSubscribe(network)
      // Process blocks 🧱
      this.blockJobHandler(network)
      // Activate Job Monitor for disconnect recovery after 10 seconds / Monitor every second
      setTimeout((): void => {
        this.blockJobMonitorProcess[network] = setInterval(this.monitorBuilder.bind(this)(network), 1000)
      }, 10_000)
    }

    // Catch all exit events
    for (const eventType of [`EEXIT`, `SIGINT`, `SIGUSR1`, `SIGUSR2`, `uncaughtException`, `SIGTERM`]) {
      process.on(eventType, this.exitRouter.bind(this, {exit: true}))
    }

    process.on('exit', this.exitHandler)

    // Start server
    if (enableHealthCheckServer) {
      startHealcheckServer()
    }
  }

  async loadLastBlocks(fileName: string, configDir: string): Promise<{[key: string]: number}> {
    const filePath = path.join(configDir, fileName)
    let lastBlocks: {[key: string]: number} = {}
    if (await fs.pathExists(filePath)) {
      lastBlocks = await fs.readJson(filePath)
    }

    return lastBlocks
  }

  saveLastBlocks(fileName: string, configDir: string, lastBlocks: {[key: string]: number}): void {
    const filePath = path.join(configDir, fileName)
    fs.writeFileSync(filePath, JSON.stringify(lastBlocks), 'utf8')
  }

  disconnectBuilder(
    userWallet: ethers.Wallet,
    network: string,
    rpcEndpoint: string,
    subscribe: boolean,
  ): (err: any) => void {
    return (err: any) => {
      ;(this.providers[network] as ethers.providers.WebSocketProvider).destroy().then(() => {
        this.debug('onDisconnect')
        this.structuredLog(network, `WS connection was closed ${JSON.stringify(err, null, 2)}`)
        this.providers[network] = this.failoverWebSocketProvider(userWallet, network, rpcEndpoint, subscribe)
        this.wallets[network] = userWallet.connect(this.providers[network] as ethers.providers.WebSocketProvider)
      })
    }
  }

  failoverWebSocketProvider(
    userWallet: ethers.Wallet,
    network: string,
    rpcEndpoint: string,
    subscribe: boolean,
  ): ethers.providers.WebSocketProvider {
    this.debug('this.providers', network)
    const provider = new ethers.providers.WebSocketProvider(rpcEndpoint)
    keepAlive({
      provider,
      onDisconnect: this.disconnectBuilder.bind(this)(userWallet, network, rpcEndpoint, true),
    })
    this.providers[network] = provider
    if (subscribe) {
      this.networkSubscribe(network)
    }

    return provider
  }

  exitHandler = async (exitCode: number): Promise<void> => {
    /**
     * Before exit, save the block heights to the local db
     */
    if (this.exited === false) {
      this.log('')
      this.log(`Saving current block heights: ${JSON.stringify(this.latestBlockHeight)}`)
      this.saveLastBlocks(Propagator.LAST_BLOCKS_FILE_NAME, this.config.configDir, this.latestBlockHeight)
      this.log(`Exiting propagator with code ${exitCode}...`)
      this.log('Goodbye! 👋')
      this.exited = true
    }
  }

  exitRouter = (options: {[key: string]: boolean | string | number}, exitCode: number | string): void => {
    /**
     * Before exit, save the block heights to the local db
     */
    if ((exitCode && exitCode === 0) || exitCode === 'SIGINT') {
      if (this.exited === false) {
        this.log('')
        this.log(`Saving current block heights:\n${JSON.stringify(this.latestBlockHeight, undefined, 2)}`)
        this.saveLastBlocks(Propagator.LAST_BLOCKS_FILE_NAME, this.config.configDir, this.latestBlockHeight)
        this.log(`Exiting propagator with code ${exitCode}...`)
        this.log('Goodbye! 👋')
        this.exited = true
      }

      this.debug(`\nExit code ${exitCode}`)
      if (options.exit) {
        // eslint-disable-next-line no-process-exit, unicorn/no-process-exit
        process.exit()
      }
    } else {
      this.debug(`\nError: ${exitCode}`)
    }
  }

  monitorBuilder: (network: string) => () => void = (network: string): (() => void) => {
    return () => {
      this.blockJobMonitor.bind(this)(network)
    }
  }

  blockJobMonitor = (network: string): void => {
    if (Date.now() - this.lastBlockJobDone[network] > this.blockJobThreshold) {
      this.debug('Block Job Handler has been inactive longer than threshold time. Restarting.')
      this.blockJobHandler(network)
    }
  }

<<<<<<< HEAD
    // Have the user input the mode if it's not provided
    let mode: string | undefined = flags.mode
=======
  jobHandlerBuilder: (network: string) => () => void = (network: string): (() => void) => {
    return () => {
      this.blockJobHandler.bind(this)(network)
    }
  }
>>>>>>> e04af82f

  blockJobHandler = (network: string, job?: BlockJob): void => {
    if (job !== undefined) {
      this.latestBlockHeight[job.network] = job.block
    }

    this.lastBlockJobDone[network] = Date.now()
    if (this.blockJobs[network].length > 0) {
      const blockJob: BlockJob = this.blockJobs[network].shift() as BlockJob
      this.processBlock(blockJob)
    } else {
      setTimeout(this.jobHandlerBuilder.bind(this)(network), 1000)
    }
  }

<<<<<<< HEAD
    this.log('Loading user configurations...')
    const configPath = path.join(this.config.configDir, CONFIG_FILE_NAME)
    const {userWallet, configFile} = await ensureConfigFileIsValid(configPath, unsafePassword, true)
    this.log('User configurations loaded.')
=======
  async initializeEthers(
    loadNetworks: string[],
    configFile: ConfigFile,
    userWallet: ethers.Wallet | undefined,
    subscribe: boolean,
  ): Promise<void> {
    for (let i = 0, l = loadNetworks.length; i < l; i++) {
      const network = loadNetworks[i]
      const rpcEndpoint = (configFile.networks[network as keyof ConfigNetworks] as ConfigNetwork).providerUrl
      const protocol = new URL(rpcEndpoint).protocol
      switch (protocol) {
        case 'https:':
          this.providers[network] = new ethers.providers.JsonRpcProvider(rpcEndpoint)
>>>>>>> e04af82f

          break
        case 'wss:':
          this.providers[network] = this.failoverWebSocketProvider.bind(this)(
            userWallet!,
            network,
            rpcEndpoint,
            subscribe,
          )
          break
        default:
          throw new Error('Unsupported RPC provider protocol -> ' + protocol)
      }

      if (userWallet !== undefined) {
        this.wallets[network] = userWallet.connect(this.providers[network])
      }

      if (network in this.latestBlockHeight && this.latestBlockHeight[network] > 0) {
        this.structuredLog(network, `Resuming Operator from block height ${this.latestBlockHeight[network]}`)
        this.currentBlockHeight[network] = this.latestBlockHeight[network]
      } else {
        this.structuredLog(network, `Starting Operator from latest block height`)
        this.latestBlockHeight[network] = 0
        this.currentBlockHeight[network] = 0
      }
    }

    const holographABI = await fs.readJson('./src/abi/Holograph.json')
    this.holograph = new ethers.Contract(
      this.HOLOGRAPH_ADDRESS.toLowerCase(),
      holographABI,
      this.wallets[loadNetworks[0]],
    )
    this.operatorAddress = (await this.holograph.getOperator()).toLowerCase()

<<<<<<< HEAD
    this.log(`Holograph address: ${this.HOLOGRAPH_ADDRESS}`)
    this.log(`Bridge address: ${this.bridgeAddress}`)
    this.log(`Factory address: ${this.factoryAddress}`)
    this.log(`Operator address: ${this.operatorAddress}`)
    CliUx.ux.action.stop('🚀')

    // Setup websocket subscriptions and start processing blocks
    for (let i = 0, l = flags.networks.length; i < l; i++) {
      const network = flags.networks[i]

      // Subscribe to events 🎧
      this.networkSubscribe(network)
    }

    // Catch all exit events
    for (const eventType of [`EEXIT`, `SIGINT`, `SIGUSR1`, `SIGUSR2`, `uncaughtException`, `SIGTERM`]) {
      process.on(eventType, this.exitRouter.bind(this, {exit: true}))
    }

    process.on('exit', this.exitHandler)

    // Start server
    if (enableHealthCheckServer) {
      startHealcheckServer()
    }

    // Process blocks 🧱
    this.blockJobHandler()
=======
    const holographOperatorABI = await fs.readJson('./src/abi/HolographOperator.json')
    this.operatorContract = new ethers.Contract(
      this.operatorAddress,
      holographOperatorABI,
      this.wallets[loadNetworks[0]],
    )

    const holographFactoryABI = await fs.readJson('./src/abi/HolographFactory.json')
    this.factoryContract = new ethers.ContractFactory(holographFactoryABI, '0x').attach(
      await this.holograph.getFactory(),
    )
>>>>>>> e04af82f
  }

  async processBlock(job: BlockJob): Promise<void> {
    this.structuredLog(job.network, `Processing Block ${job.block}`)
    const block = await this.providers[job.network].getBlockWithTransactions(job.block)
    if (block !== null && 'transactions' in block) {
      if (block.transactions.length === 0) {
        this.structuredLog(job.network, `Zero block transactions for block ${job.block}`)
      }

      const interestingTransactions = []
      for (let i = 0, l = block.transactions.length; i < l; i++) {
        const transaction = block.transactions[i]
        if (transaction.from.toLowerCase() === this.LAYERZERO_RECEIVERS[job.network]) {
          // We have LayerZero call, need to check it it's directed towards Holograph operators
          interestingTransactions.push(transaction)
        } else if ('to' in transaction && transaction.to !== null && transaction.to !== '') {
          const to: string = transaction.to!.toLowerCase()
          // Check if it's a factory call
          if (to === this.factoryAddress || to === this.operatorAddress) {
            // We have a potential factory deployment or operator bridge transaction
            interestingTransactions.push(transaction)
          }
        }
      }

      if (interestingTransactions.length > 0) {
        this.structuredLog(
          job.network,
          `Found ${interestingTransactions.length} interesting transactions on block ${job.block}`,
        )
        this.processTransactions(job, interestingTransactions)
      } else {
        this.blockJobHandler(job.network, job)
      }
    } else {
      this.structuredLog(job.network, `${job.network} ${color.red('Dropped block!')} ${job.block}`)
      this.blockJobs[job.network].unshift(job)
      this.blockJobHandler(job.network)
    }
  }

  async processTransactions(job: BlockJob, transactions: ethers.Transaction[]): Promise<void> {
    /* eslint-disable no-await-in-loop */
    if (transactions.length > 0) {
      for (const transaction of transactions) {
        const receipt = await this.providers[job.network].getTransactionReceipt(transaction.hash as string)
        if (receipt === null) {
          throw new Error(`Could not get receipt for ${transaction.hash}`)
        }

        this.debug(`Processing transaction ${transaction.hash} on ${job.network} at block ${receipt.blockNumber}`)
        if (transaction.to?.toLowerCase() === this.factoryAddress) {
          this.handleContractDeployedEvents(transaction, receipt, job.network)
        }
      }
    }

    this.blockJobHandler(job.network, job)
  }

  async handleContractDeployedEvents(
    transaction: ethers.Transaction,
    receipt: ethers.ContractReceipt,
    network: string,
  ): Promise<void> {
    this.structuredLog(network, `Checking if a new Holograph contract was deployed at tx: ${transaction.hash}`)
    const config: DeploymentConfig = decodeDeploymentConfigInput(transaction.data)
    let event = null
    if ('logs' in receipt && typeof receipt.logs !== 'undefined' && receipt.logs !== null) {
      for (let i = 0, l = receipt.logs.length; i < l; i++) {
        if (event === null) {
          const log = receipt.logs[i]
          if (log.topics.length > 0 && log.topics[0] === this.targetEvents.BridgeableContractDeployed) {
            event = log.topics
            break
          } else {
            this.structuredLog(network, `BridgeableContractDeployed event not found in ${transaction.hash}`)
          }
        }
      }

      if (event) {
        const deploymentAddress = '0x' + event[1].slice(26)
        this.structuredLog(
          network,
          `\nHolographFactory deployed a new collection on ${capitalize(network)} at address ${deploymentAddress}\n` +
            `Wallet that deployed the collection is ${transaction.from}\n` +
            `The config used for deployHolographableContract was ${JSON.stringify(config, null, 2)}\n` +
            `The transaction hash is: ${transaction.hash}\n`,
        )
        if (
          this.operatorMode !== OperatorMode.listen &&
          !this.crossDeployments.includes(deploymentAddress.toLowerCase())
        ) {
          await this.executePayload(network, config, deploymentAddress)
        }
      }
    }
  }

  async deployContract(network: string, deploymentConfig: DeploymentConfig, deploymentAddress: string): Promise<void> {
    const contractCode = await this.providers[network].getCode(deploymentAddress)
    if (contractCode === '0x') {
      const factory: ethers.Contract = this.factoryContract.connect(this.wallets[network])
      this.structuredLog(network, `Calculating gas price for collection ${deploymentAddress}`)
      let gasAmount
      try {
        gasAmount = await factory.estimateGas.deployHolographableContract(
          deploymentConfig.config,
          deploymentConfig.signature,
          deploymentConfig.signer,
        )
      } catch (error: any) {
        this.structuredLog(network, `Calculating Gas has failed for collection ${deploymentAddress}`)
        this.log(error)
        this.error(error.reason)
      }

      const gasPrice = network === 'mumbai' ? BigNumber.from('55000000000') : (await this.providers[network].getGasPrice());

      this.structuredLog(network, `Gas price in Gwei = ${ethers.utils.formatUnits(gasPrice, "gwei")} for collection ${deploymentAddress}`)
      this.structuredLog(network, `Transaction is estimated to cost a total of ${ethers.utils.formatUnits(gasAmount.mul(gasPrice), 'ether')} native gas tokens (in ether) for collection ${deploymentAddress}`)

      try {
        const deployTx = await factory.deployHolographableContract(
          deploymentConfig.config,
          deploymentConfig.signature,
          deploymentConfig.signer,
        )
        this.debug(JSON.stringify(deployTx, null, 2))

        this.structuredLog(network, `Transaction created with hash ${deployTx.hash} for collection ${deploymentAddress}`)

        const deployReceipt = await deployTx.wait()

        this.structuredLog(network, `Transaction minted with hash ${deployTx.hash} for collection ${deploymentAddress}`)
        this.debug(JSON.stringify(deployReceipt, null, 2))
        let collectionAddress
        for (let i = 0, l = deployReceipt.logs.length; i < l; i++) {
          const log = deployReceipt.logs[i]
          if (
            log.topics.length === 3 &&
            log.topics[0] === '0xa802207d4c618b40db3b25b7b90e6f483e16b2c1f8d3610b15b345a718c6b41b'
          ) {
            collectionAddress = '0x' + log.topics[1].slice(26)
            break
          }
        }

        this.structuredLog(network, `Successfully deployed collection ${collectionAddress} = ${deploymentAddress}`)
        return
      } catch (error: any) {
        this.structuredLog(network,`Submitting tx for collection ${deploymentAddress} failed`)
        this.log(error)
        this.error(error.error.reason)
      }
    } else {
      this.structuredLog(network, `collection ${deploymentAddress} already deployed`)
    }
  }

  async executePayload(network: string, config: DeploymentConfig, deploymentAddress: string): Promise<void> {
    // If the propagator is in listen mode, contract deployments will not be executed
    // If the propagator is in manual mode, the contract deployments must be manually executed
    // If the propagator is in auto mode, the contract deployments will be executed automatically
    let operate = this.operatorMode === OperatorMode.auto
    if (this.operatorMode === OperatorMode.manual) {
      const propagatorPrompt: any = await inquirer.prompt([
        {
          name: 'shouldContinue',
          message: `A contract appeared on ${network} for cross-chain deployment, would you like to deploy?\n`,
          type: 'confirm',
          default: false,
        },
      ])
      operate = propagatorPrompt.shouldContinue
    }

    if (operate) {
      this.crossDeployments.push(deploymentAddress.toLowerCase())
      for (const selectedNetwork of this.supportedNetworks) {
        if (selectedNetwork !== network) {
          this.structuredLog(network, `Trying to deploy contract from ${network} to ${selectedNetwork}`)
          await this.deployContract(selectedNetwork, config, deploymentAddress)
        }
      }
    } else {
      this.structuredLog(network, 'Dropped potential contract deployment to execute')
    }
  }

  structuredLog(network: string, msg: string): void {
    const timestamp = new Date(Date.now()).toISOString()
    const timestampColor = color.keyword('green')

    this.log(
      `[${timestampColor(timestamp)}] [${this.constructor.name}] [${this.networkColors[network](
        capitalize(network),
      )}] -> ${msg}`,
    )
  }

  networkSubscribe(network: string): void {
    this.providers[network].on('block', (blockNumber: string) => {
      const block = Number.parseInt(blockNumber, 10)
      if (this.currentBlockHeight[network] !== 0 && block - this.currentBlockHeight[network] > 1) {
        this.debug(`Dropped ${capitalize(network)} websocket connection, gotta do some catching up`)
        let latest = this.currentBlockHeight[network]
        while (block - latest > 0) {
          this.structuredLog(network, `Block ${latest} (Syncing)`)
          this.blockJobs[network].push({
            network: network,
            block: latest,
          })
          latest++
        }
      }

      this.currentBlockHeight[network] = block
      this.structuredLog(network, `Block ${block}`)
      this.blockJobs[network].push({
        network: network,
        block: block,
      } as BlockJob)
    })
  }
}<|MERGE_RESOLUTION|>--- conflicted
+++ resolved
@@ -336,16 +336,11 @@
     }
   }
 
-<<<<<<< HEAD
-    // Have the user input the mode if it's not provided
-    let mode: string | undefined = flags.mode
-=======
   jobHandlerBuilder: (network: string) => () => void = (network: string): (() => void) => {
     return () => {
       this.blockJobHandler.bind(this)(network)
     }
   }
->>>>>>> e04af82f
 
   blockJobHandler = (network: string, job?: BlockJob): void => {
     if (job !== undefined) {
@@ -361,12 +356,6 @@
     }
   }
 
-<<<<<<< HEAD
-    this.log('Loading user configurations...')
-    const configPath = path.join(this.config.configDir, CONFIG_FILE_NAME)
-    const {userWallet, configFile} = await ensureConfigFileIsValid(configPath, unsafePassword, true)
-    this.log('User configurations loaded.')
-=======
   async initializeEthers(
     loadNetworks: string[],
     configFile: ConfigFile,
@@ -380,8 +369,6 @@
       switch (protocol) {
         case 'https:':
           this.providers[network] = new ethers.providers.JsonRpcProvider(rpcEndpoint)
->>>>>>> e04af82f
-
           break
         case 'wss:':
           this.providers[network] = this.failoverWebSocketProvider.bind(this)(
@@ -417,36 +404,6 @@
     )
     this.operatorAddress = (await this.holograph.getOperator()).toLowerCase()
 
-<<<<<<< HEAD
-    this.log(`Holograph address: ${this.HOLOGRAPH_ADDRESS}`)
-    this.log(`Bridge address: ${this.bridgeAddress}`)
-    this.log(`Factory address: ${this.factoryAddress}`)
-    this.log(`Operator address: ${this.operatorAddress}`)
-    CliUx.ux.action.stop('🚀')
-
-    // Setup websocket subscriptions and start processing blocks
-    for (let i = 0, l = flags.networks.length; i < l; i++) {
-      const network = flags.networks[i]
-
-      // Subscribe to events 🎧
-      this.networkSubscribe(network)
-    }
-
-    // Catch all exit events
-    for (const eventType of [`EEXIT`, `SIGINT`, `SIGUSR1`, `SIGUSR2`, `uncaughtException`, `SIGTERM`]) {
-      process.on(eventType, this.exitRouter.bind(this, {exit: true}))
-    }
-
-    process.on('exit', this.exitHandler)
-
-    // Start server
-    if (enableHealthCheckServer) {
-      startHealcheckServer()
-    }
-
-    // Process blocks 🧱
-    this.blockJobHandler()
-=======
     const holographOperatorABI = await fs.readJson('./src/abi/HolographOperator.json')
     this.operatorContract = new ethers.Contract(
       this.operatorAddress,
@@ -458,7 +415,6 @@
     this.factoryContract = new ethers.ContractFactory(holographFactoryABI, '0x').attach(
       await this.holograph.getFactory(),
     )
->>>>>>> e04af82f
   }
 
   async processBlock(job: BlockJob): Promise<void> {
