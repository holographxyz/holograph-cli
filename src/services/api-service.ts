--- conflicted
+++ resolved
@@ -51,8 +51,6 @@
     this.logger.log(`Operator JWT: ${JWT}`)
   }
 
-<<<<<<< HEAD
-=======
   async sendQueryRequest(query: string, props: any): Promise<any> {
     this.logger.log(`Sending query request ${query} with props ${props}`)
     try {
@@ -71,7 +69,6 @@
     }
   }
 
->>>>>>> f5050287
   async queryNftByTx(tx: string): Promise<Nft> {
     const query = gql`
       query($tx: String!) {
@@ -87,28 +84,6 @@
       const data: NftQueryResponse = await this.client.request(query, {tx})
       return data.nftByTx
     } catch (error: any) {
-<<<<<<< HEAD
-      this.logger.error(error)
-    }
-  }
-
-  async updateNft(updateNftInput: UpdateNftInput): Promise<Nft> {
-    const mutation = gql`
-      mutation($updateNftInput: UpdateNftInput!) {
-        updateNft(updateNftInput: $updateNftInput) {
-          id
-          tx
-          status
-          chainId
-        }
-      }
-    `
-    const data: NftMutationResponse = await this.client.request(mutation, {
-      updateNftInput: updateNftInput,
-    })
-
-    this.logger.debug('Updated NFT', data.updateNft)
-=======
       this.logger.error(`Error sending query request ${error}`)
     }
   }
@@ -129,7 +104,6 @@
     })
 
     this.logger.log('Updated NFT', data.updateNft)
->>>>>>> f5050287
     return data.updateNft
   }
 
@@ -188,11 +162,7 @@
           }
         }
     `
-<<<<<<< HEAD
-    const data: CreateOrUpdateCrossChainTransactionResponse = await this.client.request(mutation, {
-=======
     const data: UpsertCrossChainTransactionReponse = await this.client.request(mutation, {
->>>>>>> f5050287
       createOrUpdateCrossChainTransactionInput: updateCrossChainTransactionStatusInput,
     })
 
