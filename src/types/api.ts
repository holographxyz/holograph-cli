import {PrettyPrintableError} from '@oclif/core/lib/interfaces'

export interface Logger {
  log: (message?: string, ...args: any[]) => void
  warn: (input: string | Error) => string | Error
  debug: (...args: any[]) => void
  error: (
    input: string | Error,
    options?: {
      code?: string
      exit?: number
    } & PrettyPrintableError,
  ) => never
  jsonEnabled: () => boolean
}
export interface AuthOperatorResponse {
  authOperator: {
    accessToken: string
  }
}

export interface CrossChainTransactionResponse {
  crossChainTransaction: CrossChainTransaction
}

export interface UpsertCrossChainTransactionReponse {
  createOrUpdateCrossChainTransaction: CrossChainTransaction
}

export enum TransactionStatus {
  UNKNOWN = 'UNKNOWN',
  PENDING = 'PENDING',
  COMPLETED = 'COMPLETED',
}

export type UpdateCrossChainTransactionStatusInput = Omit<CrossChainTransaction, 'id'>
export type UpdateCrossChainTransactionStatusInputWithoutData = Omit<CrossChainTransaction, 'id' | 'data'>
export interface CrossChainTransaction {
  id?: string
  jobType: string
  jobHash: string
  sourceChainId?: number
  sourceBlockNumber?: number
  sourceTx?: string
  sourceStatus?: TransactionStatus
  messageChainId?: number
  messageBlockNumber?: number
  messageTx?: string
  messageStatus?: TransactionStatus
  operatorChainId?: number
  operatorBlockNumber?: number
  operatorTx?: string
  operatorStatus?: TransactionStatus
  operatorAddress?: string
  messageAddress?: string
  sourceAddress?: string
  data?: string
}

export enum NftStatus {
  'DRAFT' = 'DRAFT',
  'SIGNED' = 'SIGNED',
  'MINTING' = 'MINTING',
  'MINTED' = 'MINTED',
  'FAILED' = 'FAILED',
  'BRIDGING' = 'BRIDGING',
}

export enum TokenType {
  'ERC721' = 'ERC721',
  'ERC1155' = 'ERC1155',
}

export type Nft = {
  id?: string
  userId: string
  collectionId: string
  name: string
  description: string | null
  creator: string | null
  type: TokenType
  ipfsImageCid: string | null
  ipfsMetadataCid: string | null
  awsUrl: string | null
  arweaveUrl: string | null
  fileExtension: string | null
  chainId: number | null
  status: NftStatus
  isActive: boolean
  contractAddress: string | null
  owner: string | null
  tx: string | null
  isDeployed: boolean | null
  tokenId: string | null
}

export interface NftQueryResponse {
  nftByTx: Nft
}

export interface NftMutationResponse {
  updateNft: Nft
}

<<<<<<< HEAD
export type UpdateNftInput = Omit<Nft, 'id'>
=======
export type UpdateNftInput = {updateNftInput: Omit<Nft, 'id'>}

export enum CollectionStatus {
  'DRAFT' = 'DRAFT',
  'SIGNED' = 'SIGNED',
  'DEPLOYED' = 'DEPLOYED',
  'FAILED' = 'FAILED',
}

export type Collection = {
  id: string
  createdAt: Date
  updatedAt: Date
  type: TokenType
  tx: string | null
  contractAddress: string | null
  isActive: boolean
  isDeployed: boolean | null
  name: string
  symbol: string
  description: string | null
  royaltyPercentage: number
  chainId: number | null
  chainIds: number[]
  salt: string | null
  status: CollectionStatus
  userId: string
}

export type UpdateCollectionInput = {updateCollectionInput: Omit<Collection, 'id'>}
>>>>>>> f5050287
<|MERGE_RESOLUTION|>--- conflicted
+++ resolved
@@ -102,9 +102,6 @@
   updateNft: Nft
 }
 
-<<<<<<< HEAD
-export type UpdateNftInput = Omit<Nft, 'id'>
-=======
 export type UpdateNftInput = {updateNftInput: Omit<Nft, 'id'>}
 
 export enum CollectionStatus {
@@ -134,5 +131,4 @@
   userId: string
 }
 
-export type UpdateCollectionInput = {updateCollectionInput: Omit<Collection, 'id'>}
->>>>>>> f5050287
+export type UpdateCollectionInput = {updateCollectionInput: Omit<Collection, 'id'>}