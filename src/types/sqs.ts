--- conflicted
+++ resolved
@@ -1,6 +1,4 @@
 import {Environment} from '@holographxyz/environment'
-import {BridgeInErc20Args, BridgeOutErc20Args} from '../utils/bridge'
-import {DeploymentConfig} from '../utils/contract-deployment'
 
 export enum PayloadType {
   HolographProtocol = 'HolographProtocol',
@@ -8,37 +6,20 @@
   ERC721 = 'ERC721',
 }
 
-export enum ContractType {
-  HolographERC20 = 'HolographERC20',
-  HolographERC721 = 'HolographERC721',
+export enum EventName {
+  MintNft = 'MintNft',
+  BridgePreProcess = 'BridgePreProcess',
 }
 
-<<<<<<< HEAD
-export enum JobIdentifier {
-  ERC721Mint = 'ERC721Mint',
-  Bridge = 'Bridge',
-}
-
-=======
->>>>>>> 808b7462
 export type SqsMessageBody = {
   type: PayloadType
-  jobIdentifier: JobIdentifier
-  eventName?: string
+  eventName: EventName
+  eventSignature?: string
   tagId: (string | number)[]
   chainId: number
   holographAddress: string
   environment: Environment
-<<<<<<< HEAD
-  payload:
-    | MintEventPayload
-    | BridgeContractDeploymentPayload
-    | BridgeERC20TransferPayload
-    | BridgeERC721TransferPayload
-    | BridgeEventPayload
-=======
-  payload: MintEventPayload | BridgeContractDeploymentPayload | BridgeERC20TransferPayload | BridgeERC721TransferPayload
->>>>>>> 808b7462
+  payload: MintEventPayload | BridgeEventPayload
 }
 
 export type MintEventPayload = {
@@ -49,44 +30,7 @@
   to: string
 }
 
-export enum BridgeDirection {
-  In = 'in',
-  Out = 'out',
-}
-
-export type BridgeContractDeploymentPayload = {
-  tx: string
-  blockNum: number
-  contractAddress: string
-  deploymentConfig: DeploymentConfig
-}
-
-export type BridgeERC20TransferPayload = {
-  tx: string
-  blockNum: number
-  direction: BridgeDirection
-  contractAddress: string
-  erc20BeamInfo: BridgeInErc20Args | BridgeOutErc20Args
-  contractType: ContractType.HolographERC20
-}
-
-export type BridgeERC721TransferPayload = {
-  tx: string
-  blockNum: number
-  direction: BridgeDirection
-  contractAddress: string
-  contractType: ContractType.HolographERC721
-  operatorJobHash: string
-  fromNetwork: string
-  toNetwork: string
-  nftTokenId: string
-<<<<<<< HEAD
-}
-
 export type BridgeEventPayload = {
   tx: string
   blockNum: number
-  direction: BridgeDirection
-=======
->>>>>>> 808b7462
 }