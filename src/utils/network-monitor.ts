--- conflicted
+++ resolved
@@ -803,10 +803,6 @@
     return output
   }
 
-<<<<<<< HEAD
-  async executeTransaction(
-    network: string,
-=======
   randomTag(): string {
     // 4_294_967_295 is max value for 2^32 which is uint32
     return Math.floor(Math.random() * 4_294_967_295).toString(16)
@@ -815,13 +811,10 @@
   async executeTransaction(
     network: string,
     _tags: (string | number)[] | null | undefined,
->>>>>>> 039d2c87
     contract: ethers.Contract,
     methodName: string,
     ...args: any[]
   ): Promise<ethers.ContractReceipt | null> {
-<<<<<<< HEAD
-=======
     if (_tags === undefined || _tags === null) {
       _tags = [] as (string | number)[]
     }
@@ -830,7 +823,6 @@
     _tags.push(tag)
     const tags: (string | number)[] = _tags as (string | number)[]
     this.structuredLog(network, `Executing contract function ${methodName}`, tags)
->>>>>>> 039d2c87
     // eslint-disable-next-line no-async-promise-executor
     return new Promise<ethers.ContractReceipt | null>(async (topResolve, _topReject) => {
       contract = contract.connect(this.wallets[network])
@@ -874,11 +866,7 @@
                   }
 
                   if (knownReason) {
-<<<<<<< HEAD
-                    this.structuredLog(network, 'web3 response -> "' + revertReason + '" -> ' + revertExplanation)
-=======
                     this.structuredLog(network, `[web3] ${revertReason} (${revertExplanation})`, tags)
->>>>>>> 039d2c87
                   }
                 }
               } else {
@@ -918,28 +906,18 @@
                 undefined,
                 2,
               )}`,
-<<<<<<< HEAD
-            )
-            topResolve(null)
-          } else {
-            this.structuredLog(network, `Gas price in Gwei = ${ethers.utils.formatUnits(gasPrice, 'gwei')}`)
-=======
               tags,
             )
             topResolve(null)
           } else {
             this.structuredLog(network, `Gas price in Gwei = ${ethers.utils.formatUnits(gasPrice, 'gwei')}`, tags)
->>>>>>> 039d2c87
             this.structuredLog(
               network,
               `Transaction is estimated to cost a total of ${ethers.utils.formatUnits(
                 gasLimit.mul(gasPrice),
                 'ether',
               )} native gas tokens (in ether)`,
-<<<<<<< HEAD
-=======
               tags,
->>>>>>> 039d2c87
             )
             const rawTx = await contract.populateTransaction[methodName](...args, {gasPrice, gasLimit})
             rawTx.nonce = this.walletNonces[network]
@@ -982,12 +960,7 @@
                   const getTxReceipt: NodeJS.Timeout = setInterval(async () => {
                     receipt = await this.providers[network].getTransactionReceipt(tx.hash)
                     if (receipt !== null) {
-<<<<<<< HEAD
-                      this.debug(receipt)
-                      this.structuredLog(network, `Transaction ${receipt.transactionHash} mined and confirmed`)
-=======
                       this.structuredLog(network, `Transaction ${receipt.transactionHash} mined and confirmed`, tags)
->>>>>>> 039d2c87
                       clearInterval(getTxReceipt)
                       resolve(receipt)
                     }
