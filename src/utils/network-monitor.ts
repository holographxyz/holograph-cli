--- conflicted
+++ resolved
@@ -839,7 +839,6 @@
     return Math.floor(Math.random() * 4_294_967_295).toString(16)
   }
 
-<<<<<<< HEAD
   async getBlock(network: string, blockNumber: number): Promise<Block> {
     const tryGetBlock = async (): Promise<Block> => {
       // eslint-disable-next-line no-async-promise-executor
@@ -890,8 +889,6 @@
     return tryToGetTxReceipt()
   }
 
-=======
->>>>>>> fd85bcd1
   async executeTransaction(
     network: string,
     _tags: (string | number)[] | null | undefined,
