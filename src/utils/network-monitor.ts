--- conflicted
+++ resolved
@@ -494,12 +494,7 @@
           `Websocket is closed. Restarting connection for ${network} to ${websocketProvider.connection.url}`,
         )
       } else {
-<<<<<<< HEAD
-        websocketProvider._websocket.terminate().then(restart)
-        // websocketProvider.destroy().then(restart)
-=======
         this.structuredLog(network, `Unknown error with websocket. Restarting`)
->>>>>>> 2a50d4ac
       }
 
       restart()
