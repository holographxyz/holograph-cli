--- conflicted
+++ resolved
@@ -841,13 +841,7 @@
     'Packet(uint16 chainId, bytes payload)',
   )
 
-<<<<<<< HEAD
-  static lzPacketEventFragment: ethers.utils.EventFragment = ethers.utils.EventFragment.from(
-    'Packet(bytes payload)',
-  )
-=======
   static lzPacketEventFragment: ethers.utils.EventFragment = ethers.utils.EventFragment.from('Packet(bytes payload)')
->>>>>>> 4a30618a
 
   static erc20TransferEventFragment: ethers.utils.EventFragment = ethers.utils.EventFragment.from(
     'Transfer(address indexed _from, address indexed _to, uint256 _value)',
