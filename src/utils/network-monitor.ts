--- conflicted
+++ resolved
@@ -1569,15 +1569,14 @@
     attempts = 10,
     canFail = false,
     interval = 5000,
-<<<<<<< HEAD
-  }: BlockParams): Promise<Block | null> {
+  }: BlockParams): Promise<ExtendedBlock | null> {
     let counter = 0
     let sent = false
     let blockInterval: NodeJS.Timeout | null = null
 
-    const getBlock = async (): Promise<Block | null> => {
+    const getBlock = async (): Promise<ExtendedBlock | null> => {
       try {
-        const block: Block | null = await this.providers[network].getBlock(blockNumber)
+        const block: ExtendedBlock | null = await getExtendedBlock(this.providers[network], blockNumber)
         if (block === null) {
           counter++
           if (canFail && counter > attempts) {
@@ -1585,37 +1584,13 @@
             if (!sent) {
               sent = true
               return null
-=======
-  }: BlockParams): Promise<ExtendedBlock | null> {
-    return new Promise<ExtendedBlock | null>((topResolve, _topReject) => {
-      let counter = 0
-      let sent = false
-      let blockInterval: NodeJS.Timeout | null = null
-      const getBlock = async (): Promise<void> => {
-        try {
-          const block: ExtendedBlock | null = await getExtendedBlock(this.providers[network], blockNumber)
-          if (block === null) {
-            counter++
-            if (canFail && counter > attempts) {
-              if (blockInterval) clearInterval(blockInterval)
-              if (!sent) {
-                sent = true
-                topResolve(null)
-              }
-            }
-          } else {
-            if (blockInterval) clearInterval(blockInterval)
-            if (!sent) {
-              sent = true
-              topResolve(block as ExtendedBlock)
->>>>>>> 290d13d6
             }
           }
         } else {
           if (blockInterval) clearInterval(blockInterval)
           if (!sent) {
             sent = true
-            return block
+            return block as ExtendedBlock
           }
         }
       } catch (error: any) {
@@ -1646,15 +1621,17 @@
     attempts = 10,
     canFail = false,
     interval = 5000,
-<<<<<<< HEAD
-  }: BlockParams): Promise<BlockWithTransactions | null> {
+  }: BlockParams): Promise<ExtendedBlockWithTransactions | null> {
     let counter = 0
     let sent = false
     let blockInterval: NodeJS.Timeout | null = null
 
-    const getBlock = async (): Promise<BlockWithTransactions | null> => {
+    const getBlock = async (): Promise<ExtendedBlockWithTransactions | null> => {
       try {
-        const block: BlockWithTransactions | null = await this.providers[network].getBlockWithTransactions(blockNumber)
+        const block: ExtendedBlockWithTransactions | null = await getExtendedBlockWithTransactions(
+          this.providers[network],
+          blockNumber,
+        )
         if (block === null) {
           counter++
           if (canFail && counter > attempts) {
@@ -1662,41 +1639,13 @@
             if (!sent) {
               sent = true
               return null
-=======
-  }: BlockParams): Promise<ExtendedBlockWithTransactions | null> {
-    return new Promise<ExtendedBlockWithTransactions | null>((topResolve, _topReject) => {
-      let counter = 0
-      let sent = false
-      let blockInterval: NodeJS.Timeout | null = null
-      const getBlock = async (): Promise<void> => {
-        try {
-          const block: ExtendedBlockWithTransactions | null = await getExtendedBlockWithTransactions(
-            this.providers[network],
-            blockNumber,
-          )
-          // console.log('getBlockWithTransactions', block)
-          if (block === null) {
-            counter++
-            if (canFail && counter > attempts) {
-              if (blockInterval) clearInterval(blockInterval)
-              if (!sent) {
-                sent = true
-                topResolve(null)
-              }
-            }
-          } else {
-            if (blockInterval) clearInterval(blockInterval)
-            if (!sent) {
-              sent = true
-              topResolve(block as ExtendedBlockWithTransactions)
->>>>>>> 290d13d6
             }
           }
         } else {
           if (blockInterval) clearInterval(blockInterval)
           if (!sent) {
             sent = true
-            return block
+            return block as ExtendedBlockWithTransactions
           }
         }
       } catch (error: any) {
@@ -2124,57 +2073,8 @@
     const tag: string = this.randomTag()
     tags.push(tag)
     this.structuredLog(network, `Executing contract function ${methodName}`, tags)
-<<<<<<< HEAD
     if (this.walletNonces[network] < 0) {
       this.walletNonces[network] = await this.getNonce({
-=======
-    // eslint-disable-next-line no-async-promise-executor
-    return new Promise<TransactionReceipt | null>(async (topResolve, _topReject) => {
-      if (this.walletNonces[network] < 0) {
-        this.walletNonces[network] = await this.getNonce({
-          network,
-          walletAddress: await this.wallets[network].getAddress(),
-          canFail: false,
-        })
-      }
-
-      contract = contract.connect(this.wallets[network])
-      if (gasPrice === undefined) {
-        this.structuredLog(network, `About to get gas price from internal gas price functions`, tags)
-        gasPrice = this.gasPrices[network].gasPrice!
-        gasPrice = gasPrice.add(gasPrice.div(TWO))
-      }
-
-      if (network === 'polygon') {
-        this.structuredLog(network, `Gas Price before = ${formatUnits(gasPrice, 'gwei')}`, tags)
-        const staticGasPrice = BigNumber.from('400017425011')
-        gasPrice = gasPrice.gt(staticGasPrice) ? gasPrice : staticGasPrice
-      }
-
-      this.structuredLog(network, `Gas price is ${formatUnits(gasPrice, 'gwei')} GWEI`, tags)
-      if (gasLimit === undefined) {
-        gasLimit = await this.getGasLimit({
-          network,
-          tags,
-          contract,
-          methodName,
-          args,
-          gasPrice,
-          value,
-          attempts,
-          canFail,
-          interval,
-        })
-      }
-
-      if (gasLimit === null) {
-        topResolve(null)
-        return
-      }
-
-      this.structuredLog(network, `Gas limit is ${gasLimit.toNumber()}`, tags)
-      this.structuredLog(
->>>>>>> 290d13d6
         network,
         walletAddress: await this.wallets[network].getAddress(),
         canFail: false,
@@ -2183,8 +2083,15 @@
 
     contract = contract.connect(this.wallets[network])
     if (gasPrice === undefined) {
+      this.structuredLog(network, `About to get gas price from internal gas price functions`, tags)
       gasPrice = this.gasPrices[network].gasPrice!
       gasPrice = gasPrice.add(gasPrice.div(TWO))
+    }
+
+    if (network === 'polygon') {
+      this.structuredLog(network, `Gas Price before = ${formatUnits(gasPrice, 'gwei')}`, tags)
+      const staticGasPrice = BigNumber.from('400017425011')
+      gasPrice = gasPrice.gt(staticGasPrice) ? gasPrice : staticGasPrice
     }
 
     this.structuredLog(network, `Gas price is ${formatUnits(gasPrice, 'gwei')} GWEI`, tags)
@@ -2202,6 +2109,12 @@
         interval,
       })
     }
+
+    if (gasLimit === null) {
+      return null
+    }
+
+    this.structuredLog(network, `Gas limit is ${gasLimit.toNumber()}`, tags)
 
     if (gasLimit === null) {
       return null
