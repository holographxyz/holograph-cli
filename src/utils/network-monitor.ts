--- conflicted
+++ resolved
@@ -315,14 +315,6 @@
   attempts?: number
   canFail?: boolean
   interval?: number
-}
-
-enum NetworkStatus {
-  NOT_CONFIGURED = 'NOT_CONFIGURED',
-  NOT_ENABLED = 'NOT_ENABLED',
-  CONNECTED = 'CONNECTED',
-  RECONNECTING = 'RECONNECTING',
-  DISCONNECTED = 'DISCONNECTED',
 }
 
 const cleanTags = (tagIds?: string | number | (number | string)[]): string => {
@@ -455,36 +447,6 @@
     '0xddf252ad1be2c89b69c2b068fc378daa952ba7f163c4a11628f55a4df523b3ef': 'Transfer',
   }
 
-<<<<<<< HEAD
-  async getProviderStatus() {
-    const outputNetworks = Object.keys(this.configFile.networks)
-    const output: {[key: string]: NetworkStatus} = {}
-
-    for (const net of outputNetworks) {
-      if (this.providers[net]) {
-        if (this.providers[net] instanceof WebSocketProvider) {
-          const wssProvider = this.providers[net] as WebSocketProvider
-
-          if (wssProvider._wsReady && wssProvider._websocket._socket.readyState === 'open') {
-            output[net] = NetworkStatus.CONNECTED
-          }
-        } else {
-          const rpcProvider = this.providers[net] as JsonRpcProvider
-
-          try {
-            await rpcProvider.getBlockNumber()
-            output[net] = NetworkStatus.CONNECTED
-          } catch (error: any) {
-            output[net] = NetworkStatus.DISCONNECTED
-            console.error(error)
-          }
-        }
-      } else {
-        // @ts-ignore
-        output[net] = this.configFile.networks[n].providerUrl
-          ? NetworkStatus.DISCONNECTED
-          : NetworkStatus.NOT_CONFIGURED
-=======
   getProviderStatus(): {[key: string]: ProviderStatus} {
     const output: {[key: string]: ProviderStatus} = {}
 
@@ -504,7 +466,6 @@
           output[network] =
             this.ws[network].readyState === WebSocket.OPEN ? ProviderStatus.CONNECTED : ProviderStatus.DISCONNECTED
         }
->>>>>>> 6173f3b8
       }
     }
     return output
