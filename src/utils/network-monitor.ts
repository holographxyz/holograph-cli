import * as fs from 'fs-extra'
import * as path from 'node:path'

import {PopulatedTransaction, Wallet} from 'ethers'
import {Contract} from '@ethersproject/contracts'
import {BigNumber} from '@ethersproject/bignumber'
import {formatUnits} from '@ethersproject/units'
import {keccak256} from '@ethersproject/keccak256'
import {Interface, EventFragment, defaultAbiCoder} from '@ethersproject/abi'
import {WebSocketProvider, JsonRpcProvider} from '@ethersproject/providers'
import {
  Block,
  BlockWithTransactions,
  TransactionReceipt,
  TransactionResponse,
  TransactionRequest,
} from '@ethersproject/abstract-provider'
import {Command, Flags} from '@oclif/core'

import {ConfigFile, ConfigNetwork, ConfigNetworks} from './config'
import {GasPricing, initializeGasPricing, updateGasPricing} from './gas'
import {capitalize, NETWORK_COLORS, zeroAddress} from './utils'
import color from '@oclif/color'

import {Environment, getEnvironment} from '@holographxyz/environment'
import {supportedNetworks, supportedShortNetworks, networks, getNetworkByShortKey} from '@holographxyz/networks'
import {HOLOGRAPH_ADDRESSES} from './contracts'

export const warpFlag = {
  warp: Flags.integer({
    description: 'Start from the beginning of the chain',
    default: 0,
    char: 'w',
  }),
}

export const networksFlag = {
  networks: Flags.string({
    description: 'Space separated list of networks to use',
    options: supportedShortNetworks,
    required: false,
    multiple: true,
  }),
}

export const networkFlag = {
  network: Flags.string({
    description: 'Name of network to use',
    options: supportedShortNetworks,
    multiple: false,
    required: false,
  }),
}

export enum OperatorMode {
  listen,
  manual,
  auto,
}

export type KeepAliveParams = {
  debug: (...args: any[]) => void
  provider: WebSocketProvider
  onDisconnect: (err: any) => void
  expectedPongBack?: number
  checkInterval?: number
}

export type BlockJob = {
  network: string
  block: number
}

export enum FilterType {
  to,
  from,
  functionSig,
}

export enum TransactionType {
  unknown = 'unknown',
  erc20 = 'erc20',
  erc721 = 'erc721',
  deploy = 'deploy',
}

export type TransactionFilter = {
  type: FilterType
  match: string | {[key: string]: string}
  networkDependant: boolean
}

const TIMEOUT_THRESHOLD = 20_000

const ZERO = BigNumber.from('0')
// const ONE = BigNumber.from('1')
const TWO = BigNumber.from('2')
const FIFTY = BigNumber.from('50')
const ONEHUNDRED = BigNumber.from('100')
// const TEN = BigNumber.from('10')

const webSocketErrorCodes: {[key: string]: string} = {
  '1000': 'Normal Closure',
  '1001': 'Going Away',
  '1002': 'Protocol Error',
  '1003': 'Unsupported Data',
  '1004': '(For future)',
  '1005': 'No Status Received',
  '1006': 'Abnormal Closure',
  '1007': 'Invalid frame payload data',
  '1008': 'Policy Violation',
  '1009': 'Message too big',
  '1010': 'Missing Extension',
  '1011': 'Internal Error',
  '1012': 'Service Restart',
  '1013': 'Try Again Later',
  '1014': 'Bad Gateway',
  '1015': 'TLS Handshake',
}

export const keepAlive = ({
  debug,
  provider,
  onDisconnect,
  expectedPongBack = TIMEOUT_THRESHOLD,
  checkInterval = Math.round(TIMEOUT_THRESHOLD / 2),
}: KeepAliveParams): void => {
  let pingTimeout: NodeJS.Timeout | null = null
  let keepAliveInterval: NodeJS.Timeout | null = null
  let counter = 0
  let errorCounter = 0
  let terminator: NodeJS.Timeout | null = null
  const errHandler: (err: any) => void = (err: any) => {
    if (errorCounter === 0) {
      errorCounter++
      debug(`websocket error event triggered ${err.code} ${err.syscall}`)
      if (keepAliveInterval) clearInterval(keepAliveInterval)
      if (pingTimeout) clearTimeout(pingTimeout)
      terminator = setTimeout(() => {
        provider._websocket.terminate()
      }, checkInterval)
    }
  }

  provider._websocket.on('open', () => {
    debug(`websocket open event triggered`)
    provider._websocket.off('error', errHandler)
    if (terminator) clearTimeout(terminator)
    keepAliveInterval = setInterval(() => {
      provider._websocket.ping()
      pingTimeout = setTimeout(() => {
        provider._websocket.terminate()
      }, expectedPongBack)
    }, checkInterval)
  })

  provider._websocket.on('close', (err: any) => {
    debug(`websocket close event triggered`)
    if (counter === 0) {
      debug(`websocket closed`)
      counter++
      if (keepAliveInterval) clearInterval(keepAliveInterval)
      if (pingTimeout) clearTimeout(pingTimeout)
      setTimeout(() => {
        onDisconnect(err)
      }, checkInterval)
    }
  })

  provider._websocket.on('error', errHandler)

  provider._websocket.on('pong', () => {
    if (pingTimeout) clearInterval(pingTimeout)
  })
}

export type ExecuteTransactionParams = {
  network: string
  tags?: (string | number)[]
  contract: Contract
  methodName: string
  args: any[]
  gasPrice?: BigNumber
  gasLimit?: BigNumber | null
  value?: BigNumber
  attempts?: number
  canFail?: boolean
  interval?: number
  waitForReceipt?: boolean
}

export type SendTransactionParams = {
  network: string
  tags?: (string | number)[]
  rawTx: PopulatedTransaction
  attempts?: number
  canFail?: boolean
  interval?: number
}

export type PopulateTransactionParams = {
  network: string
  contract: Contract
  methodName: string
  args: any[]
  gasPrice: BigNumber
  gasLimit: BigNumber
  value: BigNumber
  nonce: number
  tags?: (string | number)[]
  attempts?: number
  canFail?: boolean
  interval?: number
}

export type GasLimitParams = {
  network: string
  tags?: (string | number)[]
  contract: Contract
  methodName: string
  args: any[]
  gasPrice?: BigNumber
  value?: BigNumber
  attempts?: number
  canFail?: boolean
  interval?: number
}

export type BlockParams = {
  network: string
  blockNumber: number
  tags?: (string | number)[]
  attempts?: number
  canFail?: boolean
  interval?: number
}

export type WalletParams = {
  network: string
  walletAddress: string
  tags?: (string | number)[]
  attempts?: number
  canFail?: boolean
  interval?: number
}

export type TransactionParams = {
  network: string
  transactionHash: string
  tags?: (string | number)[]
  attempts?: number
  canFail?: boolean
  interval?: number
}

const cleanTags = (tagIds?: string | number | (number | string)[]): string => {
  if (tagIds === undefined) {
    return ''
  }

  const tags: string[] = []
  if (typeof tagIds === 'string' || typeof tagIds === 'number') {
    tags.push(tagIds.toString())
  } else {
    if (tagIds.length === 0) {
      return ''
    }

    for (const tag of tagIds) {
      tags.push(tag.toString())
    }
  }

  return ' [' + tags.join('] [') + ']'
}

type ImplementsCommand = Command

type NetworkMonitorOptions = {
  parent: ImplementsCommand
  configFile: ConfigFile
  networks?: string[]
  debug: (...args: string[]) => void
  processTransactions?: (job: BlockJob, transactions: TransactionResponse[]) => Promise<void>
  filters?: TransactionFilter[]
  userWallet?: Wallet
  lastBlockFilename?: string
  warp?: number
  verbose?: boolean
}

export class NetworkMonitor {
  verbose = true
  environment: Environment
  parent: ImplementsCommand
  configFile: ConfigFile
  userWallet?: Wallet
  LAST_BLOCKS_FILE_NAME: string
  filters: TransactionFilter[] = []
  processTransactions: ((job: BlockJob, transactions: TransactionResponse[]) => Promise<void>) | undefined
  log: (message: string, ...args: any[]) => void
  warn: (message: string, ...args: any[]) => void
  debug: (...args: any[]) => void
  networks: string[] = []
  runningProcesses = 0
  bridgeAddress!: string
  factoryAddress!: string
  interfacesAddress!: string
  operatorAddress!: string
  registryAddress!: string
  messagingModuleAddress!: string
  wallets: {[key: string]: Wallet} = {}
  walletNonces: {[key: string]: number} = {}
  providers: {[key: string]: JsonRpcProvider | WebSocketProvider} = {}
  abiCoder = defaultAbiCoder
  networkColors: any = {}
  latestBlockHeight: {[key: string]: number} = {}
  currentBlockHeight: {[key: string]: number} = {}
  blockJobs: {[key: string]: BlockJob[]} = {}
  exited = false
  lastBlockJobDone: {[key: string]: number} = {}
  blockJobMonitorProcess: {[key: string]: NodeJS.Timer} = {}
  gasPrices: {[key: string]: GasPricing} = {}
  holograph!: Contract
  holographer!: Contract
  bridgeContract!: Contract
  factoryContract!: Contract
  interfacesContract!: Contract
  operatorContract!: Contract
  registryContract!: Contract
  messagingModuleContract!: Contract
  HOLOGRAPH_ADDRESSES = HOLOGRAPH_ADDRESSES

  // this is specifically for handling localhost-based CLI usage with holograph-protocol package
  localhostWallets: {[key: string]: Wallet} = {}
  static localhostPrivateKey = '0x13f46463f9079380515b26f04e42069760b34989cc23c5f082e7d3ed3757bb4a'
  lzEndpointAddress: {[key: string]: string} = {}
  lzEndpointContract: {[key: string]: Contract} = {}

  LAYERZERO_RECEIVERS: {[key: string]: string} = {
    localhost: '0x830e22aa238b6aeD78087FaCea8Bb95c6b7A7E2a'.toLowerCase(),
    localhost2: '0x830e22aa238b6aeD78087FaCea8Bb95c6b7A7E2a'.toLowerCase(),
    ethereumTestnetRinkeby: '0xF5E8A439C599205C1aB06b535DE46681Aed1007a'.toLowerCase(),
    ethereumTestnetGoerli: '0xF5E8A439C599205C1aB06b535DE46681Aed1007a'.toLowerCase(),
    polygonTestnet: '0xF5E8A439C599205C1aB06b535DE46681Aed1007a'.toLowerCase(),
    avalancheTestnet: '0xF5E8A439C599205C1aB06b535DE46681Aed1007a'.toLowerCase(),
  }

  needToSubscribe = false
  warp = 0

  targetEvents: Record<string, string> = {
    AvailableJob: '0x6114b34f1f941c01691c47744b4fbc0dd9d542be34241ba84fc4c0bd9bef9b11',
    '0x6114b34f1f941c01691c47744b4fbc0dd9d542be34241ba84fc4c0bd9bef9b11': 'AvailableJob',

    AvailableOperatorJob: '0x4422a85db963f113e500bc4ada8f9e9f1a7bcd57cbec6907fbb2bf6aaf5878ff',
    '0x4422a85db963f113e500bc4ada8f9e9f1a7bcd57cbec6907fbb2bf6aaf5878ff': 'AvailableOperatorJob',

    FinishedOperatorJob: '0xfc3963369d694e97f35e33cc03fcd382bfa4dbb688ae43d318fcf344f479425e',
    '0xfc3963369d694e97f35e33cc03fcd382bfa4dbb688ae43d318fcf344f479425e': 'FinishedOperatorJob',

    FailedOperatorJob: '0x26dc03e6c4feb5e9d33804dc1646860c976c3aeabb458f4719c53dcbadbf44b5',
    '0x26dc03e6c4feb5e9d33804dc1646860c976c3aeabb458f4719c53dcbadbf44b5': 'FailedOperatorJob',

    BridgeableContractDeployed: '0xa802207d4c618b40db3b25b7b90e6f483e16b2c1f8d3610b15b345a718c6b41b',
    '0xa802207d4c618b40db3b25b7b90e6f483e16b2c1f8d3610b15b345a718c6b41b': 'BridgeableContractDeployed',

    CrossChainMessageSent: '0x0f5759b4182507dcfc771071166f98d7ca331262e5134eaa74b676adce2138b7',
    '0x0f5759b4182507dcfc771071166f98d7ca331262e5134eaa74b676adce2138b7': 'CrossChainMessageSent',

    LzEvent: '0x138bae39f5887c9423d9c61fbf2cba537d68671ee69f2008423dbc28c8c41663',
    '0x138bae39f5887c9423d9c61fbf2cba537d68671ee69f2008423dbc28c8c41663': 'LzEvent',

    LzPacket: '0xe9bded5f24a4168e4f3bf44e00298c993b22376aad8c58c7dda9718a54cbea82',
    '0xe9bded5f24a4168e4f3bf44e00298c993b22376aad8c58c7dda9718a54cbea82': 'LzPacket',

    Packet: '0xe8d23d927749ec8e512eb885679c2977d57068839d8cca1a85685dbbea0648f6',
    '0xe8d23d927749ec8e512eb885679c2977d57068839d8cca1a85685dbbea0648f6': 'Packet',

    Transfer: '0xddf252ad1be2c89b69c2b068fc378daa952ba7f163c4a11628f55a4df523b3ef',
    '0xddf252ad1be2c89b69c2b068fc378daa952ba7f163c4a11628f55a4df523b3ef': 'Transfer',
  }

  getProviderStatus(): any {
    const outputNetworks = Object.keys(this.configFile.networks)
    const output = {} as any

    for (const n of outputNetworks) {
      if (this.providers[n]) {
        const current = this.providers[n] as WebSocketProvider
        if (current._wsReady && current._websocket._socket.readyState === 'open') {
          output[n] = 'CONNECTED'
        }
      } else {
        output[n] = this.configFile.networks[n].providerUrl ? 'DISCONNECTED' : 'NOT_CONFIGURED'
      }
    }

    return output
  }

  constructor(options: NetworkMonitorOptions) {
    this.environment = getEnvironment()
    this.parent = options.parent
    this.configFile = options.configFile
    this.LAST_BLOCKS_FILE_NAME = options.lastBlockFilename || 'blocks.json'
    this.log = this.parent.log.bind(this.parent)
    this.warn = this.parent.warn.bind(this.parent)
    this.debug = options.debug.bind(this.parent)
    if (options.filters !== undefined) {
      this.filters = options.filters
    }

    if (options.verbose !== undefined) {
      this.verbose = options.verbose
    }

    if (options.processTransactions !== undefined) {
      this.processTransactions = options.processTransactions.bind(this.parent)
    }

    if (options.userWallet !== undefined) {
      this.userWallet = options.userWallet
    }

    if (options.warp !== undefined && options.warp > 0) {
      this.warp = options.warp
    }

    if (options.networks === undefined || '') {
      options.networks = Object.keys(this.configFile.networks)
    }

    options.networks = options.networks.filter((network: string) => {
      if (network === '') {
        return false
      }

      if (supportedNetworks.includes(network)) {
        return true
      }

      if (supportedShortNetworks.includes(network)) {
        return true
      }

      return false
    })
    for (let i = 0, l = options.networks.length; i < l; i++) {
      if (supportedShortNetworks.includes(options.networks[i])) {
        options.networks[i] = getNetworkByShortKey(options.networks[i]).key
      }

      const network = options.networks[i]
      this.blockJobs[network] = []
    }

    this.networks = [...new Set(options.networks)]

    // Color the networks 🌈
    for (let i = 0, l = this.networks.length; i < l; i++) {
      const network = this.networks[i]
      this.networkColors[network] = color.hex(NETWORK_COLORS[network])
    }
  }

  async run(
    continuous: boolean,
    blockJobs?: {[key: string]: BlockJob[]},
    ethersInitializedCallback?: () => Promise<void>,
  ): Promise<void> {
    await this.initializeEthers()
    if (ethersInitializedCallback !== undefined) {
      await ethersInitializedCallback.bind(this.parent)()
    }

    if (this.verbose) {
      this.log(``)
      this.log(`📄 Holograph address: ${this.HOLOGRAPH_ADDRESSES[this.environment]}`)
      this.log(`📄 Bridge address: ${this.bridgeAddress}`)
      this.log(`📄 Factory address: ${this.factoryAddress}`)
      this.log(`📄 Interfaces address: ${this.interfacesAddress}`)
      this.log(`📄 Operator address: ${this.operatorAddress}`)
      this.log(`📄 Registry address: ${this.registryAddress}`)
      this.log(`📄 Messaging Module address: ${this.messagingModuleAddress}`)
      this.log(``)
    }

    if (blockJobs !== undefined) {
      this.blockJobs = blockJobs
    }

    for (const network of this.networks) {
      if (!(network in this.blockJobs)) {
        this.blockJobs[network] = []
      }

      this.lastBlockJobDone[network] = Date.now()
      this.runningProcesses += 1
      if (continuous) {
        this.needToSubscribe = true
      }

      // Subscribe to events 🎧
      this.networkSubscribe(network)

      // Process blocks 🧱
      this.blockJobHandler(network)
      // Activate Job Monitor for disconnect recovery after 10 seconds / Monitor every second
      setTimeout((): void => {
        this.blockJobMonitorProcess[network] = setInterval(this.monitorBuilder.bind(this)(network), 1000)
      }, 10_000)
    }

    // Catch all exit events
    for (const eventType of [`EEXIT`, `SIGINT`, `SIGUSR1`, `SIGUSR2`, `uncaughtException`, `SIGTERM`]) {
      process.on(eventType, this.exitRouter.bind(this, {exit: true}))
    }

    process.on('exit', this.exitHandler)
  }

  async loadLastBlocks(configDir: string): Promise<{[key: string]: number}> {
    const filePath = path.join(configDir, this.environment + '.' + this.LAST_BLOCKS_FILE_NAME)
    let lastBlocks: {[key: string]: number} = {}
    if (await fs.pathExists(filePath)) {
      lastBlocks = await fs.readJson(filePath)
    }

    return lastBlocks
  }

  saveLastBlocks(configDir: string, lastBlocks: {[key: string]: number}): void {
    const filePath = path.join(configDir, this.environment + '.' + this.LAST_BLOCKS_FILE_NAME)
    fs.writeFileSync(filePath, JSON.stringify(lastBlocks), 'utf8')
  }

  disconnectBuilder(network: string, rpcEndpoint: string, subscribe: boolean): (error: any) => void {
    return (error: any): void => {
      if (this.providers[network] === undefined) {
        this.debug(this.providers)
        throw new Error(`Provider for ${network} is undefined`)
      }

      const restart = () => {
        this.structuredLog(
          network,
          `Error in websocket connection, restarting... ${webSocketErrorCodes[error as string]}`,
        )
        this.lastBlockJobDone[network] = Date.now()
        this.providers[network] = this.failoverWebSocketProvider(network, rpcEndpoint, subscribe)
        if (this.userWallet !== undefined) {
          this.wallets[network] = this.userWallet.connect(this.providers[network] as WebSocketProvider)

          this.debug(`Address of wallet for ${network}: ${this.wallets[network].getAddress()}`)
          this.wallets[network].getAddress().then((walletAddress: string) => {
            this.debug(`Checking what getNonce is: ${this.getNonce}`)
            this.getNonce({network, walletAddress, canFail: false}).then((nonce: number) => {
              this.walletNonces[network] = nonce
            })
          })
        }
      }

      const websocketProvider = this.providers[network] as WebSocketProvider
      if (websocketProvider === undefined) {
        this.structuredLog(network, `Websocket is undefined. Restarting`)
      } else if (websocketProvider._websocket._req._closed === true) {
        this.structuredLog(
          network,
          `Websocket is closed. Restarting connection for ${network} to ${websocketProvider.connection.url}`,
        )
      } else {
        this.structuredLog(network, `Unknown error with websocket. Restarting`)
      }

      restart()
    }
  }

  failoverWebSocketProvider(network: string, rpcEndpoint: string, subscribe: boolean): WebSocketProvider {
    this.debug('this.providers', network)
    const provider = new WebSocketProvider(rpcEndpoint)
    keepAlive({
      debug: this.debug,
      provider,
      onDisconnect: this.disconnectBuilder.bind(this)(network, rpcEndpoint, true),
    })
    this.providers[network] = provider
    if (subscribe && this.needToSubscribe) {
      this.networkSubscribe(network)
    }

    return provider
  }

  async initializeEthers(): Promise<void> {
    for (let i = 0, l = this.networks.length; i < l; i++) {
      const network = this.networks[i]
      const rpcEndpoint = (this.configFile.networks[network as keyof ConfigNetworks] as ConfigNetwork).providerUrl
      const protocol = new URL(rpcEndpoint).protocol
      switch (protocol) {
        case 'https:':
          this.providers[network] = new JsonRpcProvider(rpcEndpoint)

          break
        case 'http:':
          this.providers[network] = new JsonRpcProvider(rpcEndpoint)

          break
        case 'wss:':
          this.providers[network] = this.failoverWebSocketProvider.bind(this)(network, rpcEndpoint, true)
          break
        default:
          throw new Error('Unsupported RPC provider protocol -> ' + protocol)
      }

      if (this.userWallet !== undefined) {
        this.wallets[network] = this.userWallet.connect(this.providers[network])
        // eslint-disable-next-line no-await-in-loop
        this.walletNonces[network] = await this.wallets[network].getTransactionCount()
      }

      if (this.warp > 0) {
        this.structuredLog(network, `Starting Operator from ${this.warp} blocks back...`)
        /* eslint-disable no-await-in-loop */
        const currentBlock: number = await this.providers[network].getBlockNumber()
        this.blockJobs[network] = []
        for (let n = currentBlock - this.warp, nl = currentBlock; n <= nl; n++) {
          this.blockJobs[network].push({
            network,
            block: n,
          })
        }
      } else if (network in this.latestBlockHeight && this.latestBlockHeight[network] > 0) {
        this.structuredLog(network, `Resuming Operator from block height ${this.latestBlockHeight[network]}`)
        this.currentBlockHeight[network] = this.latestBlockHeight[network]
      } else {
        this.structuredLog(network, `Starting Operator from latest block height`)
        this.latestBlockHeight[network] = 0
        this.currentBlockHeight[network] = 0
      }

      this.gasPrices[network] = await initializeGasPricing(network, this.providers[network])
    }

    const holographABI = await fs.readJson(path.join(__dirname, `../abi/${this.environment}/Holograph.json`))
    this.holograph = new Contract(
      this.HOLOGRAPH_ADDRESSES[this.environment],
      holographABI,
      this.providers[this.networks[0]],
    )

    const holographerABI = await fs.readJson(path.join(__dirname, `../abi/${this.environment}/Holographer.json`))
    this.holographer = new Contract(zeroAddress, holographerABI, this.providers[this.networks[0]])

    this.bridgeAddress = (await this.holograph.getBridge()).toLowerCase()
    this.factoryAddress = (await this.holograph.getFactory()).toLowerCase()
    this.interfacesAddress = (await this.holograph.getInterfaces()).toLowerCase()
    this.operatorAddress = (await this.holograph.getOperator()).toLowerCase()
    this.registryAddress = (await this.holograph.getRegistry()).toLowerCase()

    const holographBridgeABI = await fs.readJson(
      path.join(__dirname, `../abi/${this.environment}/HolographBridge.json`),
    )
    this.bridgeContract = new Contract(this.bridgeAddress, holographBridgeABI, this.providers[this.networks[0]])

    const holographFactoryABI = await fs.readJson(
      path.join(__dirname, `../abi/${this.environment}/HolographFactory.json`),
    )
    this.factoryContract = new Contract(this.factoryAddress, holographFactoryABI, this.providers[this.networks[0]])

    const holographInterfacesABI = await fs.readJson(
      path.join(__dirname, `../abi/${this.environment}/HolographInterfaces.json`),
    )
    this.interfacesContract = new Contract(
      this.interfacesAddress,
      holographInterfacesABI,
      this.providers[this.networks[0]],
    )

    const holographOperatorABI = await fs.readJson(
      path.join(__dirname, `../abi/${this.environment}/HolographOperator.json`),
    )
    this.operatorContract = new Contract(this.operatorAddress, holographOperatorABI, this.providers[this.networks[0]])

    this.messagingModuleAddress = (await this.operatorContract.getMessagingModule()).toLowerCase()

    const holographRegistryABI = await fs.readJson(
      path.join(__dirname, `../abi/${this.environment}/HolographRegistry.json`),
    )
    this.registryContract = new Contract(this.registryAddress, holographRegistryABI, this.providers[this.networks[0]])

    const holographMessagingModuleABI = await fs.readJson(
      path.join(__dirname, `../abi/${this.environment}/LayerZeroModule.json`),
    )
    this.messagingModuleContract = new Contract(
      this.messagingModuleAddress,
      holographMessagingModuleABI,
      this.providers[this.networks[0]],
    )

    for (let i = 0, l = this.networks.length; i < l; i++) {
      const network = this.networks[i]
      if (this.environment === Environment.localhost) {
        this.localhostWallets[network] = new Wallet(NetworkMonitor.localhostPrivateKey).connect(this.providers[network])
        // since sample localhost deployer key is used, nonce is out of sync
        this.lzEndpointAddress[network] = (
          await this.messagingModuleContract // eslint-disable-line no-await-in-loop
            .connect(this.providers[network])
            .getLZEndpoint()
        ).toLowerCase()
        // eslint-disable-next-line no-await-in-loop
        const lzEndpointABI = await fs.readJson(path.join(__dirname, `../abi/${this.environment}/MockLZEndpoint.json`))
        this.lzEndpointContract[network] = new Contract(
          this.lzEndpointAddress[network],
          lzEndpointABI,
          this.localhostWallets[network],
        )
      }
    }
  }

  exitCallback?: () => void

  exitHandler = async (exitCode: number): Promise<void> => {
    /**
     * Before exit, save the block heights to the local db
     */
    if (this.exited === false) {
      this.log('')
      if (this.needToSubscribe) {
        this.log(`\n💾 Saving current block heights:\n${JSON.stringify(this.latestBlockHeight, undefined, 2)}\n`)
        this.saveLastBlocks(this.parent.config.configDir, this.latestBlockHeight)
      }

      this.log(`🛑 Exiting ${this.parent.constructor.name} with code ${color.keyword('red')(exitCode)}`)
      this.log(`\n👋 Thank you, come again\n`)
      this.exited = true
    }
  }

  exitRouter = (options: {[key: string]: boolean | string | number}, exitCode: number | string): void => {
    /**
     * Before exit, save the block heights to the local db
     */
    if ((exitCode && exitCode === 0) || exitCode === 'SIGINT') {
      if (this.exited === false) {
        this.log('')
        if (this.needToSubscribe) {
          this.log(`\n💾 Saving current block heights:\n${JSON.stringify(this.latestBlockHeight, undefined, 2)}\n`)
          this.saveLastBlocks(this.parent.config.configDir, this.latestBlockHeight)
        }

        this.log(`🛑 Exiting ${this.parent.constructor.name} with code ${color.keyword('red')(exitCode)}`)
        this.log(`\n👋 Thank you, come again\n`)
        this.exited = true
      }

      this.debug(`\nExit code ${exitCode}`)
      if (options.exit) {
        if (this.exitCallback !== undefined) {
          this.exitCallback()
        }

        // eslint-disable-next-line no-process-exit, unicorn/no-process-exit
        process.exit()
      }
    } else {
      this.debug('exitRouter triggered')
      this.debug(`\nError: ${exitCode}`)
    }
  }

  monitorBuilder: (network: string) => () => void = (network: string): (() => void) => {
    return () => {
      this.blockJobMonitor.bind(this)(network)
    }
  }

  restartProvider = async (network: string): Promise<void> => {
    const rpcEndpoint = (this.configFile.networks[network as keyof ConfigNetworks] as ConfigNetwork).providerUrl
    const protocol = new URL(rpcEndpoint).protocol
    switch (protocol) {
      case 'http:':
        this.providers[network] = new JsonRpcProvider(rpcEndpoint)

        break
      case 'https:':
        this.providers[network] = new JsonRpcProvider(rpcEndpoint)

        break
      case 'wss:':
        this.providers[network] = this.failoverWebSocketProvider.bind(this)(network, rpcEndpoint, false)
        break
      default:
        throw new Error('Unsupported RPC provider protocol -> ' + protocol)
    }

    if (this.userWallet !== undefined) {
      this.wallets[network] = this.userWallet.connect(this.providers[network])
      this.walletNonces[network] = await this.wallets[network].getTransactionCount()
    }

    const provider = this.providers[network] as WebSocketProvider
    switch (protocol) {
      case 'https:':
        this.structuredLog(network, 'Restarting blockJob Handler since this is an HTTPS RPC connection')
        this.blockJobHandler(network)
        break
      case 'http:':
        this.structuredLog(network, 'Restarting blockJob Handler since this is an HTTPS RPC connection')
        this.blockJobHandler(network)
        break
      case 'wss:':
        if (provider !== undefined && provider._websocket !== undefined) {
          this.debug(`Closing websocket connection for ${network}`)
          this.debug(`Provider _websocket is: ${JSON.stringify(provider._websocket)}`)
          const terminationPromise = provider._websocket.terminate()
          if (terminationPromise === undefined) {
            this.structuredLog(network, `Websocket was undefined in blockJobMonitor function`)
            Promise.resolve()
          } else {
            terminationPromise.then(() => {
              Promise.resolve()
            })
          }
        } else {
          throw new Error(`Provider for ${network} is undefined`)
        }

        break
    }

    Promise.resolve()
  }

  blockJobMonitor = (network: string): Promise<void> => {
    return new Promise<void>(() => {
      if (Date.now() - this.lastBlockJobDone[network] > TIMEOUT_THRESHOLD) {
        this.structuredLog(network, 'Block Job Handler has been inactive longer than threshold time. Restarting.', [])
        this.lastBlockJobDone[network] = Date.now()
        this.restartProvider(network)
      }
    })
  }

  jobHandlerBuilder: (network: string) => () => void = (network: string): (() => void) => {
    return () => {
      this.blockJobHandler(network)
    }
  }

  blockJobHandler = (network: string, job?: BlockJob): void => {
    if (job !== undefined) {
      this.latestBlockHeight[job.network] = job.block
      // we assume that this is latest
      if (this.verbose) {
        this.structuredLog(job.network, `Processed block`, job.block)
      }

      this.blockJobs[job.network].shift()
    }

    this.lastBlockJobDone[network] = Date.now()
    if (this.blockJobs[network].length > 0) {
      const blockJob: BlockJob = this.blockJobs[network][0] as BlockJob
      this.processBlock(blockJob)
    } else if (this.needToSubscribe) {
      setTimeout(this.jobHandlerBuilder.bind(this)(network), 1000)
    } else {
      if (network in this.blockJobMonitorProcess) {
        this.structuredLog(network, 'All jobs done for network')
        clearInterval(this.blockJobMonitorProcess[network])
        delete this.blockJobMonitorProcess[network]
        this.runningProcesses -= 1
      }

      if (this.runningProcesses === 0) {
        this.log('Finished the last job. Exiting...')
        this.exitRouter({exit: true}, 'SIGINT')
      }
    }
  }

  filterTransaction(
    job: BlockJob,
    transaction: TransactionResponse,
    interestingTransactions: TransactionResponse[],
  ): void {
    const to: string = transaction.to?.toLowerCase() || ''
    const from: string = transaction.from?.toLowerCase() || ''
    let data: string
    for (const filter of this.filters) {
      const match: string = filter.networkDependant
        ? (filter.match as {[key: string]: string})[job.network]
        : (filter.match as string)
      switch (filter.type) {
        case FilterType.to:
          if (to === match) {
            interestingTransactions.push(transaction)
          }

          break
        case FilterType.from:
          if (from === match) {
            interestingTransactions.push(transaction)
          }

          break
        case FilterType.functionSig:
          data = transaction.data?.slice(0, 10) || ''
          if (data === match) {
            interestingTransactions.push(transaction)
          }

          break
        default:
          break
      }
    }
  }

  async processBlock(job: BlockJob): Promise<void> {
    if (this.verbose) {
      this.structuredLog(job.network, `Processing block`, job.block)
    }

    const block: BlockWithTransactions | null = await this.getBlockWithTransactions({
      network: job.network,
      blockNumber: job.block,
      attempts: 10,
      canFail: true,
    })
    if (block !== undefined && block !== null && 'transactions' in block) {
      const recentBlock: boolean = this.currentBlockHeight[job.network] - job.block < 5
      if (this.verbose) {
        this.structuredLog(job.network, `Block retrieved`, job.block)
        /*
        this.structuredLog(job.network, `Calculating block gas`, job.block)
        if (this.gasPrices[job.network].isEip1559) {
          this.structuredLog(
            job.network,
            `Calculated block gas price was ${formatUnits(
              this.gasPrices[job.network].nextBlockFee!,
              'gwei',
            )} GWEI, and actual block gas price is ${formatUnits(block.baseFeePerGas!, 'gwei')} GWEI`,
            job.block,
          )
        }
*/
      }

      if (recentBlock) {
        this.gasPrices[job.network] = updateGasPricing(job.network, block, this.gasPrices[job.network])
      }

      // const priorityFees: BigNumber = this.gasPrices[job.network].nextPriorityFee!
      if (this.verbose && block.transactions.length === 0) {
        this.structuredLog(job.network, `Zero transactions in block`, job.block)
      }

      const interestingTransactions: TransactionResponse[] = []
      for (let i = 0, l = block.transactions.length; i < l; i++) {
        if (recentBlock) {
          const tx: TransactionResponse = block.transactions[i]
          if (this.gasPrices[job.network].isEip1559) {
            // set current tx priority fee
            let priorityFee: BigNumber = ZERO
            let remainder: BigNumber
            switch (tx.type) {
              case 0:
                // we have a legacy transaction here, so need to calculate priority fee out
                priorityFee = tx.gasPrice!.sub(block.baseFeePerGas!)
                break
              case 1:
                // we have EIP-1559 transaction here, get priority fee
                // check first that base block fee is less than maxFeePerGas
                remainder = tx.maxFeePerGas!.sub(block.baseFeePerGas!)
                priorityFee = remainder.gt(tx.maxPriorityFeePerGas!) ? tx.maxPriorityFeePerGas! : remainder
                break
              case 2:
                // we have EIP-1559 transaction here, get priority fee
                // check first that base block fee is less than maxFeePerGas
                remainder = tx.maxFeePerGas!.sub(block.baseFeePerGas!)
                priorityFee = remainder.gt(tx.maxPriorityFeePerGas!) ? tx.maxPriorityFeePerGas! : remainder
                break
            }

            if (this.gasPrices[job.network].nextPriorityFee === null) {
              this.gasPrices[job.network].nextPriorityFee = priorityFee
            } else {
              this.gasPrices[job.network].nextPriorityFee = this.gasPrices[job.network]
                .nextPriorityFee!.add(priorityFee)
                .div(TWO)
            }
          }
          // for legacy networks, get average gasPrice
          else if (this.gasPrices[job.network].gasPrice === null) {
            this.gasPrices[job.network].gasPrice = tx.gasPrice!
          } else {
            this.gasPrices[job.network].gasPrice = this.gasPrices[job.network].gasPrice!.add(tx.gasPrice!).div(TWO)
          }
        }

        this.filterTransaction(job, block.transactions[i], interestingTransactions)
      }

      if (recentBlock) {
        this.gasPrices[job.network] = updateGasPricing(job.network, block, this.gasPrices[job.network])
      }
      /*
      if (this.verbose && this.gasPrices[job.network].isEip1559 && priorityFees !== null) {
        this.structuredLog(
          job.network,
          `Calculated block priority fees was ${formatUnits(
            priorityFees,
            'gwei',
          )} GWEI, and actual block priority fees is ${formatUnits(
            this.gasPrices[job.network].nextPriorityFee!,
            'gwei',
          )} GWEI`,
          job.block,
        )
      }
*/

      if (interestingTransactions.length > 0) {
        if (this.verbose) {
          this.structuredLog(job.network, `Found ${interestingTransactions.length} interesting transactions`, job.block)
        }

        if (this.processTransactions !== undefined) {
          await this.processTransactions?.bind(this.parent)(job, interestingTransactions)
        }

        this.blockJobHandler(job.network, job)
      } else {
        this.blockJobHandler(job.network, job)
      }
    } else {
      if (this.verbose) {
        this.structuredLog(job.network, `${color.red('Dropped block')}`, job.block)
      }

      this.blockJobHandler(job.network)
    }
  }

  networkSubscribe(network: string): void {
    this.providers[network].on('block', (blockNumber: string) => {
      const block = Number.parseInt(blockNumber, 10)
      if (this.currentBlockHeight[network] !== 0 && block - this.currentBlockHeight[network] > 1) {
        if (this.verbose) {
          this.structuredLog(network, `Resuming previously dropped connection, gotta do some catching up`)
        }

        let latest = this.currentBlockHeight[network]
        while (block - latest > 0) {
          if (this.verbose) {
            this.structuredLog(network, `Block (Syncing)`, latest)
          }

          this.blockJobs[network].push({
            network: network,
            block: latest,
          })
          latest++
        }
      }

      this.currentBlockHeight[network] = block
      if (this.verbose) {
        this.structuredLog(network, `New block mined`, block)
      }

      this.blockJobs[network].push({
        network: network,
        block: block,
      } as BlockJob)
    })
  }

  structuredLog(network: string, msg: string, tagId?: string | number | (number | string)[]): void {
    const timestamp = new Date(Date.now()).toISOString()
    const timestampColor = color.keyword('green')
    this.log(
      `[${timestampColor(timestamp)}] [${this.parent.constructor.name}] [${this.networkColors[network](
        capitalize(networks[network].shortKey),
      )}]${cleanTags(tagId)} ${msg}`,
    )
  }

  structuredLogError(network: string, error: any, tagId?: string | number | (number | string)[]): void {
    let errorMessage = `unknown error message`
    if (error.message) {
      errorMessage = `${error.message}`
    } else if (error.reason) {
      errorMessage = `${error.reason}`
    } else if (error.error.reason) {
      errorMessage = `${error.error.reason}`
    }

    const timestamp = new Date(Date.now()).toISOString()
    const timestampColor = color.keyword('green')
    const errorColor = color.keyword('red')

    this.warn(
      `[${timestampColor(timestamp)}] [${this.parent.constructor.name}] [${this.networkColors[network](
        capitalize(networks[network].shortKey),
      )}] [${errorColor('error')}]${cleanTags(tagId)} ${errorMessage}`,
    )
  }

  static iface: Interface = new Interface([])
  static packetEventFragment: EventFragment = EventFragment.from('Packet(uint16 chainId, bytes payload)')

  static lzPacketEventFragment: EventFragment = EventFragment.from('Packet(bytes payload)')

  static lzEventFragment: EventFragment = EventFragment.from(
    'LzEvent(uint16 _dstChainId, bytes _destination, bytes _payload)',
  )

  static erc20TransferEventFragment: EventFragment = EventFragment.from(
    'Transfer(address indexed _from, address indexed _to, uint256 _value)',
  )

  static erc721TransferEventFragment: EventFragment = EventFragment.from(
    'Transfer(address indexed _from, address indexed _to, uint256 indexed _tokenId)',
  )

  static availableJobEventFragment: EventFragment = EventFragment.from('AvailableJob(bytes payload)')

  static bridgeableContractDeployedEventFragment: EventFragment = EventFragment.from(
    'BridgeableContractDeployed(address indexed contractAddress, bytes32 indexed hash)',
  )

  static availableOperatorJobEventFragment: EventFragment = EventFragment.from(
    'AvailableOperatorJob(bytes32 jobHash, bytes payload)',
  )

  static crossChainMessageSentEventFragment: EventFragment = EventFragment.from(
    'CrossChainMessageSent(bytes32 messageHash)',
  )

  static finishedOperatorJobEventFragment: EventFragment = EventFragment.from(
    'FinishedOperatorJob(bytes32 jobHash, address operator)',
  )

  static failedOperatorJobEventFragment: EventFragment = EventFragment.from('FailedOperatorJob(bytes32 jobHash)')

  decodePacketEvent(receipt: TransactionReceipt, target?: string): string | undefined {
    if (target !== undefined) {
      target = target.toLowerCase().trim()
    }

    const toFind = this.operatorAddress.slice(2, 42)
    if ('logs' in receipt && receipt.logs !== null && receipt.logs.length > 0) {
      for (let i = 0, l = receipt.logs.length; i < l; i++) {
        const log = receipt.logs[i]
        if (
          log.topics[0] === this.targetEvents.Packet &&
          (target === undefined || (target !== undefined && log.address.toLowerCase() === target))
        ) {
          const packetPayload = NetworkMonitor.iface.decodeEventLog(
            NetworkMonitor.packetEventFragment,
            log.data,
            log.topics,
          )[1] as string
          if (packetPayload.indexOf(toFind) > 0) {
            let index: number = packetPayload.indexOf(toFind)
            // address + address
            index += 40 + 40
            return ('0x' + packetPayload.slice(Math.max(0, index))).toLowerCase()
          }
        }
      }
    }

    return undefined
  }

  decodeLzPacketEvent(receipt: TransactionReceipt, target?: string): string | undefined {
    if (target !== undefined) {
      target = target.toLowerCase().trim()
    }

    const toFind = this.messagingModuleAddress.slice(2, 42)
    if ('logs' in receipt && receipt.logs !== null && receipt.logs.length > 0) {
      for (let i = 0, l = receipt.logs.length; i < l; i++) {
        const log = receipt.logs[i]
        if (
          log.topics[0] === this.targetEvents.LzPacket &&
          (target === undefined || (target !== undefined && log.address.toLowerCase() === target))
        ) {
          const packetPayload = NetworkMonitor.iface.decodeEventLog(
            NetworkMonitor.lzPacketEventFragment,
            log.data,
            log.topics,
          )[0] as string
          if (packetPayload.indexOf(toFind) > 0) {
            let index: number = packetPayload.indexOf(toFind)
            // address + bytes2 + address
            index += 40 + 4 + 40
            return ('0x' + packetPayload.slice(Math.max(0, index))).toLowerCase()
          }
        }
      }
    }

    return undefined
  }

  decodeLzEvent(receipt: TransactionReceipt, target?: string): any[] | undefined {
    if (target !== undefined) {
      target = target.toLowerCase().trim()
    }

    if ('logs' in receipt && receipt.logs !== null && receipt.logs.length > 0) {
      for (let i = 0, l = receipt.logs.length; i < l; i++) {
        const log = receipt.logs[i]
        if (
          log.topics[0] === this.targetEvents.LzEvent &&
          (target === undefined || (target !== undefined && log.address.toLowerCase() === target))
        ) {
          const event = NetworkMonitor.iface.decodeEventLog(
            NetworkMonitor.lzEventFragment,
            log.data,
            log.topics,
          ) as any[]
          return this.lowerCaseAllStrings(event)
        }
      }
    }

    return undefined
  }

  decodeErc20TransferEvent(receipt: TransactionReceipt, target?: string): any[] | undefined {
    if (target !== undefined) {
      target = target.toLowerCase().trim()
    }

    if ('logs' in receipt && receipt.logs !== null && receipt.logs.length > 0) {
      for (let i = 0, l = receipt.logs.length; i < l; i++) {
        const log = receipt.logs[i]
        if (
          log.topics[0] === this.targetEvents.Transfer &&
          (target === undefined || (target !== undefined && log.address.toLowerCase() === target))
        ) {
          const event = NetworkMonitor.iface.decodeEventLog(
            NetworkMonitor.erc20TransferEventFragment,
            log.data,
            log.topics,
          ) as any[]
          return this.lowerCaseAllStrings(event, log.address)
        }
      }
    }

    return undefined
  }

  decodeErc721TransferEvent(receipt: TransactionReceipt, target?: string): any[] | undefined {
    if (target !== undefined) {
      target = target.toLowerCase().trim()
    }

    if ('logs' in receipt && receipt.logs !== null && receipt.logs.length > 0) {
      for (let i = 0, l = receipt.logs.length; i < l; i++) {
        const log = receipt.logs[i]
        if (
          log.topics[0] === this.targetEvents.Transfer &&
          (target === undefined || (target !== undefined && log.address.toLowerCase() === target))
        ) {
          const event = NetworkMonitor.iface.decodeEventLog(
            NetworkMonitor.erc721TransferEventFragment,
            log.data,
            log.topics,
          ) as any[]
          return this.lowerCaseAllStrings(event, log.address)
        }
      }
    }

    return undefined
  }

  decodeAvailableJobEvent(receipt: TransactionReceipt, target?: string): string | undefined {
    if (target !== undefined) {
      target = target.toLowerCase().trim()
    }

    if ('logs' in receipt && receipt.logs !== null && receipt.logs.length > 0) {
      for (let i = 0, l = receipt.logs.length; i < l; i++) {
        const log = receipt.logs[i]
        if (
          log.topics[0] === this.targetEvents.AvailableJob &&
          (target === undefined || (target !== undefined && log.address.toLowerCase() === target))
        ) {
          return (
            NetworkMonitor.iface.decodeEventLog(
              NetworkMonitor.availableJobEventFragment,
              log.data,
              log.topics,
            )[0] as string
          ).toLowerCase()
        }
      }
    }

    return undefined
  }

  decodeAvailableOperatorJobEvent(receipt: TransactionReceipt, target?: string): string[] | undefined {
    if (target !== undefined) {
      target = target.toLowerCase().trim()
    }

    if ('logs' in receipt && receipt.logs !== null && receipt.logs.length > 0) {
      for (let i = 0, l = receipt.logs.length; i < l; i++) {
        const log = receipt.logs[i]
        if (
          log.topics[0] === this.targetEvents.AvailableOperatorJob &&
          (target === undefined || (target !== undefined && log.address.toLowerCase() === target))
        ) {
          const output: string[] = NetworkMonitor.iface.decodeEventLog(
            NetworkMonitor.availableOperatorJobEventFragment,
            log.data,
            log.topics,
          ) as string[]
          return this.lowerCaseAllStrings(output) as string[]
        }
      }
    }

    return undefined
  }

  decodeBridgeableContractDeployedEvent(receipt: TransactionReceipt, target?: string): string[] | undefined {
    if (target !== undefined) {
      target = target.toLowerCase().trim()
    }

    if ('logs' in receipt && receipt.logs !== null && receipt.logs.length > 0) {
      for (let i = 0, l = receipt.logs.length; i < l; i++) {
        const log = receipt.logs[i]
        if (
          log.topics[0] === this.targetEvents.BridgeableContractDeployed &&
          (target === undefined || (target !== undefined && log.address.toLowerCase() === target))
        ) {
          return this.lowerCaseAllStrings(
            NetworkMonitor.iface.decodeEventLog(
              NetworkMonitor.bridgeableContractDeployedEventFragment,
              log.data,
              log.topics,
            ) as string[],
          )
        }
      }
    }

    return undefined
  }

  decodeCrossChainMessageSentEvent(receipt: TransactionReceipt, target?: string): string | undefined {
    if (target !== undefined) {
      target = target.toLowerCase().trim()
    }

    if ('logs' in receipt && receipt.logs !== null && receipt.logs.length > 0) {
      for (let i = 0, l = receipt.logs.length; i < l; i++) {
        const log = receipt.logs[i]
        if (
          log.topics[0] === this.targetEvents.CrossChainMessageSent &&
          (target === undefined || (target !== undefined && log.address.toLowerCase() === target))
        ) {
          return (
            NetworkMonitor.iface.decodeEventLog(
              NetworkMonitor.crossChainMessageSentEventFragment,
              log.data,
              log.topics,
            )[0] as string
          ).toLowerCase()
        }
      }
    }

    return undefined
  }

  decodeFinishedOperatorJobEvent(receipt: TransactionReceipt, target?: string): string[] | undefined {
    if (target !== undefined) {
      target = target.toLowerCase().trim()
    }

    if ('logs' in receipt && receipt.logs !== null && receipt.logs.length > 0) {
      for (let i = 0, l = receipt.logs.length; i < l; i++) {
        const log = receipt.logs[i]
        if (
          log.topics[0] === this.targetEvents.FinishedOperatorJob &&
          (target === undefined || (target !== undefined && log.address.toLowerCase() === target))
        ) {
          const output: string[] = NetworkMonitor.iface.decodeEventLog(
            NetworkMonitor.finishedOperatorJobEventFragment,
            log.data,
            log.topics,
          ) as string[]
          return this.lowerCaseAllStrings(output) as string[]
        }
      }
    }

    return undefined
  }

  decodeFailedOperatorJobEvent(receipt: TransactionReceipt, target?: string): string | undefined {
    if (target !== undefined) {
      target = target.toLowerCase().trim()
    }

    if ('logs' in receipt && receipt.logs !== null && receipt.logs.length > 0) {
      for (let i = 0, l = receipt.logs.length; i < l; i++) {
        const log = receipt.logs[i]
        if (
          log.topics[0] === this.targetEvents.FailedOperatorJob &&
          (target === undefined || (target !== undefined && log.address.toLowerCase() === target))
        ) {
          return (
            NetworkMonitor.iface.decodeEventLog(
              NetworkMonitor.failedOperatorJobEventFragment,
              log.data,
              log.topics,
            )[0] as string
          ).toLowerCase()
        }
      }
    }

    return undefined
  }

  lowerCaseAllStrings(input: any[], add?: string): any[] {
    const output = [...input]
    if (add !== undefined) {
      output.push(add)
    }

    for (let i = 0, l = output.length; i < l; i++) {
      if (typeof output[i] === 'string') {
        output[i] = (output[i] as string).toLowerCase()
      }
    }

    return output
  }

  randomTag(): string {
    // 4_294_967_295 is max value for 2^32 which is uint32
    return Math.floor(Math.random() * 4_294_967_295).toString(16)
  }

  async getBlock({
    blockNumber,
    network,
    tags = [] as (string | number)[],
    attempts = 10,
    canFail = false,
    interval = 1000,
  }: BlockParams): Promise<Block | null> {
    return new Promise<Block | null>((topResolve, _topReject) => {
      let counter = 0
      let sent = false
      let blockInterval: NodeJS.Timeout | null = null
      const getBlock = async (): Promise<void> => {
        try {
          const block: Block | null = await this.providers[network].getBlock(blockNumber)
          if (block === null) {
            counter++
            if (canFail && counter > attempts) {
              if (blockInterval) clearInterval(blockInterval)
              if (!sent) {
                sent = true
                topResolve(null)
              }
            }
          } else {
            if (blockInterval) clearInterval(blockInterval)
            if (!sent) {
              sent = true
              topResolve(block as Block)
            }
          }
        } catch (error: any) {
          if (error.message !== 'cannot query unfinalized data') {
            counter++
            if (canFail && counter > attempts) {
              this.structuredLog(network, `Failed retrieving block ${blockNumber}`, tags)
              if (blockInterval) clearInterval(blockInterval)
              if (!sent) {
                sent = true
                _topReject(error)
              }
            }
          }
        }
      }

      blockInterval = setInterval(getBlock, interval)
      getBlock()
    })
  }

  async getBlockWithTransactions({
    blockNumber,
    network,
    tags = [] as (string | number)[],
    attempts = 10,
    canFail = false,
    interval = 1000,
  }: BlockParams): Promise<BlockWithTransactions | null> {
    return new Promise<BlockWithTransactions | null>((topResolve, _topReject) => {
      let counter = 0
      let sent = false
      let blockInterval: NodeJS.Timeout | null = null
      const getBlock = async (): Promise<void> => {
        try {
          const block: BlockWithTransactions | null = await this.providers[network].getBlockWithTransactions(
            blockNumber,
          )
          if (block === null) {
            counter++
            if (canFail && counter > attempts) {
              if (blockInterval) clearInterval(blockInterval)
              if (!sent) {
                sent = true
                topResolve(null)
              }
            }
          } else {
            if (blockInterval) clearInterval(blockInterval)
            if (!sent) {
              sent = true
              topResolve(block as BlockWithTransactions)
            }
          }
        } catch (error: any) {
          if (error.message !== 'cannot query unfinalized data') {
            counter++
            if (canFail && counter > attempts) {
              this.structuredLog(network, `Failed retrieving block ${blockNumber}`, tags)
              if (blockInterval) clearInterval(blockInterval)
              if (!sent) {
                sent = true
                _topReject(error)
              }
            }
          }
        }
      }

      blockInterval = setInterval(getBlock, interval)
      getBlock()
    })
  }

  async getTransaction({
    transactionHash,
    network,
    tags = [] as (string | number)[],
    attempts = 10,
    canFail = false,
    interval = 1000,
  }: TransactionParams): Promise<TransactionResponse | null> {
    return new Promise<TransactionResponse | null>((topResolve, _topReject) => {
      let counter = 0
      let sent = false
      let txInterval: NodeJS.Timeout | null = null
      const getTx = async (): Promise<void> => {
        const tx: TransactionResponse | null = await this.providers[network].getTransaction(transactionHash)
        if (tx === null) {
          counter++
          if (canFail && counter > attempts) {
            if (txInterval) clearInterval(txInterval)
            if (!sent) {
              sent = true
              this.structuredLog(network, `Failed getting transaction ${transactionHash}`, tags)
              topResolve(null)
            }
          }
        } else {
          if (txInterval) clearInterval(txInterval)
          if (!sent) {
            sent = true
            topResolve(tx as TransactionResponse)
          }
        }
      }

      txInterval = setInterval(getTx, interval)
      getTx()
    })
  }

  async getTransactionReceipt({
    transactionHash,
    network,
    tags = [] as (string | number)[],
    attempts = 10,
    canFail = false,
    interval = 1000,
  }: TransactionParams): Promise<TransactionReceipt | null> {
    return new Promise<TransactionReceipt | null>((topResolve, _topReject) => {
      let counter = 0
      let sent = false
      let txReceiptInterval: NodeJS.Timeout | null = null
      const getTxReceipt = async (): Promise<void> => {
        const receipt: TransactionReceipt | null = await this.providers[network].getTransactionReceipt(transactionHash)
        if (receipt === null) {
          counter++
          if (canFail && counter > attempts) {
            if (txReceiptInterval) clearInterval(txReceiptInterval)
            if (!sent) {
              sent = true
              this.structuredLog(network, `Failed getting transaction ${transactionHash} receipt`, tags)
              topResolve(null)
            }
          }
        } else {
          if (txReceiptInterval) clearInterval(txReceiptInterval)
          if (!sent) {
            sent = true
            topResolve(receipt as TransactionReceipt)
          }
        }
      }

      txReceiptInterval = setInterval(getTxReceipt, interval)
      getTxReceipt()
    })
  }

  async getBalance({
    walletAddress,
    network,
    tags = [] as (string | number)[],
    attempts = 10,
    canFail = false,
    interval = 1000,
  }: WalletParams): Promise<BigNumber> {
    return new Promise<BigNumber>((topResolve, _topReject) => {
      let counter = 0
      let sent = false
      let balanceInterval: NodeJS.Timeout | null = null
      const getBalance = async (): Promise<void> => {
        try {
          const balance: BigNumber = await this.providers[network].getBalance(walletAddress, 'latest')
          if (balanceInterval) clearInterval(balanceInterval)
          if (!sent) {
            sent = true
            topResolve(balance)
          }
        } catch (error: any) {
          counter++
          if (canFail && counter > attempts) {
            if (balanceInterval) clearInterval(balanceInterval)
            if (!sent) {
              sent = true
              this.structuredLog(network, `Failed getting ${walletAddress} balance`, tags)
              _topReject(error)
            }
          }
        }
      }

      balanceInterval = setInterval(getBalance, interval)
      getBalance()
    })
  }

  async getNonce({
    walletAddress,
    network,
    tags = [] as (string | number)[],
    attempts = 10,
    canFail = false,
    interval = 1000,
  }: WalletParams): Promise<number> {
    return new Promise<number>((topResolve, _topReject) => {
      let counter = 0
      let sent = false
      let nonceInterval: NodeJS.Timeout | null = null
      const getNonce = async (): Promise<void> => {
        try {
          const nonce: number = await this.providers[network].getTransactionCount(walletAddress, 'latest')
          if (nonceInterval) clearInterval(nonceInterval)
          if (!sent) {
            sent = true
            topResolve(nonce)
          }
        } catch (error: any) {
          counter++
          if (canFail && counter > attempts) {
            if (nonceInterval) clearInterval(nonceInterval)
            if (!sent) {
              sent = true
              this.structuredLog(network, `Failed getting ${walletAddress} nonce`, tags)
              _topReject(error)
            }
          }
        }
      }

      nonceInterval = setInterval(getNonce, interval)
      getNonce()
    })
  }

  async getGasLimit({
    contract,
    methodName,
    args,
    network,
    tags = [] as (string | number)[],
    gasPrice,
    value = ZERO,
    attempts = 10,
    canFail = false,
    interval = 1000,
  }: GasLimitParams): Promise<BigNumber | null> {
    return new Promise<BigNumber | null>((topResolve, _topReject) => {
      let counter = 0
      let sent = false
      let calculateGasInterval: NodeJS.Timeout | null = null
      const calculateGas = async (): Promise<void> => {
        try {
          const gasLimit: BigNumber | null = await contract
            .connect(this.wallets[network])
            .estimateGas[methodName](...args, {
              gasPrice: gasPrice!.mul(TWO),
              value,
              from: this.wallets[network].address,
            })
          if (gasLimit === null) {
            counter++
            if (canFail && counter > attempts) {
              if (calculateGasInterval) clearInterval(calculateGasInterval)
              if (!sent) {
                sent = true
                this.structuredLog(network, `Failed calculating gas limit`, tags)
                topResolve(null)
              }
            }
          } else {
            if (calculateGasInterval) clearInterval(calculateGasInterval)
            if (!sent) {
              sent = true
              topResolve(gasLimit)
            }
          }
        } catch (error: any) {
          let revertReason = 'unknown revert reason'
          let revertExplanation = 'unknown'
          let knownReason = false
          if ('reason' in error && error.reason.startsWith('execution reverted:')) {
            // transaction reverted, we got a `revert` error from web3 call
            revertReason = error.reason.split('execution reverted: ')[1]
            switch (revertReason) {
              case 'HOLOGRAPH: already deployed': {
                revertExplanation = 'The deploy request is invalid, since requested contract is already deployed.'
                knownReason = true
                break
              }

              case 'HOLOGRAPH: invalid job': {
                revertExplanation =
                  'Job has most likely been already completed. If it has not, then that means the cross-chain message has not arrived yet.'
                knownReason = true
                break
              }

              case 'HOLOGRAPH: not holographed': {
                revertExplanation = 'Need to first deploy a holographable contract on destination chain.'
                knownReason = true
                break
              }
            }
          }

          if (knownReason) {
            this.structuredLog(network, `[web3] ${revertReason} (${revertExplanation})`, tags)
          } else {
            this.structuredLog(network, JSON.stringify(error), tags)
          }

          if (calculateGasInterval) clearInterval(calculateGasInterval)
          if (!sent) {
            sent = true
            this.structuredLog(network, `Transaction is expected to revert`, tags)
            topResolve(null)
          }
        }
      }

      calculateGasInterval = setInterval(calculateGas, interval)
      calculateGas()
    })
  }

  async sendTransaction({
    rawTx,
    network,
    tags = [] as (string | number)[],
    attempts = 10,
    canFail = false,
    interval = 1000,
  }: SendTransactionParams): Promise<TransactionResponse | null> {
    return new Promise<TransactionResponse | null>((topResolve, _topReject) => {
      let txHash: string | null
      let counter = 0
      let sent = false
      let sendTxInterval: NodeJS.Timeout | null = null
      const handleError = (error: any) => {
<<<<<<< HEAD
        // process.stdout.write('sendTransaction' + JSON.stringify(error, undefined, 2))
=======
        // rocess.stdout.write('sendTransaction' + JSON.stringify(error, undefined, 2))
>>>>>>> 18cf1369
        counter++
        if (canFail && counter > attempts) {
          this.structuredLogError(network, error, tags)
          if (sendTxInterval) clearInterval(sendTxInterval)
          if (!sent) {
            sent = true
            topResolve(null)
          }
        }
      }

      const sendTx = async (): Promise<void> => {
        let populatedTx: TransactionRequest | null
        let signedTx: string | null
        let tx: TransactionResponse | null
        const gasPricing: GasPricing = this.gasPrices[network]
        let gasPrice: BigNumber | undefined
        try {
          // move gas price info around to support EIP-1559
          if (gasPricing.isEip1559) {
            if (gasPrice === undefined) {
              gasPrice = BigNumber.from(rawTx.gasPrice!)
              delete rawTx.gasPrice
            }

            rawTx.type = 2
            rawTx.maxPriorityFeePerGas = gasPrice!.sub(gasPricing.nextBlockFee!)
            rawTx.maxFeePerGas = gasPrice!
          }

          populatedTx = await this.wallets[network].populateTransaction(rawTx)

          signedTx = await this.wallets[network].signTransaction(populatedTx)
          if (txHash === null) {
            txHash = keccak256(signedTx)
          }

          tx = await this.providers[network].sendTransaction(signedTx)
          if (tx === null) {
            counter++
            if (canFail && counter > attempts) {
              this.structuredLog(network, 'Failed submitting transaction', tags)
              if (sendTxInterval) clearInterval(sendTxInterval)
              if (!sent) {
                sent = true
                topResolve(null)
              }
            }
          } else {
            if (sendTxInterval) clearInterval(sendTxInterval)
            if (!sent) {
              sent = true
              topResolve(tx)
            }
          }
        } catch (error: any) {
          switch (error.message) {
            case 'already known': {
              // we are aware that more than one message has been sent, so avoid all errors echoed
              tx = await this.getTransaction({transactionHash: txHash!, network, tags, attempts, canFail, interval})
              if (tx !== null) {
                if (sendTxInterval) clearInterval(sendTxInterval)
                if (!sent) {
                  this.structuredLog(network, 'Transaction already submitted', tags)
                  sent = true
                  topResolve(tx)
                }
              }

              break
            }

            case 'nonce has already been used': {
              // we will see this when a transaction has already been submitted and is no longer in tx pool
              tx = await this.getTransaction({transactionHash: txHash!, network, tags, attempts, canFail, interval})
              if (tx !== null) {
                if (sendTxInterval) clearInterval(sendTxInterval)
                if (!sent) {
                  this.structuredLog(network, 'Transaction already mined', tags)
                  sent = true
                  topResolve(tx)
                }
              }

              break
            }

            case 'only replay-protected (EIP-155) transactions allowed over RPC': {
              handleError(error)
              break
            }

            default: {
              handleError(error)
              break
            }
          }
        }
      }

      sendTxInterval = setInterval(sendTx, interval)
      sendTx()
    })
  }

  async populateTransaction({
    network,
    contract,
    methodName,
    args,
    gasPrice,
    gasLimit,
    value = ZERO,
    nonce,
    tags = [] as (string | number)[],
    attempts = 10,
    canFail = false,
    interval = 1000,
  }: PopulateTransactionParams): Promise<PopulatedTransaction | null> {
    return new Promise<PopulatedTransaction | null>((topResolve, _topReject) => {
      let counter = 0
      let sent = false
      let populateTxInterval: NodeJS.Timeout | null = null
      const handleError = (error: any) => {
        // process.stdout.write('populateTransaction' + JSON.stringify(error, undefined, 2))
        counter++
        if (canFail && counter > attempts) {
          this.structuredLogError(network, error, tags)
          if (populateTxInterval) clearInterval(populateTxInterval)
          if (!sent) {
            sent = true
            topResolve(null)
          }
        }
      }

      const populateTx = async (): Promise<void> => {
        let rawTx: PopulatedTransaction | null
        try {
          rawTx = await contract.populateTransaction[methodName](...args, {
            gasPrice,
            gasLimit,
            nonce,
            value,
            from: this.wallets[network].address,
          })
          if (rawTx === null) {
            counter++
            if (canFail && counter > attempts) {
              this.structuredLog(network, 'Failed populating transaction', tags)
              if (populateTxInterval) clearInterval(populateTxInterval)
              if (!sent) {
                sent = true
                topResolve(null)
              }
            }
          } else {
            if (populateTxInterval) clearInterval(populateTxInterval)
            if (!sent) {
              sent = true
              topResolve(rawTx)
            }
          }
        } catch (error: any) {
          handleError(error)
        }
      }

      populateTxInterval = setInterval(populateTx, interval)
      populateTx()
    })
  }

  async executeTransaction({
    network,
    tags = [] as (string | number)[],
    contract,
    methodName,
    args,
    gasPrice,
    gasLimit,
    value = ZERO,
    attempts = 10,
    canFail = false,
    interval = 500,
    waitForReceipt = false,
  }: ExecuteTransactionParams): Promise<TransactionReceipt | null> {
    const tag: string = this.randomTag()
    tags.push(tag)
    this.structuredLog(network, `Executing contract function ${methodName}`, tags)
    // eslint-disable-next-line no-async-promise-executor
    return new Promise<TransactionReceipt | null>(async (topResolve, _topReject) => {
      contract = contract.connect(this.wallets[network])
      if (gasPrice === undefined) {
        gasPrice = this.gasPrices[network].gasPrice!
<<<<<<< HEAD
        gasPrice = gasPrice.add(gasPrice.mul(ONEHUNDRED).mul(FIFTY))
=======
>>>>>>> 18cf1369
      }

      if (gasLimit === undefined) {
        gasLimit = await this.getGasLimit({
          network,
          tags,
          contract,
          methodName,
          args,
          gasPrice,
          value,
          attempts,
          canFail,
          interval,
        })
      }

      if (gasLimit === null) {
        topResolve(null)
      } else {
        const walletAddress: string = await this.wallets[network].getAddress()
        const balance: BigNumber | null = await this.getBalance({network, walletAddress, attempts, canFail, interval})
        this.structuredLog(network, `Wallet balance is ${formatUnits(balance!, 'ether')}`, tags)
        if (balance === null) {
          this.structuredLog(network, `Could not get wallet ${walletAddress} balance`, tags)
          topResolve(null)
        } else if (balance.lt(gasLimit.mul(gasPrice))) {
          this.structuredLog(
            network,
            `Wallet balance is lower than the transaction required amount. ${JSON.stringify(
              {contract: await contract.resolvedAddress, method: methodName, args},
              undefined,
              2,
            )}`,
            tags,
          )
          topResolve(null)
        } else {
          this.structuredLog(network, `Gas price in Gwei = ${formatUnits(gasPrice, 'gwei')}`, tags)
          this.structuredLog(
            network,
            `Transaction is estimated to cost a total of ${formatUnits(
              gasLimit.mul(gasPrice),
              'ether',
            )} native gas tokens (in ether)`,
            tags,
          )
          const rawTx: PopulatedTransaction | null = await this.populateTransaction({
            network,
            contract,
            methodName,
            args,
            gasPrice,
            gasLimit,
            value,
            nonce: this.walletNonces[network],
            tags,
            attempts,
            canFail,
            interval,
          })
          if (rawTx === null) {
            // populating tx failed
            this.structuredLog(network, `Failed to populate transaction ${methodName} ${JSON.stringify(args)}`, tags)
            topResolve(null)
          } else {
            // we reset time to allow for proper transaction submission
            this.lastBlockJobDone[network] = Date.now()
            const tx: TransactionResponse | null = await this.sendTransaction({
              network,
              tags,
              rawTx,
              attempts,
              canFail,
              interval,
            })
            if (tx === null) {
              // sending tx failed
              this.structuredLog(network, `Failed to send transaction ${methodName} ${JSON.stringify(args)}`, tags)
              topResolve(null)
            } else {
              // we reset time to allow for proper transaction confirmation
              this.lastBlockJobDone[network] = Date.now()
              this.structuredLog(network, `Transaction ${tx.hash} has been submitted`, tags)
              this.walletNonces[network]++
              const receipt: TransactionReceipt | null = await this.getTransactionReceipt({
                network,
                transactionHash: tx.hash,
                attempts,
                // we allow this promise to resolve as null to not hold up the confirmation process for too long
                canFail: waitForReceipt ? false : canFail, // canFail,
              })
              if (receipt === null) {
                this.structuredLog(network, `Transaction ${tx.hash} could not be confirmed`, tags)
              } else {
                this.structuredLog(network, `Transaction ${receipt.transactionHash} mined and confirmed`, tags)
              }

              topResolve(receipt)
            }
          }
        }
      }
    })
  }
}<|MERGE_RESOLUTION|>--- conflicted
+++ resolved
@@ -1821,11 +1821,7 @@
       let sent = false
       let sendTxInterval: NodeJS.Timeout | null = null
       const handleError = (error: any) => {
-<<<<<<< HEAD
         // process.stdout.write('sendTransaction' + JSON.stringify(error, undefined, 2))
-=======
-        // rocess.stdout.write('sendTransaction' + JSON.stringify(error, undefined, 2))
->>>>>>> 18cf1369
         counter++
         if (canFail && counter > attempts) {
           this.structuredLogError(network, error, tags)
@@ -2021,10 +2017,7 @@
       contract = contract.connect(this.wallets[network])
       if (gasPrice === undefined) {
         gasPrice = this.gasPrices[network].gasPrice!
-<<<<<<< HEAD
         gasPrice = gasPrice.add(gasPrice.mul(ONEHUNDRED).mul(FIFTY))
-=======
->>>>>>> 18cf1369
       }
 
       if (gasLimit === undefined) {
