--- conflicted
+++ resolved
@@ -18,7 +18,6 @@
 
 import {Environment, getEnvironment} from './environment'
 import {HOLOGRAPH_ADDRESSES} from './contracts'
-import {supportedNetworks} from './networks'
 
 export const warpFlag = {
   warp: Flags.integer({
@@ -29,15 +28,10 @@
 }
 
 export const networksFlag = {
-<<<<<<< HEAD
-  networks: Flags.string({description: 'Multiple flags for networks to use', multiple: true}),
-=======
   networks: Flags.string({
-    description: 'Space separated list of networks to operate on',
+    description: 'Space separated list of networks to use',
     multiple: true,
-    options: supportedNetworks
   }),
->>>>>>> 0f89eb7e
 }
 
 export const networkFlag = {
