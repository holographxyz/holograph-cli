import * as fs from 'fs-extra'
import * as path from 'node:path'

import {ethers} from 'ethers'
import {Command, Flags} from '@oclif/core'

import {ConfigFile, ConfigNetwork, ConfigNetworks} from './config'

import {capitalize, NETWORK_COLORS} from './utils'
import color from '@oclif/color'

export const warpFlag = {
  warp: Flags.integer({
    description: 'Start from the beginning of the chain',
    default: 0,
    char: 'w',
  }),
}

export const networkFlag = {
  networks: Flags.string({description: 'Comma separated list of networks to operate on', multiple: true}),
}

export enum OperatorMode {
  listen,
  manual,
  auto,
}

export type KeepAliveParams = {
  provider: ethers.providers.WebSocketProvider
  onDisconnect: (err: any) => void
  expectedPongBack?: number
  checkInterval?: number
}

export type BlockJob = {
  network: string
  block: number
}

export interface Scope {
  network: string
  startBlock: number
  endBlock: number
}

export enum FilterType {
  to,
  from,
}

export type TransactionFilter = {
  type: FilterType
  match: string | {[key: string]: string}
  networkDependant: boolean
}

export const keepAlive = ({
  provider,
  onDisconnect,
  expectedPongBack = 15_000,
  checkInterval = 7500,
}: KeepAliveParams): void => {
  let pingTimeout: NodeJS.Timeout | null = null
  let keepAliveInterval: NodeJS.Timeout | null = null

  provider._websocket.on('open', () => {
    keepAliveInterval = setInterval(() => {
      provider._websocket.ping()
      pingTimeout = setTimeout(() => {
        provider._websocket.terminate()
      }, expectedPongBack)
    }, checkInterval)
  })

  provider._websocket.on('close', (err: any) => {
    if (keepAliveInterval) clearInterval(keepAliveInterval)
    if (pingTimeout) clearTimeout(pingTimeout)
    onDisconnect(err)
  })

  provider._websocket.on('pong', () => {
    if (pingTimeout) clearInterval(pingTimeout)
  })
}

type ImplementsCommand = Command

type NetworkMonitorOptions = {
  parent: ImplementsCommand
  configFile: ConfigFile
  networks?: string[]
  debug: (...args: string[]) => void
  processTransactions: (job: BlockJob, transactions: ethers.providers.TransactionResponse[]) => Promise<void>
  filters?: TransactionFilter[]
  userWallet?: ethers.Wallet
  lastBlockFilename?: string
  warp?: number
}

export class NetworkMonitor {
  parent: ImplementsCommand
  configFile: ConfigFile
  userWallet?: ethers.Wallet
  LAST_BLOCKS_FILE_NAME: string
  filters: TransactionFilter[] = []
  processTransactions: (job: BlockJob, transactions: ethers.providers.TransactionResponse[]) => Promise<void>
  log: (message: string, ...args: any[]) => void
  warn: (message: string, ...args: any[]) => void
  debug: (...args: any[]) => void
  networks: string[] = []
  runningProcesses = 0
  bridgeAddress!: string
  factoryAddress!: string
  operatorAddress!: string
  wallets: {[key: string]: ethers.Wallet} = {}
  providers: {[key: string]: ethers.providers.JsonRpcProvider | ethers.providers.WebSocketProvider} = {}
  abiCoder = ethers.utils.defaultAbiCoder
  networkColors: any = {}
  latestBlockHeight: {[key: string]: number} = {}
  currentBlockHeight: {[key: string]: number} = {}
  blockJobs: {[key: string]: BlockJob[]} = {}
  exited = false
  blockJobThreshold = 15_000 // 15 seconds
  lastBlockJobDone: {[key: string]: number} = {}
  blockJobMonitorProcess: {[key: string]: NodeJS.Timer} = {}
  holograph!: ethers.Contract
  bridgeContract!: ethers.Contract
  factoryContract!: ethers.Contract
  operatorContract!: ethers.Contract
  HOLOGRAPH_ADDRESS = '0xD11a467dF6C80835A1223473aB9A48bF72eFCF4D'.toLowerCase()
  LAYERZERO_RECEIVERS: {[key: string]: string} = {
    rinkeby: '0xF5E8A439C599205C1aB06b535DE46681Aed1007a'.toLowerCase(),
    mumbai: '0xF5E8A439C599205C1aB06b535DE46681Aed1007a'.toLowerCase(),
    fuji: '0xF5E8A439C599205C1aB06b535DE46681Aed1007a'.toLowerCase(),
  }

  needToSubscribe = false
  warp = 0

  targetEvents: Record<string, string> = {
    BridgeableContractDeployed: '0xa802207d4c618b40db3b25b7b90e6f483e16b2c1f8d3610b15b345a718c6b41b',
    '0xa802207d4c618b40db3b25b7b90e6f483e16b2c1f8d3610b15b345a718c6b41b': 'BridgeableContractDeployed',

    Transfer: '0xddf252ad1be2c89b69c2b068fc378daa952ba7f163c4a11628f55a4df523b3ef',
    '0xddf252ad1be2c89b69c2b068fc378daa952ba7f163c4a11628f55a4df523b3ef': 'Transfer',

    AvailableJob: '0x6114b34f1f941c01691c47744b4fbc0dd9d542be34241ba84fc4c0bd9bef9b11',
    '0x6114b34f1f941c01691c47744b4fbc0dd9d542be34241ba84fc4c0bd9bef9b11': 'AvailableJob',

    Packet: '0xe8d23d927749ec8e512eb885679c2977d57068839d8cca1a85685dbbea0648f6',
    '0xe8d23d927749ec8e512eb885679c2977d57068839d8cca1a85685dbbea0648f6': 'Packet',
  }

  constructor(options: NetworkMonitorOptions) {
    this.parent = options.parent
    this.configFile = options.configFile
    this.LAST_BLOCKS_FILE_NAME = options.lastBlockFilename || 'blocks.json'
    this.log = this.parent.log.bind(this.parent)
    this.warn = this.parent.warn.bind(this.parent)
    this.debug = options.debug.bind(this.parent)
    if (options.filters !== undefined) {
      this.filters = options.filters
    }

    this.processTransactions = options.processTransactions.bind(this.parent)
    if (options.userWallet !== undefined) {
      this.userWallet = options.userWallet
    }

    if (options.warp !== undefined && options.warp > 0) {
      this.warp = options.warp
    }

    if (options.networks === undefined || '') {
      options.networks = Object.keys(this.configFile.networks)
    } else {
      for (let i = 0, l = options.networks.length; i < l; i++) {
        const network = options.networks[i]
        if (Object.keys(this.configFile.networks).includes(network)) {
          this.blockJobs[network] = []
        } else {
          this.structuredLog(network, `${network} is not a valid network and will be ignored`)
          // If network is not supported remove it from the array
          options.networks.splice(i, 1)
          l--
          i--
        }
      }
    }

    this.networks = options.networks

    // Color the networks 🌈
    for (let i = 0, l = this.networks.length; i < l; i++) {
      const network = this.networks[i]
      this.networkColors[network] = color.hex(NETWORK_COLORS[network])
    }
  }

  async run(
    continuous: boolean,
    blockJobs?: {[key: string]: BlockJob[]},
    ethersInitializedCallback?: () => Promise<void>,
  ): Promise<void> {
    await this.initializeEthers()
    if (ethersInitializedCallback !== undefined) {
      await ethersInitializedCallback.bind(this.parent)()
    }

    this.log(`Holograph address: ${this.HOLOGRAPH_ADDRESS}`)
    this.log(`Bridge address: ${this.bridgeAddress}`)
    this.log(`Factory address: ${this.factoryAddress}`)
    this.log(`Operator address: ${this.operatorAddress}`)

    if (blockJobs !== undefined) {
      this.blockJobs = blockJobs
    }

    for (const network of this.networks) {
      if (!(network in this.blockJobs)) {
        this.blockJobs[network] = []
      }

      this.lastBlockJobDone[network] = Date.now()
      this.runningProcesses += 1
      if (continuous) {
        this.needToSubscribe = true
        // Subscribe to events 🎧
        this.networkSubscribe(network)
      }

      // Process blocks 🧱
      this.blockJobHandler(network)
      // Activate Job Monitor for disconnect recovery after 10 seconds / Monitor every second
      setTimeout((): void => {
        this.blockJobMonitorProcess[network] = setInterval(this.monitorBuilder.bind(this)(network), 1000)
      }, 10_000)
    }

    // Catch all exit events
    for (const eventType of [`EEXIT`, `SIGINT`, `SIGUSR1`, `SIGUSR2`, `uncaughtException`, `SIGTERM`]) {
      process.on(eventType, this.exitRouter.bind(this, {exit: true}))
    }

    process.on('exit', this.exitHandler)
  }

  async loadLastBlocks(configDir: string): Promise<{[key: string]: number}> {
    const filePath = path.join(configDir, this.LAST_BLOCKS_FILE_NAME)
    let lastBlocks: {[key: string]: number} = {}
    if (await fs.pathExists(filePath)) {
      lastBlocks = await fs.readJson(filePath)
    }

    return lastBlocks
  }

  saveLastBlocks(configDir: string, lastBlocks: {[key: string]: number}): void {
    const filePath = path.join(configDir, this.LAST_BLOCKS_FILE_NAME)
    fs.writeFileSync(filePath, JSON.stringify(lastBlocks), 'utf8')
  }

  disconnectBuilder(network: string, rpcEndpoint: string, subscribe: boolean): (err: any) => void {
    return (err: any) => {
      ;(this.providers[network] as ethers.providers.WebSocketProvider).destroy().then(() => {
        this.debug('onDisconnect')
        this.structuredLog(network, `WS connection was closed ${JSON.stringify(err, null, 2)}`)
        this.providers[network] = this.failoverWebSocketProvider(network, rpcEndpoint, subscribe)
        if (this.userWallet !== undefined) {
          this.wallets[network] = this.userWallet.connect(this.providers[network] as ethers.providers.WebSocketProvider)
        }
      })
    }
  }

  failoverWebSocketProvider(
    network: string,
    rpcEndpoint: string,
    subscribe: boolean,
  ): ethers.providers.WebSocketProvider {
    this.debug('this.providers', network)
    const provider = new ethers.providers.WebSocketProvider(rpcEndpoint)
    keepAlive({
      provider,
      onDisconnect: this.disconnectBuilder.bind(this)(network, rpcEndpoint, true),
    })
    this.providers[network] = provider
    if (subscribe && this.needToSubscribe) {
      this.networkSubscribe(network)
    }

    return provider
  }

  async initializeEthers(): Promise<void> {
    for (let i = 0, l = this.networks.length; i < l; i++) {
      const network = this.networks[i]
      const rpcEndpoint = (this.configFile.networks[network as keyof ConfigNetworks] as ConfigNetwork).providerUrl
      const protocol = new URL(rpcEndpoint).protocol
      switch (protocol) {
        case 'https:':
          this.providers[network] = new ethers.providers.JsonRpcProvider(rpcEndpoint)

          break
        case 'wss:':
          this.providers[network] = this.failoverWebSocketProvider.bind(this)(network, rpcEndpoint, false)
          break
        default:
          throw new Error('Unsupported RPC provider protocol -> ' + protocol)
      }

      if (this.userWallet !== undefined) {
        this.wallets[network] = this.userWallet.connect(this.providers[network])
      }

      if (this.warp > 0) {
        this.structuredLog(network, `Starting Operator from ${this.warp} blocks back...`)
        /* eslint-disable no-await-in-loop */
        const currentBlock: number = await this.providers[network].getBlockNumber()
        this.blockJobs[network] = []
        for (let n = currentBlock - this.warp, nl = currentBlock; n <= nl; n++) {
          this.blockJobs[network].push({
            network,
            block: n,
          })
        }
      } else if (network in this.latestBlockHeight && this.latestBlockHeight[network] > 0) {
        this.structuredLog(network, `Resuming Operator from block height ${this.latestBlockHeight[network]}`)
        this.currentBlockHeight[network] = this.latestBlockHeight[network]
      } else {
        this.structuredLog(network, `Starting Operator from latest block height`)
        this.latestBlockHeight[network] = 0
        this.currentBlockHeight[network] = 0
      }
    }

    const holographABI = await fs.readJson('./src/abi/Holograph.json')
    this.holograph = new ethers.Contract(
      this.HOLOGRAPH_ADDRESS.toLowerCase(),
      holographABI,
      this.providers[this.networks[0]],
    )
    this.bridgeAddress = (await this.holograph.getBridge()).toLowerCase()
    this.factoryAddress = (await this.holograph.getFactory()).toLowerCase()
    this.operatorAddress = (await this.holograph.getOperator()).toLowerCase()

    const holographBridgeABI = await fs.readJson('./src/abi/HolographBridge.json')
    this.bridgeContract = new ethers.Contract(this.bridgeAddress, holographBridgeABI, this.providers[this.networks[0]])

    const holographFactoryABI = await fs.readJson('./src/abi/HolographFactory.json')
    this.factoryContract = new ethers.Contract(
      this.factoryAddress,
      holographFactoryABI,
      this.providers[this.networks[0]],
    )

    const holographOperatorABI = await fs.readJson('./src/abi/HolographOperator.json')
    this.operatorContract = new ethers.Contract(
      this.operatorAddress,
      holographOperatorABI,
      this.providers[this.networks[0]],
    )
  }

  exitCallback?: () => void

  exitHandler = async (exitCode: number): Promise<void> => {
    /**
     * Before exit, save the block heights to the local db
     */
    if (this.exited === false) {
      this.log('')
      if (this.needToSubscribe) {
        this.log(`Saving current block heights:\n${JSON.stringify(this.latestBlockHeight, undefined, 2)}`)
        this.saveLastBlocks(this.parent.config.configDir, this.latestBlockHeight)
      }

      this.log(`Exiting ${this.parent.constructor.name} with code ${exitCode}...`)
      this.log('Goodbye! 👋')
      this.exited = true
    }
  }

  exitRouter = (options: {[key: string]: boolean | string | number}, exitCode: number | string): void => {
    /**
     * Before exit, save the block heights to the local db
     */
    if ((exitCode && exitCode === 0) || exitCode === 'SIGINT') {
      if (this.exited === false) {
        this.log('')
        if (this.needToSubscribe) {
          this.log(`Saving current block heights:\n${JSON.stringify(this.latestBlockHeight, undefined, 2)}`)
          this.saveLastBlocks(this.parent.config.configDir, this.latestBlockHeight)
        }

        this.log(`Exiting ${this.parent.constructor.name} with code ${exitCode}...`)
        this.log('Goodbye! 👋')
        this.exited = true
      }

      this.debug(`\nExit code ${exitCode}`)
      if (options.exit) {
        if (this.exitCallback !== undefined) {
          this.exitCallback()
        }

        // eslint-disable-next-line no-process-exit, unicorn/no-process-exit
        process.exit()
      }
    } else {
      this.debug('exitRouter triggered')
      this.debug(`\nError: ${exitCode}`)
    }
  }

  monitorBuilder: (network: string) => () => void = (network: string): (() => void) => {
    return () => {
      this.blockJobMonitor.bind(this)(network)
    }
  }

  blockJobMonitor = (network: string): void => {
    if (Date.now() - this.lastBlockJobDone[network] > this.blockJobThreshold) {
      this.debug('Block Job Handler has been inactive longer than threshold time. Restarting.')
      this.blockJobHandler(network)
    }
  }

  jobHandlerBuilder: (network: string) => () => void = (network: string): (() => void) => {
    return () => {
      this.blockJobHandler(network)
    }
  }

  blockJobHandler = (network: string, job?: BlockJob): void => {
    if (job !== undefined) {
      this.latestBlockHeight[job.network] = job.block
    }

    this.lastBlockJobDone[network] = Date.now()
    if (this.blockJobs[network].length > 0) {
      const blockJob: BlockJob = this.blockJobs[network].shift() as BlockJob
      this.processBlock(blockJob)
    } else if (this.needToSubscribe) {
      setTimeout(this.jobHandlerBuilder.bind(this)(network), 1000)
    } else {
      this.structuredLog(network, 'All jobs done for network')
      clearInterval(this.blockJobMonitorProcess[network])
      this.runningProcesses -= 1
      if (this.runningProcesses === 0) {
        this.log('Finished the last job. Exiting...')
        this.exitRouter({exit: true}, 'SIGINT')
      }
    }
  }

<<<<<<< HEAD
  filterTransaction(job: BlockJob, transaction: ethers.providers.TransactionResponse, interestingTransactions: ethers.providers.TransactionResponse[]): void {
=======
  filterTransaction(
    job: BlockJob,
    transaction: ethers.Transaction,
    interestingTransactions: ethers.Transaction[],
  ): void {
>>>>>>> 0fd10cb6
    const to: string = transaction.to?.toLowerCase() || ''
    const from: string = transaction.from?.toLowerCase() || ''
    for (const filter of this.filters) {
      const match: string = filter.networkDependant
        ? (filter.match as {[key: string]: string})[job.network]
        : (filter.match as string)
      switch (filter.type) {
        case FilterType.to:
          if (to === match) {
            interestingTransactions.push(transaction)
          }

          break
        case FilterType.from:
          if (from === match) {
            interestingTransactions.push(transaction)
          }

          break
        default:
          break
      }
    }
  }

  async processBlock(job: BlockJob): Promise<void> {
    this.structuredLog(job.network, `Processing Block ${job.block}`)
    const block = await this.providers[job.network].getBlockWithTransactions(job.block)
    if (block !== null && 'transactions' in block) {
      if (block.transactions.length === 0) {
        this.structuredLog(job.network, `Zero block transactions for block ${job.block}`)
      }

      const interestingTransactions: ethers.providers.TransactionResponse[] = []
      for (let i = 0, l = block.transactions.length; i < l; i++) {
        this.filterTransaction(job, block.transactions[i], interestingTransactions)
      }

      if (interestingTransactions.length > 0) {
        this.structuredLog(
          job.network,
          `Found ${interestingTransactions.length} interesting transactions on block ${job.block}`,
        )
        await this.processTransactions.bind(this.parent)(job, interestingTransactions)
        this.blockJobHandler(job.network, job)
      } else {
        this.blockJobHandler(job.network, job)
      }
    } else {
      this.structuredLog(job.network, `${job.network} ${color.red('Dropped block!')} ${job.block}`)
      this.blockJobs[job.network].unshift(job)
      this.blockJobHandler(job.network)
    }
  }

  networkSubscribe(network: string): void {
    this.providers[network].on('block', (blockNumber: string) => {
      const block = Number.parseInt(blockNumber, 10)
      if (this.currentBlockHeight[network] !== 0 && block - this.currentBlockHeight[network] > 1) {
        this.debug(`Dropped ${capitalize(network)} websocket connection, gotta do some catching up`)
        let latest = this.currentBlockHeight[network]
        while (block - latest > 0) {
          this.structuredLog(network, `Block ${latest} (Syncing)`)
          this.blockJobs[network].push({
            network: network,
            block: latest,
          })
          latest++
        }
      }

      this.currentBlockHeight[network] = block
      this.structuredLog(network, `Block ${block}`)
      this.blockJobs[network].push({
        network: network,
        block: block,
      } as BlockJob)
    })
  }

  structuredLog(network: string, msg: string): void {
    const timestamp = new Date(Date.now()).toISOString()
    const timestampColor = color.keyword('green')

    this.log(
      `[${timestampColor(timestamp)}] [${this.parent.constructor.name}] [${this.networkColors[network](
        capitalize(network),
      )}] -> ${msg}`,
    )
  }

  structuredLogError(network: string, error: any, hashId: string): void {
    let errorMessage = `unknown error message found for ${hashId}`
    if (error.message) {
      errorMessage = `${error.message} + ${hashId}`
    } else if (error.reason) {
      errorMessage = `${error.reason} + ${hashId}`
    } else if (error.error.reason) {
      errorMessage = `${error.error.reason} + ${hashId}`
    }

    const timestamp = new Date(Date.now()).toISOString()
    const timestampColor = color.keyword('green')

    this.warn(
      `[${timestampColor(timestamp)}] [${this.parent.constructor.name}] [${this.networkColors[network](
        capitalize(network),
      )}] [error] -> ${errorMessage}`,
    )
  }
}<|MERGE_RESOLUTION|>--- conflicted
+++ resolved
@@ -456,15 +456,7 @@
     }
   }
 
-<<<<<<< HEAD
   filterTransaction(job: BlockJob, transaction: ethers.providers.TransactionResponse, interestingTransactions: ethers.providers.TransactionResponse[]): void {
-=======
-  filterTransaction(
-    job: BlockJob,
-    transaction: ethers.Transaction,
-    interestingTransactions: ethers.Transaction[],
-  ): void {
->>>>>>> 0fd10cb6
     const to: string = transaction.to?.toLowerCase() || ''
     const from: string = transaction.from?.toLowerCase() || ''
     for (const filter of this.filters) {
