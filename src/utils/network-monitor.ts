import * as fs from 'fs-extra'
import * as path from 'node:path'

import {ethers, BigNumber, PopulatedTransaction} from 'ethers'
import {
  Block,
  BlockWithTransactions,
  TransactionReceipt,
  TransactionResponse,
  TransactionRequest,
} from '@ethersproject/abstract-provider'
import {Command, Flags} from '@oclif/core'

import {ConfigFile, ConfigNetwork, ConfigNetworks} from './config'

import {capitalize, NETWORK_COLORS} from './utils'
import color from '@oclif/color'

import {Environment, getEnvironment} from './environment'
import {HOLOGRAPH_ADDRESSES} from './contracts'

export const warpFlag = {
  warp: Flags.integer({
    description: 'Start from the beginning of the chain',
    default: 0,
    char: 'w',
  }),
}

export const networksFlag = {
  networks: Flags.string({description: 'Comma separated list of networks to operate on', multiple: true}),
}

export const networkFlag = {
  network: Flags.string({description: 'Name of network to use', multiple: false}),
}

export enum OperatorMode {
  listen,
  manual,
  auto,
}

export type KeepAliveParams = {
  debug: (...args: any[]) => void
  provider: ethers.providers.WebSocketProvider
  onDisconnect: (err: any) => void
  expectedPongBack?: number
  checkInterval?: number
}

export type BlockJob = {
  network: string
  block: number
}

export interface Scope {
  network: string
  startBlock: number
  endBlock: number
}

export enum FilterType {
  to,
  from,
  functionSig,
}

export type TransactionFilter = {
  type: FilterType
  match: string | {[key: string]: string}
  networkDependant: boolean
}

const TIMEOUT_THRESHOLD = 20_000

export const keepAlive = ({
  debug,
  provider,
  onDisconnect,
  expectedPongBack = TIMEOUT_THRESHOLD,
  checkInterval = Math.round(TIMEOUT_THRESHOLD / 2),
}: KeepAliveParams): void => {
  let pingTimeout: NodeJS.Timeout | null = null
  let keepAliveInterval: NodeJS.Timeout | null = null
  let counter = 0
  let errorCounter = 0
  let terminator: NodeJS.Timeout | null = null
  const errHandler: (err: any) => void = (err: any) => {
    if (errorCounter === 0) {
      errorCounter++
      debug(`websocket error event triggered ${err.code} ${err.syscall}`)
      if (keepAliveInterval) clearInterval(keepAliveInterval)
      if (pingTimeout) clearTimeout(pingTimeout)
      terminator = setTimeout(() => {
        provider._websocket.terminate()
      }, checkInterval)
    }
  }

  provider._websocket.on('open', () => {
    debug(`websocket open event triggered`)
    provider._websocket.off('error', errHandler)
    if (terminator) clearTimeout(terminator)
    keepAliveInterval = setInterval(() => {
      provider._websocket.ping()
      pingTimeout = setTimeout(() => {
        provider._websocket.terminate()
      }, expectedPongBack)
    }, checkInterval)
  })

  provider._websocket.on('close', (err: any) => {
    debug(`websocket close event triggered`)
    if (counter === 0) {
      debug(`websocket closed`)
      counter++
      if (keepAliveInterval) clearInterval(keepAliveInterval)
      if (pingTimeout) clearTimeout(pingTimeout)
      setTimeout(() => {
        onDisconnect(err)
      }, checkInterval)
    }
  })

  provider._websocket.on('error', errHandler)

  provider._websocket.on('pong', () => {
    if (pingTimeout) clearInterval(pingTimeout)
  })
}

export type ExecuteTransactionParams = {
  network: string
  tags?: (string | number)[]
  contract: ethers.Contract
  methodName: string
  args: any[]
  attempts?: number
  canFail?: boolean
  interval?: number
  waitForReceipt?: boolean
}

export type SendTransactionParams = {
  network: string
  tags?: (string | number)[]
  rawTx: PopulatedTransaction
  attempts?: number
  canFail?: boolean
  interval?: number
}

export type PopulateTransactionParams = {
  network: string
  contract: ethers.Contract
  methodName: string
  args: any[]
  gasPrice: BigNumber
  gasLimit: BigNumber
  nonce: number
  tags?: (string | number)[]
  attempts?: number
  canFail?: boolean
  interval?: number
}

export type GasLimitParams = {
  network: string
  tags?: (string | number)[]
  contract: ethers.Contract
  methodName: string
  args: any[]
  attempts?: number
  canFail?: boolean
  interval?: number
}

export type BlockParams = {
  network: string
  blockNumber: number
  tags?: (string | number)[]
  attempts?: number
  canFail?: boolean
  interval?: number
}

export type WalletParams = {
  network: string
  walletAddress: string
  tags?: (string | number)[]
  attempts?: number
  canFail?: boolean
  interval?: number
}

export type TransactionParams = {
  network: string
  transactionHash: string
  tags?: (string | number)[]
  attempts?: number
  canFail?: boolean
  interval?: number
}

const cleanTags = (tagIds?: string | number | (number | string)[]): string => {
  if (tagIds === undefined) {
    return ''
  }

  const tags: string[] = []
  if (typeof tagIds === 'string' || typeof tagIds === 'number') {
    tags.push(tagIds.toString())
  } else {
    if (tagIds.length === 0) {
      return ''
    }

    for (const tag of tagIds) {
      tags.push(tag.toString())
    }
  }

  return ' [' + tags.join('] [') + ']'
}

type ImplementsCommand = Command

type NetworkMonitorOptions = {
  parent: ImplementsCommand
  configFile: ConfigFile
  networks?: string[]
  debug: (...args: string[]) => void
  processTransactions: ((job: BlockJob, transactions: TransactionResponse[]) => Promise<void>) | undefined
  filters?: TransactionFilter[]
  userWallet?: ethers.Wallet
  lastBlockFilename?: string
  warp?: number
}

export class NetworkMonitor {
  environment: Environment
  parent: ImplementsCommand
  configFile: ConfigFile
  userWallet?: ethers.Wallet
  LAST_BLOCKS_FILE_NAME: string
  filters: TransactionFilter[] = []
  processTransactions: ((job: BlockJob, transactions: TransactionResponse[]) => Promise<void>) | undefined
  log: (message: string, ...args: any[]) => void
  warn: (message: string, ...args: any[]) => void
  debug: (...args: any[]) => void
  networks: string[] = []
  runningProcesses = 0
  bridgeAddress!: string
  factoryAddress!: string
  interfacesAddress!: string
  operatorAddress!: string
  registryAddress!: string
  wallets: {[key: string]: ethers.Wallet} = {}
  walletNonces: {[key: string]: number} = {}
  providers: {[key: string]: ethers.providers.JsonRpcProvider | ethers.providers.WebSocketProvider} = {}
  abiCoder = ethers.utils.defaultAbiCoder
  networkColors: any = {}
  latestBlockHeight: {[key: string]: number} = {}
  currentBlockHeight: {[key: string]: number} = {}
  blockJobs: {[key: string]: BlockJob[]} = {}
  exited = false
  lastBlockJobDone: {[key: string]: number} = {}
  blockJobMonitorProcess: {[key: string]: NodeJS.Timer} = {}
  holograph!: ethers.Contract
  bridgeContract!: ethers.Contract
  factoryContract!: ethers.Contract
  interfacesContract!: ethers.Contract
  operatorContract!: ethers.Contract
  registryContract!: ethers.Contract
  HOLOGRAPH_ADDRESSES = HOLOGRAPH_ADDRESSES

  LAYERZERO_RECEIVERS: {[key: string]: string} = {
    rinkeby: '0xF5E8A439C599205C1aB06b535DE46681Aed1007a'.toLowerCase(),
    goerli: '0xF5E8A439C599205C1aB06b535DE46681Aed1007a'.toLowerCase(),
    mumbai: '0xF5E8A439C599205C1aB06b535DE46681Aed1007a'.toLowerCase(),
    fuji: '0xF5E8A439C599205C1aB06b535DE46681Aed1007a'.toLowerCase(),
  }

  needToSubscribe = false
  warp = 0

  targetEvents: Record<string, string> = {
    BridgeableContractDeployed: '0xa802207d4c618b40db3b25b7b90e6f483e16b2c1f8d3610b15b345a718c6b41b',
    '0xa802207d4c618b40db3b25b7b90e6f483e16b2c1f8d3610b15b345a718c6b41b': 'BridgeableContractDeployed',

    Transfer: '0xddf252ad1be2c89b69c2b068fc378daa952ba7f163c4a11628f55a4df523b3ef',
    '0xddf252ad1be2c89b69c2b068fc378daa952ba7f163c4a11628f55a4df523b3ef': 'Transfer',

    AvailableJob: '0x6114b34f1f941c01691c47744b4fbc0dd9d542be34241ba84fc4c0bd9bef9b11',
    '0x6114b34f1f941c01691c47744b4fbc0dd9d542be34241ba84fc4c0bd9bef9b11': 'AvailableJob',

    Packet: '0xe8d23d927749ec8e512eb885679c2977d57068839d8cca1a85685dbbea0648f6',
    '0xe8d23d927749ec8e512eb885679c2977d57068839d8cca1a85685dbbea0648f6': 'Packet',

    LzPacket: '0xe9bded5f24a4168e4f3bf44e00298c993b22376aad8c58c7dda9718a54cbea82',
    '0xe9bded5f24a4168e4f3bf44e00298c993b22376aad8c58c7dda9718a54cbea82': 'LzPacket',
  }

  getProviderStatus() {
    const outputNetworks = Object.keys(this.configFile.networks)
    const output = {} as any

    for (const n of outputNetworks) {
      if (this.providers[n]) {
        const current = this.providers[n] as ethers.providers.WebSocketProvider
        if (current._wsReady && current._websocket._socket.readyState === 'open') {
          output[n] = 'CONNECTED'
        }
      } else {
        // eslint-disable-next-line @typescript-eslint/ban-ts-comment
        // @ts-ignore
        output[n] = this.configFile.networks[n].providerUrl ? 'DISCONNECTED' : 'NOT_CONFIGURED'
      }
    }

    return output
  }

  constructor(options: NetworkMonitorOptions) {
    this.environment = getEnvironment()
    this.parent = options.parent
    this.configFile = options.configFile
    this.LAST_BLOCKS_FILE_NAME = options.lastBlockFilename || 'blocks.json'
    this.log = this.parent.log.bind(this.parent)
    this.warn = this.parent.warn.bind(this.parent)
    this.debug = options.debug.bind(this.parent)
    if (options.filters !== undefined) {
      this.filters = options.filters
    }

    this.processTransactions = options.processTransactions?.bind(this.parent)
    if (options.userWallet !== undefined) {
      this.userWallet = options.userWallet
    }

    if (options.warp !== undefined && options.warp > 0) {
      this.warp = options.warp
    }

    if (options.networks === undefined || '') {
      options.networks = Object.keys(this.configFile.networks)
    } else {
      for (let i = 0, l = options.networks.length; i < l; i++) {
        const network = options.networks[i]
        if (Object.keys(this.configFile.networks).includes(network)) {
          this.blockJobs[network] = []
        } else {
          this.structuredLog(network, `${network} is not a valid network and will be ignored`)
          // If network is not supported remove it from the array
          options.networks.splice(i, 1)
          l--
          i--
        }
      }
    }

    this.networks = options.networks

    // Color the networks 🌈
    for (let i = 0, l = this.networks.length; i < l; i++) {
      const network = this.networks[i]
      this.networkColors[network] = color.hex(NETWORK_COLORS[network])
    }
  }

  async run(
    continuous: boolean,
    blockJobs?: {[key: string]: BlockJob[]},
    ethersInitializedCallback?: () => Promise<void>,
  ): Promise<void> {
    await this.initializeEthers()
    if (ethersInitializedCallback !== undefined) {
      await ethersInitializedCallback.bind(this.parent)()
    }

    this.log(`Holograph address: ${this.HOLOGRAPH_ADDRESSES[this.environment]}`)
    this.log(`Bridge address: ${this.bridgeAddress}`)
    this.log(`Factory address: ${this.factoryAddress}`)
    this.log(`Interfaces address: ${this.interfacesAddress}`)
    this.log(`Operator address: ${this.operatorAddress}`)
    this.log(`Registry address: ${this.registryAddress}`)

    if (blockJobs !== undefined) {
      this.blockJobs = blockJobs
    }

    for (const network of this.networks) {
      if (!(network in this.blockJobs)) {
        this.blockJobs[network] = []
      }

      this.lastBlockJobDone[network] = Date.now()
      this.runningProcesses += 1
      if (continuous) {
        this.needToSubscribe = true
        // Subscribe to events 🎧
        this.networkSubscribe(network)
      }

      // Process blocks 🧱
      this.blockJobHandler(network)
      // Activate Job Monitor for disconnect recovery after 10 seconds / Monitor every second
      setTimeout((): void => {
        this.blockJobMonitorProcess[network] = setInterval(this.monitorBuilder.bind(this)(network), 1000)
      }, 10_000)
    }

    // Catch all exit events
    for (const eventType of [`EEXIT`, `SIGINT`, `SIGUSR1`, `SIGUSR2`, `uncaughtException`, `SIGTERM`]) {
      process.on(eventType, this.exitRouter.bind(this, {exit: true}))
    }

    process.on('exit', this.exitHandler)
  }

  async loadLastBlocks(configDir: string): Promise<{[key: string]: number}> {
    const filePath = path.join(configDir, this.LAST_BLOCKS_FILE_NAME)
    let lastBlocks: {[key: string]: number} = {}
    if (await fs.pathExists(filePath)) {
      lastBlocks = await fs.readJson(filePath)
    }

    return lastBlocks
  }

  saveLastBlocks(configDir: string, lastBlocks: {[key: string]: number}): void {
    const filePath = path.join(configDir, this.LAST_BLOCKS_FILE_NAME)
    fs.writeFileSync(filePath, JSON.stringify(lastBlocks), 'utf8')
  }

  disconnectBuilder(network: string, rpcEndpoint: string, subscribe: boolean): (error: any) => void {
    return (error: any): void => {
      if (this.providers[network] === undefined) {
        this.debug(this.providers)
        throw new Error(`Provider for ${network} is undefined`)
      }

      const restart = () => {
        this.structuredLog(network, `WS connection was closed ${JSON.stringify(error)}`)
        this.lastBlockJobDone[network] = Date.now()
        this.providers[network] = this.failoverWebSocketProvider(network, rpcEndpoint, subscribe)
        if (this.userWallet !== undefined) {
          this.wallets[network] = this.userWallet.connect(this.providers[network] as ethers.providers.WebSocketProvider)

          this.debug(`Address of wallet for ${network}: ${this.wallets[network].getAddress()}`)
          this.wallets[network].getAddress().then((walletAddress: string) => {
            this.debug(`Checking what getNonce is: ${this.getNonce}`)
            this.getNonce({network, walletAddress, canFail: false}).then((nonce: number) => {
              this.walletNonces[network] = nonce
            })
          })
        }
      }

      const websocketProvider = this.providers[network] as ethers.providers.WebSocketProvider
      if (websocketProvider === undefined) {
        this.structuredLog(network, `Websocket was undefined in disconnectBuilder function`)
        restart()
      } else {
        websocketProvider._websocket.terminate().then(restart)
        //websocketProvider.destroy().then(restart)
      }
    }
  }

  failoverWebSocketProvider(
    network: string,
    rpcEndpoint: string,
    subscribe: boolean,
  ): ethers.providers.WebSocketProvider {
    this.debug('this.providers', network)
    const provider = new ethers.providers.WebSocketProvider(rpcEndpoint)
    keepAlive({
      debug: this.debug,
      provider,
      onDisconnect: this.disconnectBuilder.bind(this)(network, rpcEndpoint, true),
    })
    this.providers[network] = provider
    if (subscribe && this.needToSubscribe) {
      this.networkSubscribe(network)
    }

    return provider
  }

  async initializeEthers(): Promise<void> {
    for (let i = 0, l = this.networks.length; i < l; i++) {
      const network = this.networks[i]
      const rpcEndpoint = (this.configFile.networks[network as keyof ConfigNetworks] as ConfigNetwork).providerUrl
      const protocol = new URL(rpcEndpoint).protocol
      switch (protocol) {
        case 'https:':
          this.providers[network] = new ethers.providers.JsonRpcProvider(rpcEndpoint)

          break
        case 'wss:':
          this.providers[network] = this.failoverWebSocketProvider.bind(this)(network, rpcEndpoint, false)
          break
        default:
          throw new Error('Unsupported RPC provider protocol -> ' + protocol)
      }

      if (this.userWallet !== undefined) {
        this.wallets[network] = this.userWallet.connect(this.providers[network])
        // eslint-disable-next-line no-await-in-loop
        this.walletNonces[network] = await this.wallets[network].getTransactionCount()
      }

      if (this.warp > 0) {
        this.structuredLog(network, `Starting Operator from ${this.warp} blocks back...`)
        /* eslint-disable no-await-in-loop */
        const currentBlock: number = await this.providers[network].getBlockNumber()
        this.blockJobs[network] = []
        for (let n = currentBlock - this.warp, nl = currentBlock; n <= nl; n++) {
          this.blockJobs[network].push({
            network,
            block: n,
          })
        }
      } else if (network in this.latestBlockHeight && this.latestBlockHeight[network] > 0) {
        this.structuredLog(network, `Resuming Operator from block height ${this.latestBlockHeight[network]}`)
        this.currentBlockHeight[network] = this.latestBlockHeight[network]
      } else {
        this.structuredLog(network, `Starting Operator from latest block height`)
        this.latestBlockHeight[network] = 0
        this.currentBlockHeight[network] = 0
      }
    }

    const holographABI = await fs.readJson(`./src/abi/${this.environment}/Holograph.json`)
    this.holograph = new ethers.Contract(
      this.HOLOGRAPH_ADDRESSES[this.environment],
      holographABI,
      this.providers[this.networks[0]],
    )
    this.bridgeAddress = (await this.holograph.getBridge()).toLowerCase()
    this.factoryAddress = (await this.holograph.getFactory()).toLowerCase()
    this.interfacesAddress = (await this.holograph.getInterfaces()).toLowerCase()
    this.operatorAddress = (await this.holograph.getOperator()).toLowerCase()
    this.registryAddress = (await this.holograph.getRegistry()).toLowerCase()

    const holographBridgeABI = await fs.readJson(`./src/abi/${this.environment}/HolographBridge.json`)
    this.bridgeContract = new ethers.Contract(this.bridgeAddress, holographBridgeABI, this.providers[this.networks[0]])

    const holographFactoryABI = await fs.readJson(`./src/abi/${this.environment}/HolographFactory.json`)
    this.factoryContract = new ethers.Contract(
      this.factoryAddress,
      holographFactoryABI,
      this.providers[this.networks[0]],
    )

    const holographInterfacesABI = await fs.readJson(`./src/abi/${this.environment}/Interfaces.json`)
    this.interfacesContract = new ethers.Contract(
      this.interfacesAddress,
      holographInterfacesABI,
      this.providers[this.networks[0]],
    )

    const holographOperatorABI = await fs.readJson(`./src/abi/${this.environment}/HolographOperator.json`)
    this.operatorContract = new ethers.Contract(
      this.operatorAddress,
      holographOperatorABI,
      this.providers[this.networks[0]],
    )

    const holographRegistryABI = await fs.readJson(`./src/abi/${this.environment}/HolographRegistry.json`)
    this.registryContract = new ethers.Contract(
      this.registryAddress,
      holographRegistryABI,
      this.providers[this.networks[0]],
    )
  }

  exitCallback?: () => void

  exitHandler = async (exitCode: number): Promise<void> => {
    /**
     * Before exit, save the block heights to the local db
     */
    if (this.exited === false) {
      this.log('')
      if (this.needToSubscribe) {
        this.log(`Saving current block heights:\n${JSON.stringify(this.latestBlockHeight, undefined, 2)}`)
        this.saveLastBlocks(this.parent.config.configDir, this.latestBlockHeight)
      }

      this.log(`Exiting ${this.parent.constructor.name} with code ${exitCode}...`)
      this.log('Goodbye! 👋')
      this.exited = true
    }
  }

  exitRouter = (options: {[key: string]: boolean | string | number}, exitCode: number | string): void => {
    /**
     * Before exit, save the block heights to the local db
     */
    if ((exitCode && exitCode === 0) || exitCode === 'SIGINT') {
      if (this.exited === false) {
        this.log('')
        if (this.needToSubscribe) {
          this.log(`Saving current block heights:\n${JSON.stringify(this.latestBlockHeight, undefined, 2)}`)
          this.saveLastBlocks(this.parent.config.configDir, this.latestBlockHeight)
        }

        this.log(`Exiting ${this.parent.constructor.name} with code ${exitCode}...`)
        this.log('Goodbye! 👋')
        this.exited = true
      }

      this.debug(`\nExit code ${exitCode}`)
      if (options.exit) {
        if (this.exitCallback !== undefined) {
          this.exitCallback()
        }

        // eslint-disable-next-line no-process-exit, unicorn/no-process-exit
        process.exit()
      }
    } else {
      this.debug('exitRouter triggered')
      this.debug(`\nError: ${exitCode}`)
    }
  }

  monitorBuilder: (network: string) => () => void = (network: string): (() => void) => {
    return () => {
      this.blockJobMonitor.bind(this)(network)
    }
  }

<<<<<<< HEAD
  blockJobMonitor = (network: string): Promise<void> => {
    return new Promise<void>(() => {
      if (Date.now() - this.lastBlockJobDone[network] > TIMEOUT_THRESHOLD) {
        this.structuredLog(network, 'Block Job Handler has been inactive longer than threshold time. Restarting.', [])
        this.lastBlockJobDone[network] = Date.now()
        const provider = this.providers[network] as ethers.providers.WebSocketProvider
=======
  restartProvider = async (network: string): Promise<void> => {
    const rpcEndpoint = (this.configFile.networks[network as keyof ConfigNetworks] as ConfigNetwork).providerUrl
    const protocol = new URL(rpcEndpoint).protocol
    switch (protocol) {
      case 'https:':
        this.providers[network] = new ethers.providers.JsonRpcProvider(rpcEndpoint)

        break
      case 'wss:':
        this.providers[network] = this.failoverWebSocketProvider.bind(this)(network, rpcEndpoint, false)
        break
      default:
        throw new Error('Unsupported RPC provider protocol -> ' + protocol)
    }
>>>>>>> afb0bf3b

    if (this.userWallet !== undefined) {
      this.wallets[network] = this.userWallet.connect(this.providers[network])
      this.walletNonces[network] = await this.wallets[network].getTransactionCount()
    }

    const provider = this.providers[network] as ethers.providers.WebSocketProvider
    switch (protocol) {
      case 'https:':
        this.structuredLog(network, 'Restarting blockJob Handler since this is an HTTPS RPC connection')
        this.blockJobHandler(network)
        break
      case 'wss:':
        if (provider !== undefined && provider._websocket !== undefined) {
<<<<<<< HEAD
          this.debug(`Closing websocket connection for ${network}`)
          this.debug(`Provider _websocket is: ${provider._websocket}`)
          const terminationPromise = provider._websocket.terminate()
          if (terminationPromise === undefined) {
            this.structuredLog(network, `Websocket was undefined in blockJobMonitor function`)
            Promise.resolve()
          } else {
            terminationPromise.then(() => {
              Promise.resolve()
            })
          }
=======
          this.structuredLog(network, 'Closing websocket connection')
          this.structuredLog(network, `Provider _websocket is: ${provider._websocket}`)
          provider._websocket.terminate()
>>>>>>> afb0bf3b
        } else {
          throw new Error(`Provider for ${network} is undefined`)
        }

        break
    }

    Promise.resolve()
  }

  blockJobMonitor = (network: string): Promise<void> => {
    return new Promise<void>(() => {
      if (Date.now() - this.lastBlockJobDone[network] > this.blockJobThreshold) {
        this.structuredLog(network, 'Block Job Handler has been inactive longer than threshold time. Restarting.', [])
        this.lastBlockJobDone[network] = Date.now()
        this.restartProvider(network)
      }
    })
  }

  jobHandlerBuilder: (network: string) => () => void = (network: string): (() => void) => {
    return () => {
      this.blockJobHandler(network)
    }
  }

  blockJobHandler = (network: string, job?: BlockJob): void => {
    if (job !== undefined) {
      this.latestBlockHeight[job.network] = job.block
      // we assume that this is latest
      this.structuredLog(job.network, `Processed block`, job.block)
      this.blockJobs[job.network].shift()
    }

    this.lastBlockJobDone[network] = Date.now()
    if (this.blockJobs[network].length > 0) {
      const blockJob: BlockJob = this.blockJobs[network][0] as BlockJob
      this.processBlock(blockJob)
    } else if (this.needToSubscribe) {
      setTimeout(this.jobHandlerBuilder.bind(this)(network), 1000)
    } else {
      if (network in this.blockJobMonitorProcess) {
        this.structuredLog(network, 'All jobs done for network')
        clearInterval(this.blockJobMonitorProcess[network])
        delete this.blockJobMonitorProcess[network]
        this.runningProcesses -= 1
      }

      if (this.runningProcesses === 0) {
        this.log('Finished the last job. Exiting...')
        this.exitRouter({exit: true}, 'SIGINT')
      }
    }
  }

  filterTransaction(
    job: BlockJob,
    transaction: TransactionResponse,
    interestingTransactions: TransactionResponse[],
  ): void {
    const to: string = transaction.to?.toLowerCase() || ''
    const from: string = transaction.from?.toLowerCase() || ''
    let data: string
    for (const filter of this.filters) {
      const match: string = filter.networkDependant
        ? (filter.match as {[key: string]: string})[job.network]
        : (filter.match as string)
      switch (filter.type) {
        case FilterType.to:
          if (to === match) {
            interestingTransactions.push(transaction)
          }

          break
        case FilterType.from:
          if (from === match) {
            interestingTransactions.push(transaction)
          }

          break
        case FilterType.functionSig:
          data = transaction.data?.slice(0, 10) || ''
          if (data.startsWith(match)) {
            interestingTransactions.push(transaction)
          }

          break
        default:
          break
      }
    }
  }

  async processBlock(job: BlockJob): Promise<void> {
    this.structuredLog(job.network, `Processing block`, job.block)
    const block: BlockWithTransactions | null = await this.getBlockWithTransactions({
      network: job.network,
      blockNumber: job.block,
      attempts: 10,
      canFail: true,
    })
    if (block !== undefined && block !== null && 'transactions' in block) {
      this.structuredLog(job.network, `Block retrieved`, job.block)
      if (block.transactions.length === 0) {
        this.structuredLog(job.network, `Zero transactions in block`, job.block)
      }

      const interestingTransactions: TransactionResponse[] = []
      for (let i = 0, l = block.transactions.length; i < l; i++) {
        this.filterTransaction(job, block.transactions[i], interestingTransactions)
      }

      if (interestingTransactions.length > 0) {
        this.structuredLog(job.network, `Found ${interestingTransactions.length} interesting transactions`, job.block)
        await this.processTransactions?.bind(this.parent)(job, interestingTransactions)
        this.blockJobHandler(job.network, job)
      } else {
        this.blockJobHandler(job.network, job)
      }
    } else {
      this.structuredLog(job.network, `${color.red('Dropped block')}`, job.block)
      this.blockJobHandler(job.network)
    }
  }

  networkSubscribe(network: string): void {
    this.providers[network].on('block', (blockNumber: string) => {
      const block = Number.parseInt(blockNumber, 10)
      if (this.currentBlockHeight[network] !== 0 && block - this.currentBlockHeight[network] > 1) {
        this.structuredLog(network, `Resuming previously dropped connection, gotta do some catching up`)
        let latest = this.currentBlockHeight[network]
        while (block - latest > 0) {
          this.structuredLog(network, `Block (Syncing)`, latest)
          this.blockJobs[network].push({
            network: network,
            block: latest,
          })
          latest++
        }
      }

      this.currentBlockHeight[network] = block
      this.structuredLog(network, `New block mined`, block)
      this.blockJobs[network].push({
        network: network,
        block: block,
      } as BlockJob)
    })
  }

  structuredLog(network: string, msg: string, tagId?: string | number | (number | string)[]): void {
    const timestamp = new Date(Date.now()).toISOString()
    const timestampColor = color.keyword('green')
    this.log(
      `[${timestampColor(timestamp)}] [${this.parent.constructor.name}] [${this.networkColors[network](
        capitalize(network),
      )}]${cleanTags(tagId)} ${msg}`,
    )
  }

  structuredLogError(network: string, error: any, tagId?: string | number | (number | string)[]): void {
    let errorMessage = `unknown error message`
    if (error.message) {
      errorMessage = `${error.message}`
    } else if (error.reason) {
      errorMessage = `${error.reason}`
    } else if (error.error.reason) {
      errorMessage = `${error.error.reason}`
    }

    const timestamp = new Date(Date.now()).toISOString()
    const timestampColor = color.keyword('green')
    const errorColor = color.keyword('red')

    this.warn(
      `[${timestampColor(timestamp)}] [${this.parent.constructor.name}] [${this.networkColors[network](
        capitalize(network),
      )}] [${errorColor('error')}]${cleanTags(tagId)} ${errorMessage}`,
    )
  }

  static iface: ethers.utils.Interface = new ethers.utils.Interface([])
  static packetEventFragment: ethers.utils.EventFragment = ethers.utils.EventFragment.from(
    'Packet(uint16 chainId, bytes payload)',
  )

  static lzPacketEventFragment: ethers.utils.EventFragment = ethers.utils.EventFragment.from('Packet(bytes payload)')

  static erc20TransferEventFragment: ethers.utils.EventFragment = ethers.utils.EventFragment.from(
    'Transfer(address indexed _from, address indexed _to, uint256 _value)',
  )

  static erc721TransferEventFragment: ethers.utils.EventFragment = ethers.utils.EventFragment.from(
    'Transfer(address indexed _from, address indexed _to, uint256 indexed _tokenId)',
  )

  static availableJobEventFragment: ethers.utils.EventFragment =
    ethers.utils.EventFragment.from('AvailableJob(bytes payload)')

  static bridgeableContractDeployedEventFragment: ethers.utils.EventFragment = ethers.utils.EventFragment.from(
    'BridgeableContractDeployed(address indexed contractAddress, bytes32 indexed hash)',
  )

  decodePacketEvent(receipt: TransactionReceipt): string | undefined {
    const toFind = this.operatorAddress.slice(2, 42)
    if ('logs' in receipt && receipt.logs !== null && receipt.logs.length > 0) {
      for (let i = 0, l = receipt.logs.length; i < l; i++) {
        const log = receipt.logs[i]
        if (log.topics[0] === this.targetEvents.Packet) {
          const packetPayload = NetworkMonitor.iface.decodeEventLog(
            NetworkMonitor.packetEventFragment,
            log.data,
            log.topics,
          )[1] as string
          if (packetPayload.indexOf(toFind) > 0) {
            return ('0x' + packetPayload.split(this.operatorAddress.slice(2, 42).repeat(2))[1]).toLowerCase()
          }
        }
      }
    }

    return undefined
  }

  decodeLzPacketEvent(receipt: TransactionReceipt): string | undefined {
    const toFind = this.operatorAddress.slice(2, 42)
    if ('logs' in receipt && receipt.logs !== null && receipt.logs.length > 0) {
      for (let i = 0, l = receipt.logs.length; i < l; i++) {
        const log = receipt.logs[i]
        if (log.topics[0] === this.targetEvents.LzPacket) {
          const packetPayload = NetworkMonitor.iface.decodeEventLog(
            NetworkMonitor.lzPacketEventFragment,
            log.data,
            log.topics,
          )[0] as string
          if (packetPayload.indexOf(toFind) > 0) {
            return ('0x' + packetPayload.split(toFind)[2]).toLowerCase()
          }
        }
      }
    }

    return undefined
  }

  decodeErc20TransferEvent(receipt: TransactionReceipt): any[] | undefined {
    if ('logs' in receipt && receipt.logs !== null && receipt.logs.length > 0) {
      for (let i = 0, l = receipt.logs.length; i < l; i++) {
        const log = receipt.logs[i]
        if (log.topics[0] === this.targetEvents.Transfer) {
          const event: string[] = NetworkMonitor.iface.decodeEventLog(
            NetworkMonitor.erc20TransferEventFragment,
            log.data,
            log.topics,
          ) as any[]
          return this.lowerCaseAllStrings(event, log.address)
        }
      }
    }

    return undefined
  }

  decodeErc721TransferEvent(receipt: TransactionReceipt): any[] | undefined {
    if ('logs' in receipt && receipt.logs !== null && receipt.logs.length > 0) {
      for (let i = 0, l = receipt.logs.length; i < l; i++) {
        const log = receipt.logs[i]
        if (log.topics[0] === this.targetEvents.Transfer) {
          const event: string[] = NetworkMonitor.iface.decodeEventLog(
            NetworkMonitor.erc721TransferEventFragment,
            log.data,
            log.topics,
          ) as any[]
          return this.lowerCaseAllStrings(event, log.address)
        }
      }
    }

    return undefined
  }

  decodeAvailableJobEvent(receipt: TransactionReceipt): string | undefined {
    if ('logs' in receipt && receipt.logs !== null && receipt.logs.length > 0) {
      for (let i = 0, l = receipt.logs.length; i < l; i++) {
        const log = receipt.logs[i]
        if (log.address.toLowerCase() === this.operatorAddress && log.topics[0] === this.targetEvents.AvailableJob) {
          return (
            NetworkMonitor.iface.decodeEventLog(
              NetworkMonitor.availableJobEventFragment,
              log.data,
              log.topics,
            )[0] as string
          ).toLowerCase()
        }
      }
    }

    return undefined
  }

  decodeBridgeableContractDeployedEvent(receipt: TransactionReceipt): any[] | undefined {
    if ('logs' in receipt && receipt.logs !== null && receipt.logs.length > 0) {
      for (let i = 0, l = receipt.logs.length; i < l; i++) {
        const log = receipt.logs[i]
        if (
          log.address.toLowerCase() === this.factoryAddress &&
          log.topics[0] === this.targetEvents.BridgeableContractDeployed
        ) {
          return this.lowerCaseAllStrings(
            NetworkMonitor.iface.decodeEventLog(
              NetworkMonitor.bridgeableContractDeployedEventFragment,
              log.data,
              log.topics,
            ) as any[],
          )
        }
      }
    }

    return undefined
  }

  lowerCaseAllStrings(input: any[], add?: string): any[] {
    const output = [...input]
    if (add !== undefined) {
      output.push(add)
    }

    for (let i = 0, l = output.length; i < l; i++) {
      if (typeof output[i] === 'string') {
        output[i] = (output[i] as string).toLowerCase()
      }
    }

    return output
  }

  randomTag(): string {
    // 4_294_967_295 is max value for 2^32 which is uint32
    return Math.floor(Math.random() * 4_294_967_295).toString(16)
  }

  async getBlock({
    blockNumber,
    network,
    tags = [] as (string | number)[],
    attempts = 10,
    canFail = false,
    interval = 1000,
  }: BlockParams): Promise<Block | null> {
    return new Promise<Block | null>((topResolve, _topReject) => {
      let counter = 0
      let sent = false
      let blockInterval: NodeJS.Timeout | null = null
      const getBlock = async (): Promise<void> => {
        try {
          const block: Block | null = await this.providers[network].getBlock(blockNumber)
          if (block === null) {
            counter++
            if (canFail && counter > attempts) {
              if (blockInterval) clearInterval(blockInterval)
              if (!sent) {
                sent = true
                topResolve(null)
              }
            }
          } else {
            if (blockInterval) clearInterval(blockInterval)
            if (!sent) {
              sent = true
              topResolve(block as Block)
            }
          }
        } catch (error: any) {
          if (error.message !== 'cannot query unfinalized data') {
            counter++
            if (canFail && counter > attempts) {
              this.structuredLog(network, `Failed retrieving block ${blockNumber}`, tags)
              if (blockInterval) clearInterval(blockInterval)
              if (!sent) {
                sent = true
                _topReject(error)
              }
            }
          }
        }
      }

      blockInterval = setInterval(getBlock, interval)
      getBlock()
    })
  }

  async getBlockWithTransactions({
    blockNumber,
    network,
    tags = [] as (string | number)[],
    attempts = 10,
    canFail = false,
    interval = 1000,
  }: BlockParams): Promise<BlockWithTransactions | null> {
    return new Promise<BlockWithTransactions | null>((topResolve, _topReject) => {
      let counter = 0
      let sent = false
      let blockInterval: NodeJS.Timeout | null = null
      const getBlock = async (): Promise<void> => {
        try {
          const block: BlockWithTransactions | null = await this.providers[network].getBlockWithTransactions(
            blockNumber,
          )
          if (block === null) {
            counter++
            if (canFail && counter > attempts) {
              if (blockInterval) clearInterval(blockInterval)
              if (!sent) {
                sent = true
                topResolve(null)
              }
            }
          } else {
            if (blockInterval) clearInterval(blockInterval)
            if (!sent) {
              sent = true
              topResolve(block as BlockWithTransactions)
            }
          }
        } catch (error: any) {
          if (error.message !== 'cannot query unfinalized data') {
            counter++
            if (canFail && counter > attempts) {
              this.structuredLog(network, `Failed retrieving block ${blockNumber}`, tags)
              if (blockInterval) clearInterval(blockInterval)
              if (!sent) {
                sent = true
                _topReject(error)
              }
            }
          }
        }
      }

      blockInterval = setInterval(getBlock, interval)
      getBlock()
    })
  }

  async getTransaction({
    transactionHash,
    network,
    tags = [] as (string | number)[],
    attempts = 10,
    canFail = false,
    interval = 1000,
  }: TransactionParams): Promise<TransactionResponse | null> {
    return new Promise<TransactionResponse | null>((topResolve, _topReject) => {
      let counter = 0
      let sent = false
      let txInterval: NodeJS.Timeout | null = null
      const getTx = async (): Promise<void> => {
        const tx: TransactionResponse | null = await this.providers[network].getTransaction(transactionHash)
        if (tx === null) {
          counter++
          if (canFail && counter > attempts) {
            if (txInterval) clearInterval(txInterval)
            if (!sent) {
              sent = true
              this.structuredLog(network, `Failed getting transaction ${transactionHash}`, tags)
              topResolve(null)
            }
          }
        } else {
          if (txInterval) clearInterval(txInterval)
          if (!sent) {
            sent = true
            topResolve(tx as TransactionResponse)
          }
        }
      }

      txInterval = setInterval(getTx, interval)
      getTx()
    })
  }

  async getTransactionReceipt({
    transactionHash,
    network,
    tags = [] as (string | number)[],
    attempts = 10,
    canFail = false,
    interval = 1000,
  }: TransactionParams): Promise<TransactionReceipt | null> {
    return new Promise<TransactionReceipt | null>((topResolve, _topReject) => {
      let counter = 0
      let sent = false
      let txReceiptInterval: NodeJS.Timeout | null = null
      const getTxReceipt = async (): Promise<void> => {
        const receipt: TransactionReceipt | null = await this.providers[network].getTransactionReceipt(transactionHash)
        if (receipt === null) {
          counter++
          if (canFail && counter > attempts) {
            if (txReceiptInterval) clearInterval(txReceiptInterval)
            if (!sent) {
              sent = true
              this.structuredLog(network, `Failed getting transaction ${transactionHash} receipt`, tags)
              topResolve(null)
            }
          }
        } else {
          if (txReceiptInterval) clearInterval(txReceiptInterval)
          if (!sent) {
            sent = true
            topResolve(receipt as TransactionReceipt)
          }
        }
      }

      txReceiptInterval = setInterval(getTxReceipt, interval)
      getTxReceipt()
    })
  }

  async getBalance({
    walletAddress,
    network,
    tags = [] as (string | number)[],
    attempts = 10,
    canFail = false,
    interval = 1000,
  }: WalletParams): Promise<BigNumber> {
    return new Promise<BigNumber>((topResolve, _topReject) => {
      let counter = 0
      let sent = false
      let balanceInterval: NodeJS.Timeout | null = null
      const getBalance = async (): Promise<void> => {
        try {
          const balance: BigNumber = await this.providers[network].getBalance(walletAddress, 'latest')
          if (balanceInterval) clearInterval(balanceInterval)
          if (!sent) {
            sent = true
            topResolve(balance)
          }
        } catch (error: any) {
          counter++
          if (canFail && counter > attempts) {
            if (balanceInterval) clearInterval(balanceInterval)
            if (!sent) {
              sent = true
              this.structuredLog(network, `Failed getting ${walletAddress} balance`, tags)
              _topReject(error)
            }
          }
        }
      }

      balanceInterval = setInterval(getBalance, interval)
      getBalance()
    })
  }

  async getNonce({
    walletAddress,
    network,
    tags = [] as (string | number)[],
    attempts = 10,
    canFail = false,
    interval = 1000,
  }: WalletParams): Promise<number> {
    return new Promise<number>((topResolve, _topReject) => {
      let counter = 0
      let sent = false
      let nonceInterval: NodeJS.Timeout | null = null
      const getNonce = async (): Promise<void> => {
        try {
          const nonce: number = await this.providers[network].getTransactionCount(walletAddress, 'latest')
          if (nonceInterval) clearInterval(nonceInterval)
          if (!sent) {
            sent = true
            topResolve(nonce)
          }
        } catch (error: any) {
          counter++
          if (canFail && counter > attempts) {
            if (nonceInterval) clearInterval(nonceInterval)
            if (!sent) {
              sent = true
              this.structuredLog(network, `Failed getting ${walletAddress} nonce`, tags)
              _topReject(error)
            }
          }
        }
      }

      nonceInterval = setInterval(getNonce, interval)
      getNonce()
    })
  }

  async getGasLimit({
    contract,
    methodName,
    args,
    network,
    tags = [] as (string | number)[],
    attempts = 10,
    canFail = false,
    interval = 1000,
  }: GasLimitParams): Promise<BigNumber | null> {
    return new Promise<BigNumber | null>((topResolve, _topReject) => {
      let counter = 0
      let sent = false
      let calculateGasInterval: NodeJS.Timeout | null = null
      const calculateGas = async (): Promise<void> => {
        try {
          const gasLimit: BigNumber | null = await contract.estimateGas[methodName](...args)
          if (gasLimit === null) {
            counter++
            if (canFail && counter > attempts) {
              if (calculateGasInterval) clearInterval(calculateGasInterval)
              if (!sent) {
                sent = true
                this.structuredLog(network, `Failed calculating gas limit`, tags)
                topResolve(null)
              }
            }
          } else {
            if (calculateGasInterval) clearInterval(calculateGasInterval)
            if (!sent) {
              sent = true
              topResolve(gasLimit)
            }
          }
        } catch (error: any) {
          let revertReason = 'unknown revert reason'
          let revertExplanation = 'unknown'
          let knownReason = false
          if ('reason' in error && error.reason.startsWith('execution reverted:')) {
            // transaction reverted, we got a `revert` error from web3 call
            revertReason = error.reason.split('execution reverted: ')[1]
            switch (revertReason) {
              case 'HOLOGRAPH: already deployed': {
                revertExplanation = 'The deploy request is invalid, since requested contract is already deployed.'
                knownReason = true
                break
              }

              case 'HOLOGRAPH: invalid job': {
                revertExplanation =
                  'Job has most likely been already completed. If it has not, then that means the cross-chain message has not arrived yet.'
                knownReason = true
                break
              }

              case 'HOLOGRAPH: not holographed': {
                revertExplanation = 'Need to first deploy a holographable contract on destination chain.'
                knownReason = true
                break
              }
            }
          }

          if (knownReason) {
            this.structuredLog(network, `[web3] ${revertReason} (${revertExplanation})`, tags)
          } else {
            this.structuredLog(network, JSON.stringify(error), tags)
          }

          if (calculateGasInterval) clearInterval(calculateGasInterval)
          if (!sent) {
            sent = true
            this.structuredLog(network, `Transaction is expected to revert`, tags)
            topResolve(null)
          }
        }
      }

      calculateGasInterval = setInterval(calculateGas, interval)
      calculateGas()
    })
  }

  async sendTransaction({
    rawTx,
    network,
    tags = [] as (string | number)[],
    attempts = 10,
    canFail = false,
    interval = 1000,
  }: SendTransactionParams): Promise<TransactionResponse | null> {
    return new Promise<TransactionResponse | null>((topResolve, _topReject) => {
      let txHash: string | null
      let counter = 0
      let sent = false
      let sendTxInterval: NodeJS.Timeout | null = null
      const handleError = (error: any) => {
        counter++
        if (canFail && counter > attempts) {
          this.structuredLogError(network, error, tags)
          if (sendTxInterval) clearInterval(sendTxInterval)
          if (!sent) {
            sent = true
            topResolve(null)
          }
        }
      }

      const sendTx = async (): Promise<void> => {
        let populatedTx: TransactionRequest | null
        let signedTx: string | null
        let tx: TransactionResponse | null
        try {
          populatedTx = await this.wallets[network].populateTransaction(rawTx)
          signedTx = await this.wallets[network].signTransaction(populatedTx)
          if (txHash === null) {
            txHash = ethers.utils.keccak256(signedTx)
          }

          tx = await this.providers[network].sendTransaction(signedTx)
          if (tx === null) {
            counter++
            if (canFail && counter > attempts) {
              this.structuredLog(network, 'Failed submitting transaction', tags)
              if (sendTxInterval) clearInterval(sendTxInterval)
              if (!sent) {
                sent = true
                topResolve(null)
              }
            }
          } else {
            if (sendTxInterval) clearInterval(sendTxInterval)
            if (!sent) {
              sent = true
              topResolve(tx)
            }
          }
        } catch (error: any) {
          switch (error.message) {
            case 'already known': {
              // we are aware that more than one message has been sent, so avoid all errors echoed
              tx = await this.getTransaction({transactionHash: txHash!, network, tags, attempts, canFail, interval})
              if (tx !== null) {
                if (sendTxInterval) clearInterval(sendTxInterval)
                if (!sent) {
                  this.structuredLog(network, 'Transaction already submitted', tags)
                  sent = true
                  topResolve(tx)
                }
              }

              break
            }

            case 'nonce has already been used': {
              // we will see this when a transaction has already been submitted and is no longer in tx pool
              tx = await this.getTransaction({transactionHash: txHash!, network, tags, attempts, canFail, interval})
              if (tx !== null) {
                if (sendTxInterval) clearInterval(sendTxInterval)
                if (!sent) {
                  this.structuredLog(network, 'Transaction already mined', tags)
                  sent = true
                  topResolve(tx)
                }
              }

              break
            }

            case 'only replay-protected (EIP-155) transactions allowed over RPC': {
              handleError(error)
              break
            }

            default: {
              handleError(error)
              break
            }
          }
        }
      }

      sendTxInterval = setInterval(sendTx, interval)
      sendTx()
    })
  }

  async populateTransaction({
    network,
    contract,
    methodName,
    args,
    gasPrice,
    gasLimit,
    nonce,
    tags = [] as (string | number)[],
    attempts = 10,
    canFail = false,
    interval = 1000,
  }: PopulateTransactionParams): Promise<PopulatedTransaction | null> {
    return new Promise<PopulatedTransaction | null>((topResolve, _topReject) => {
      let counter = 0
      let sent = false
      let populateTxInterval: NodeJS.Timeout | null = null
      const handleError = (error: any) => {
        counter++
        if (canFail && counter > attempts) {
          this.structuredLogError(network, error, tags)
          if (populateTxInterval) clearInterval(populateTxInterval)
          if (!sent) {
            sent = true
            topResolve(null)
          }
        }
      }

      const populateTx = async (): Promise<void> => {
        let rawTx: PopulatedTransaction | null
        try {
          rawTx = await contract.populateTransaction[methodName](...args, {gasPrice, gasLimit, nonce})
          if (rawTx === null) {
            counter++
            if (canFail && counter > attempts) {
              this.structuredLog(network, 'Failed populating transaction', tags)
              if (populateTxInterval) clearInterval(populateTxInterval)
              if (!sent) {
                sent = true
                topResolve(null)
              }
            }
          } else {
            if (populateTxInterval) clearInterval(populateTxInterval)
            if (!sent) {
              sent = true
              topResolve(rawTx)
            }
          }
        } catch (error: any) {
          handleError(error)
        }
      }

      populateTxInterval = setInterval(populateTx, interval)
      populateTx()
    })
  }

  async executeTransaction({
    network,
    tags = [] as (string | number)[],
    contract,
    methodName,
    args,
    attempts = 10,
    canFail = false,
    interval = 500,
    waitForReceipt = false,
  }: ExecuteTransactionParams): Promise<TransactionReceipt | null> {
    const tag: string = this.randomTag()
    tags.push(tag)
    this.structuredLog(network, `Executing contract function ${methodName}`, tags)
    // eslint-disable-next-line no-async-promise-executor
    return new Promise<TransactionReceipt | null>(async (topResolve, _topReject) => {
      contract = contract.connect(this.wallets[network])
      const gasLimit: BigNumber | null = await this.getGasLimit({
        network,
        tags,
        contract,
        methodName,
        args,
        attempts,
        canFail,
        interval,
      })
      if (gasLimit === null) {
        topResolve(null)
      } else {
        const gasPrice = await contract.provider.getGasPrice()
        const walletAddress: string = await this.wallets[network].getAddress()
        const balance: BigNumber | null = await this.getBalance({network, walletAddress, attempts, canFail, interval})
        this.structuredLog(network, `Wallet balance is ${ethers.utils.formatUnits(balance!, 'ether')}`, tags)
        if (balance === null) {
          this.structuredLog(network, `Could not get wallet ${walletAddress} balance`, tags)
          topResolve(null)
        } else if (balance.lt(gasLimit.mul(gasPrice))) {
          this.structuredLog(
            network,
            `Wallet balance is lower than the transaction required amount. ${JSON.stringify(
              {contract: await contract.resolvedAddress, method: methodName, args},
              undefined,
              2,
            )}`,
            tags,
          )
          topResolve(null)
        } else {
          this.structuredLog(network, `Gas price in Gwei = ${ethers.utils.formatUnits(gasPrice, 'gwei')}`, tags)
          this.structuredLog(
            network,
            `Transaction is estimated to cost a total of ${ethers.utils.formatUnits(
              gasLimit.mul(gasPrice),
              'ether',
            )} native gas tokens (in ether)`,
            tags,
          )
<<<<<<< HEAD
          this.lastBlockJobDone[network] = Date.now()
          this.structuredLog(network, 'starting populateTransaction')
          const rawTx = await contract.populateTransaction[methodName](...args, {nonce: this.walletNonces[network], gasPrice, gasLimit})
          this.structuredLog(network, 'finished populateTransaction')
          this.lastBlockJobDone[network] = Date.now()
          this.structuredLog(network, 'starting sendTransaction')
          const tx: TransactionResponse | null = await this.sendTransaction({
=======
          const rawTx: PopulatedTransaction | null = await this.populateTransaction({
>>>>>>> afb0bf3b
            network,
            contract,
            methodName,
            args,
            gasPrice,
            gasLimit,
            nonce: this.walletNonces[network],
            tags,
            attempts,
            canFail,
            interval,
          })
<<<<<<< HEAD
          this.structuredLog(network, 'finished sendTransaction')
          if (tx === null) {
            // sending tx failed
            this.structuredLog(network, `Failed to send transaction ${methodName} ${JSON.stringify(args)}`, tags)
            topResolve(null)
          } else {
            this.structuredLog(network, `Transaction ${tx.hash} has been submitted`, tags)
            this.walletNonces[network]++
            this.lastBlockJobDone[network] = Date.now()
            const receipt: TransactionReceipt | null = await this.getTransactionReceipt({
=======
          if (rawTx === null) {
            // populating tx failed
            this.structuredLog(network, `Failed to populate transaction ${methodName} ${JSON.stringify(args)}`, tags)
            topResolve(null)
          } else {
            // we reset time to allow for proper transaction submission
            this.lastBlockJobDone[network] = Date.now()
            const tx: TransactionResponse | null = await this.sendTransaction({
>>>>>>> afb0bf3b
              network,
              tags,
              rawTx,
              attempts,
              canFail,
              interval,
            })
            if (tx === null) {
              // sending tx failed
              this.structuredLog(network, `Failed to send transaction ${methodName} ${JSON.stringify(args)}`, tags)
              topResolve(null)
            } else {
              // we reset time to allow for proper transaction confirmation
              this.lastBlockJobDone[network] = Date.now()
              this.structuredLog(network, `Transaction ${tx.hash} has been submitted`, tags)
              this.walletNonces[network]++
              const receipt: TransactionReceipt | null = await this.getTransactionReceipt({
                network,
                transactionHash: tx.hash,
                attempts,
                // we allow this promise to resolve as null to not hold up the confirmation process for too long
                canFail: waitForReceipt ? false : canFail, // canFail,
              })
              if (receipt === null) {
                this.structuredLog(network, `Transaction ${tx.hash} could not be confirmed`, tags)
              } else {
                this.structuredLog(network, `Transaction ${receipt.transactionHash} mined and confirmed`, tags)
              }

              topResolve(receipt)
            }
          }
        }
      }
    })
  }
}<|MERGE_RESOLUTION|>--- conflicted
+++ resolved
@@ -634,14 +634,6 @@
     }
   }
 
-<<<<<<< HEAD
-  blockJobMonitor = (network: string): Promise<void> => {
-    return new Promise<void>(() => {
-      if (Date.now() - this.lastBlockJobDone[network] > TIMEOUT_THRESHOLD) {
-        this.structuredLog(network, 'Block Job Handler has been inactive longer than threshold time. Restarting.', [])
-        this.lastBlockJobDone[network] = Date.now()
-        const provider = this.providers[network] as ethers.providers.WebSocketProvider
-=======
   restartProvider = async (network: string): Promise<void> => {
     const rpcEndpoint = (this.configFile.networks[network as keyof ConfigNetworks] as ConfigNetwork).providerUrl
     const protocol = new URL(rpcEndpoint).protocol
@@ -656,7 +648,6 @@
       default:
         throw new Error('Unsupported RPC provider protocol -> ' + protocol)
     }
->>>>>>> afb0bf3b
 
     if (this.userWallet !== undefined) {
       this.wallets[network] = this.userWallet.connect(this.providers[network])
@@ -671,7 +662,6 @@
         break
       case 'wss:':
         if (provider !== undefined && provider._websocket !== undefined) {
-<<<<<<< HEAD
           this.debug(`Closing websocket connection for ${network}`)
           this.debug(`Provider _websocket is: ${provider._websocket}`)
           const terminationPromise = provider._websocket.terminate()
@@ -683,11 +673,6 @@
               Promise.resolve()
             })
           }
-=======
-          this.structuredLog(network, 'Closing websocket connection')
-          this.structuredLog(network, `Provider _websocket is: ${provider._websocket}`)
-          provider._websocket.terminate()
->>>>>>> afb0bf3b
         } else {
           throw new Error(`Provider for ${network} is undefined`)
         }
@@ -700,7 +685,7 @@
 
   blockJobMonitor = (network: string): Promise<void> => {
     return new Promise<void>(() => {
-      if (Date.now() - this.lastBlockJobDone[network] > this.blockJobThreshold) {
+      if (Date.now() - this.lastBlockJobDone[network] > TIMEOUT_THRESHOLD) {
         this.structuredLog(network, 'Block Job Handler has been inactive longer than threshold time. Restarting.', [])
         this.lastBlockJobDone[network] = Date.now()
         this.restartProvider(network)
@@ -1591,17 +1576,7 @@
             )} native gas tokens (in ether)`,
             tags,
           )
-<<<<<<< HEAD
-          this.lastBlockJobDone[network] = Date.now()
-          this.structuredLog(network, 'starting populateTransaction')
-          const rawTx = await contract.populateTransaction[methodName](...args, {nonce: this.walletNonces[network], gasPrice, gasLimit})
-          this.structuredLog(network, 'finished populateTransaction')
-          this.lastBlockJobDone[network] = Date.now()
-          this.structuredLog(network, 'starting sendTransaction')
-          const tx: TransactionResponse | null = await this.sendTransaction({
-=======
           const rawTx: PopulatedTransaction | null = await this.populateTransaction({
->>>>>>> afb0bf3b
             network,
             contract,
             methodName,
@@ -1614,18 +1589,6 @@
             canFail,
             interval,
           })
-<<<<<<< HEAD
-          this.structuredLog(network, 'finished sendTransaction')
-          if (tx === null) {
-            // sending tx failed
-            this.structuredLog(network, `Failed to send transaction ${methodName} ${JSON.stringify(args)}`, tags)
-            topResolve(null)
-          } else {
-            this.structuredLog(network, `Transaction ${tx.hash} has been submitted`, tags)
-            this.walletNonces[network]++
-            this.lastBlockJobDone[network] = Date.now()
-            const receipt: TransactionReceipt | null = await this.getTransactionReceipt({
-=======
           if (rawTx === null) {
             // populating tx failed
             this.structuredLog(network, `Failed to populate transaction ${methodName} ${JSON.stringify(args)}`, tags)
@@ -1634,7 +1597,6 @@
             // we reset time to allow for proper transaction submission
             this.lastBlockJobDone[network] = Date.now()
             const tx: TransactionResponse | null = await this.sendTransaction({
->>>>>>> afb0bf3b
               network,
               tags,
               rawTx,
